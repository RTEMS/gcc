/* DefaultTreeSelectionModel.java 
   Copyright (C) 2002, 2004, 2005, 2006 Free Software Foundation, Inc.
   
This file is part of GNU Classpath.

GNU Classpath is free software; you can redistribute it and/or modify
it under the terms of the GNU General Public License as published by
the Free Software Foundation; either version 2, or (at your option)
any later version.

GNU Classpath is distributed in the hope that it will be useful, but
WITHOUT ANY WARRANTY; without even the implied warranty of
MERCHANTABILITY or FITNESS FOR A PARTICULAR PURPOSE.  See the GNU
General Public License for more details.

You should have received a copy of the GNU General Public License
along with GNU Classpath; see the file COPYING.  If not, write to the
Free Software Foundation, Inc., 51 Franklin Street, Fifth Floor, Boston, MA
02110-1301 USA.

Linking this library statically or dynamically with other modules is
making a combined work based on this library.  Thus, the terms and
conditions of the GNU General Public License cover the whole
combination.

As a special exception, the copyright holders of this library give you
permission to link this library with independent modules to produce an
executable, regardless of the license terms of these independent
modules, and to copy and distribute the resulting executable under
terms of your choice, provided that you also meet, for each linked
independent module, the terms and conditions of the license of that
module.  An independent module is a module which is not derived from
or based on this library.  If you modify this library, you may extend
this exception to your version of the library, but you are not
obligated to do so.  If you do not wish to do so, delete this
exception statement from your version. */


package javax.swing.tree;

import java.beans.PropertyChangeListener;
import java.io.IOException;
import java.io.ObjectInputStream;
import java.io.ObjectOutputStream;
import java.io.Serializable;
import java.util.Arrays;
import java.util.EventListener;
import java.util.HashSet;
import java.util.Iterator;
import java.util.Vector;

import javax.swing.DefaultListSelectionModel;
import javax.swing.event.EventListenerList;
import javax.swing.event.SwingPropertyChangeSupport;
import javax.swing.event.TreeSelectionEvent;
import javax.swing.event.TreeSelectionListener;

/**
 * The implementation of the default tree selection model. The installed
 * listeners are notified about the path and not the row changes. If you
 * specifically need to track the row changes, register the listener for the
 * expansion events.
 * 
 * @author Andrew Selkirk
 * @author Audrius Meskauskas
 */
public class DefaultTreeSelectionModel
    implements Cloneable, Serializable, TreeSelectionModel
{
<<<<<<< HEAD
	static final long serialVersionUID = 3288129636638950196L;

	/**
	 * SELECTION_MODE_PROPERTY
	 */
	public static final String SELECTION_MODE_PROPERTY = "selectionMode";

	/**
	 * Our Swing property change support.
	 */
	protected SwingPropertyChangeSupport changeSupport;

	/**
	 * The current selection.
	 */
	protected TreePath[] selection;

	/**
	 * Our TreeSelectionListeners.
	 */
	protected EventListenerList listenerList;

	/**
	 * The current RowMapper.
	 */
	protected transient RowMapper rowMapper;

	/**
	 * The current listSelectionModel.
	 */
	protected DefaultListSelectionModel listSelectionModel;

	/**
	 * The current selection mode.
	 */
	protected int selectionMode;

	/**
	 * The path that has been added last.
	 */
	protected TreePath leadPath;

	/**
	 * The index of the last added path.
	 */
	protected int leadIndex;

	/**
	 * The row of the last added path according to the RowMapper.
	 */
	protected int leadRow;

	/**
	 * Constructs a new DefaultTreeSelectionModel.
	 */
	public DefaultTreeSelectionModel()
	{
		setSelectionMode(DISCONTIGUOUS_TREE_SELECTION);
		listenerList = new EventListenerList();
	}

	/**
	 * Creates a clone of this DefaultTreeSelectionModel with the same
	 * selection.
	 * 
	 * @exception CloneNotSupportedException should not be thrown here
	 * 
	 * @return a clone of this DefaultTreeSelectionModel
	 */
	public Object clone() throws CloneNotSupportedException
	{
		return null; // TODO
	}

	/**
	 * Returns a string that shows this object's properties.
	 * 
	 * @return a string that shows this object's properties
	 */
	public String toString()
	{
		return null; // TODO
	}

	/**
	 * writeObject
	 * 
	 * @param value0 TODO
	 * @exception IOException TODO
	 */
	private void writeObject(ObjectOutputStream value0) throws IOException
	{
		// TODO
	}

	/**
	 * readObject
	 * 
	 * @param value0 TODO
	 * @exception IOException TODO
	 * @exception ClassNotFoundException TODO
	 */
	private void readObject(ObjectInputStream value0) throws IOException,
			ClassNotFoundException
	{
		// TODO
	}

	/**
	 * Sets the RowMapper that should be used to map between paths and their
	 * rows.
	 * 
	 * @param rowMapper the RowMapper to set
	 * 
	 * @see RowMapper
	 */
	public void setRowMapper(RowMapper rowMapper)
	{
		// TODO
	}

	/**
	 * Returns the RowMapper that is currently used to map between paths and
	 * their rows.
	 * 
	 * @return the current RowMapper
	 * 
	 * @see RowMapper
	 */
	public RowMapper getRowMapper()
	{
		return rowMapper;
	}

	/**
	 * Sets the current selection mode. Possible values are
	 * {@link #SINGLE_TREE_SELECTION}, {@link #CONTIGUOUS_TREE_SELECTION} and
	 * {@link #DISCONTIGUOUS_TREE_SELECTION}.
	 * 
	 * @param mode the selection mode to be set
	 * 
	 * @see #getSelectionMode
	 * @see #SINGLE_TREE_SELECTION
	 * @see #CONTIGUOUS_TREE_SELECTION
	 * @see #DISCONTIGUOUS_TREE_SELECTION
	 */
	public void setSelectionMode(int mode)
	{
		selectionMode = mode;
	}

	/**
	 * Returns the current selection mode.
	 * 
	 * @return the current selection mode
	 * 
	 * @see #setSelectionMode
	 * @see #SINGLE_TREE_SELECTION
	 * @see #CONTIGUOUS_TREE_SELECTION
	 * @see #DISCONTIGUOUS_TREE_SELECTION
	 */
	public int getSelectionMode()
	{
		return selectionMode;
	}

	/**
	 * Sets this path as the only selection.
	 * 
	 * If this changes the selection the registered TreeSelectionListeners are
	 * notified.
	 * 
	 * @param path the path to set as selection
	 */
	public void setSelectionPath(TreePath path)
	{
		selection = new TreePath[] {
			path };
	}

	/**
	 * Sets the paths as selection. This method checks for duplicates and
	 * removes them.
	 * 
	 * If this changes the selection the registered TreeSelectionListeners are
	 * notified.
	 * 
	 * @param paths the paths to set as selection
	 */
	public void setSelectionPaths(TreePath[] paths)
	{
		// TODO
	}

	/**
	 * Adds a path to the list of selected paths. This method checks if the path
	 * is already selected and doesn't add the same path twice.
	 * 
	 * If this changes the selection the registered TreeSelectionListeners are
	 * notified.
	 * 
	 * @param path the path to add to the selection
	 */
	public void addSelectionPath(TreePath path)
	{
		if (!isPathSelected(path))
		{
			if (isSelectionEmpty())
				setSelectionPath(path);
			else
			{
				TreePath[] temp = new TreePath[selection.length + 1];
				System.arraycopy(selection, 0, temp, 0, selection.length);
				temp[temp.length - 1] = path;
				selection = new TreePath[temp.length];
				System.arraycopy(temp, 0, selection, 0, temp.length);
			}
			leadPath = path;
			fireValueChanged(new TreeSelectionEvent(this, path, true,
					leadPath, path));
		}
	}

	/**
	 * Adds the paths to the list of selected paths. This method checks if the
	 * paths are already selected and doesn't add the same path twice.
	 * 
	 * If this changes the selection the registered TreeSelectionListeners are
	 * notified.
	 * 
	 * @param paths the paths to add to the selection
	 */
	public void addSelectionPaths(TreePath[] paths)
	{
		if (paths != null)
		{
			TreePath v0 = null;
			for (int i = 0; i < paths.length; i++)
			{
				v0 = paths[i];
				if (!isPathSelected(v0))
				{
					if (isSelectionEmpty())
						setSelectionPath(v0);
					else
					{
						TreePath[] temp = new TreePath[selection.length + 1];
						System.arraycopy(selection, 0, temp, 0,
								selection.length);
						temp[temp.length - 1] = v0;
						selection = new TreePath[temp.length];
						System.arraycopy(temp, 0, selection, 0, temp.length);
					}
					leadPath = paths[paths.length - 1];
					fireValueChanged(new TreeSelectionEvent(this, v0, true,
							leadPath, paths[0]));
				}
			}
		}
	}

	/**
	 * Removes the path from the selection.
	 * 
	 * If this changes the selection the registered TreeSelectionListeners are
	 * notified.
	 * 
	 * @param path the path to remove
	 */
	public void removeSelectionPath(TreePath path)
	{
		int index = -1;
		if (isPathSelected(path))
		{
			for (int i = 0; i < selection.length; i++)
			{
				if (selection[i].equals(path))
				{
					index = i;
					break;
				}
			}
			TreePath[] temp = new TreePath[selection.length - 1];
			System.arraycopy(selection, 0, temp, 0, index);
			System.arraycopy(selection, index + 1, temp, index,
					selection.length - index - 1);
			selection = new TreePath[temp.length];
			System.arraycopy(temp, 0, selection, 0, temp.length);

			fireValueChanged(new TreeSelectionEvent(this, path, false,
					leadPath, path));
		}
	}

	/**
	 * Removes the paths from the selection.
	 * 
	 * If this changes the selection the registered TreeSelectionListeners are
	 * notified.
	 * 
	 * @param paths the paths to remove
	 */
	public void removeSelectionPaths(TreePath[] paths)
	{
		if (paths != null)
		{
			int index = -1;
			TreePath v0 = null;
			for (int i = 0; i < paths.length; i++)
			{
				v0 = paths[i];
				if (isPathSelected(v0))
				{
					for (int x = 0; x < selection.length; x++)
					{
						if (selection[i].equals(v0))
						{
							index = x;
							break;
						}
					}
					TreePath[] temp = new TreePath[selection.length - 1];
					System.arraycopy(selection, 0, temp, 0, index);
					System.arraycopy(selection, index + 1, temp, index,
							selection.length - index - 1);
					selection = new TreePath[temp.length];
					System.arraycopy(temp, 0, selection, 0, temp.length);

					fireValueChanged(new TreeSelectionEvent(this, v0, false,
							leadPath, paths[0]));
				}
			}
		}
	}

	/**
	 * Returns the first path in the selection. This is especially useful when
	 * the selectionMode is {@link #SINGLE_TREE_SELECTION}.
	 * 
	 * @return the first path in the selection
	 */
	public TreePath getSelectionPath()
	{
		if ((selection == null) || (selection.length == 0))
			return null;
		else
			return selection[0];
	}

	/**
	 * Returns the complete selection.
	 * 
	 * @return the complete selection
	 */
	public TreePath[] getSelectionPaths()
	{
		return selection;
	}

	/**
	 * Returns the number of paths in the selection.
	 * 
	 * @return the number of paths in the selection
	 */
	public int getSelectionCount()
	{
		if (selection == null)
			return 0;
		else
			return selection.length;
	}

	/**
	 * Checks if a given path is in the selection.
	 * 
	 * @param path the path to check
	 * 
	 * @return <code>true</code> if the path is in the selection,
	 *         <code>false</code> otherwise
	 */
	public boolean isPathSelected(TreePath path)
	{
		if (selection == null)
			return false;

		for (int i = 0; i < selection.length; i++)
		{
			if (selection[i].equals(path))
				return true;
		}
		return false;
	}

	/**
	 * Checks if the selection is empty.
	 * 
	 * @return <code>true</code> if the selection is empty, <code>false</code>
	 *         otherwise
	 */
	public boolean isSelectionEmpty()
	{
		return ((selection == null) || (selection.length == 0));
	}

	/**
	 * Removes all paths from the selection.
	 */
	public void clearSelection()
	{
		leadPath = null;
		selection = null;
	}

	/**
	 * Adds a <code>TreeSelectionListener</code> object to this model.
	 * 
	 * @param listener the listener to add
	 */
	public void addTreeSelectionListener(TreeSelectionListener listener)
	{
		listenerList.add(TreeSelectionListener.class, listener);
	}

	/**
	 * Removes a <code>TreeSelectionListener</code> object from this model.
	 * 
	 * @param listener the listener to remove
	 */
	public void removeTreeSelectionListener(TreeSelectionListener listener)
	{
		listenerList.remove(TreeSelectionListener.class, listener);
	}

	/**
	 * Returns all <code>TreeSelectionListener</code> added to this model.
	 * 
	 * @return an array of listeners
	 * 
	 * @since 1.4
	 */
	public TreeSelectionListener[] getTreeSelectionListeners()
	{
		return (TreeSelectionListener[]) 
				getListeners(TreeSelectionListener.class);
	}

	/**
	 * fireValueChanged
	 * 
	 * @param event the event to fire.
	 */
	protected void fireValueChanged(TreeSelectionEvent event)
	{
		TreeSelectionListener[] listeners = getTreeSelectionListeners();

		for (int i = 0; i < listeners.length; ++i)
			listeners[i].valueChanged(event);
	}

	/**
	 * Returns all added listeners of a special type.
	 * 
	 * @param listenerType the listener type
	 * 
	 * @return an array of listeners
	 * 
	 * @since 1.3
	 */
	public EventListener[] getListeners(Class listenerType)
	{
		return listenerList.getListeners(listenerType);
	}

	/**
	 * Returns the currently selected rows.
	 * 
	 * @return the currently selected rows
	 */
	public int[] getSelectionRows()
	{
		if (rowMapper == null)
			return null;
		else
			return rowMapper.getRowsForPaths(selection);
	}

	/**
	 * Returns the smallest row index from the selection.
	 * 
	 * @return the smallest row index from the selection
	 */
	public int getMinSelectionRow()
	{
		if ((rowMapper == null) || (selection == null)
				|| (selection.length == 0))
			return -1;
		else
		{
			int[] rows = rowMapper.getRowsForPaths(selection);
			int minRow = Integer.MAX_VALUE;
			for (int index = 0; index < rows.length; index++)
				minRow = Math.min(minRow, rows[index]);
			return minRow;
		}
	}

	/**
	 * Returns the largest row index from the selection.
	 * 
	 * @return the largest row index from the selection
	 */
	public int getMaxSelectionRow()
	{
		if ((rowMapper == null) || (selection == null)
				|| (selection.length == 0))
			return -1;
		else
		{
			int[] rows = rowMapper.getRowsForPaths(selection);
			int maxRow = -1;
			for (int index = 0; index < rows.length; index++)
				maxRow = Math.max(maxRow, rows[index]);
			return maxRow;
		}
	}

	/**
	 * Checks if a particular row is selected.
	 * 
	 * @param row the index of the row to check
	 * 
	 * @return <code>true</code> if the row is in this selection,
	 *         <code>false</code> otherwise
	 */
	public boolean isRowSelected(int row)
	{
		return false; // TODO
	}

	/**
	 * Updates the mappings from TreePaths to row indices.
	 */
	public void resetRowSelection()
	{
		// TODO
	}

	/**
	 * getLeadSelectionRow
	 * 
	 * @return int
	 */
	public int getLeadSelectionRow()
	{
		if ((rowMapper == null) || (leadPath == null))
			return -1;
		else
			return rowMapper.getRowsForPaths(new TreePath[] {
				leadPath })[0];
	}

	/**
	 * getLeadSelectionPath
	 * 
	 * @return TreePath
	 */
	public TreePath getLeadSelectionPath()
	{
		return leadPath;
	}

	/**
	 * Adds a <code>PropertyChangeListener</code> object to this model.
	 * 
	 * @param listener the listener to add.
	 */
	public void addPropertyChangeListener(PropertyChangeListener listener)
	{
		changeSupport.addPropertyChangeListener(listener);
	}

	/**
	 * Removes a <code>PropertyChangeListener</code> object from this model.
	 * 
	 * @param listener the listener to remove.
	 */
	public void removePropertyChangeListener(PropertyChangeListener listener)
	{
		changeSupport.removePropertyChangeListener(listener);
	}

	/**
	 * Returns all added <code>PropertyChangeListener</code> objects.
	 * 
	 * @return an array of listeners.
	 * 
	 * @since 1.4
	 */
	public PropertyChangeListener[] getPropertyChangeListeners()
	{
		return changeSupport.getPropertyChangeListeners();
	}

	/**
	 * Makes sure the currently selected paths are valid according to the
	 * current selectionMode.
	 * 
	 * If the selectionMode is set to {@link #CONTIGUOUS_TREE_SELECTION} and the
	 * selection isn't contiguous then the selection is reset to the first set
	 * of contguous paths.
	 * 
	 * If the selectionMode is set to {@link #SINGLE_TREE_SELECTION} and the
	 * selection has more than one path, the selection is reset to the contain
	 * only the first path.
	 */
	protected void insureRowContinuity()
	{
		// TODO
	}

	/**
	 * Returns <code>true</code> if the paths are contiguous or we have no
	 * RowMapper assigned.
	 * 
	 * @param paths the paths to check for continuity
	 * @return <code>true</code> if the paths are contiguous or we have no
	 *         RowMapper assigned
	 */
	protected boolean arePathsContiguous(TreePath[] paths)
	{
		return false; // TODO
	}

	/**
	 * Checks if the paths can be added. This returns <code>true</code> if:
	 * <ul>
	 * <li><code>paths</code> is <code>null</code> or empty</li>
	 * <li>we have no RowMapper assigned</li>
	 * <li>nothing is currently selected</li>
	 * <li>selectionMode is {@link #DISCONTIGUOUS_TREE_SELECTION}</li>
	 * <li>adding the paths to the selection still results in a contiguous set
	 * of paths</li>
	 * 
	 * @param paths the paths to check
	 * 
	 * @return <code>true</code> if the paths can be added with respect to the
	 *         selectionMode
	 */
	protected boolean canPathsBeAdded(TreePath[] paths)
	{
		return false; // TODO
	}

	/**
	 * Checks if the paths can be removed without breaking the continuity of the
	 * selection according to selectionMode.
	 * 
	 * @param paths the paths to check
	 * @return <code>true</code> if the paths can be removed with respect to
	 *         the selectionMode
	 */
	protected boolean canPathsBeRemoved(TreePath[] paths)
	{
		return false; // TODO
	}

	/**
	 * notifyPathChange
	 * 
	 * @param value0 TODO
	 * @param value1 TODO
	 */
	protected void notifyPathChange(Vector value0, TreePath value1)
	{
		// TODO
	}

	/**
	 * Updates the lead index instance field.
	 */
	protected void updateLeadIndex()
	{
		// TODO
	}

	/**
	 * Deprecated and not used.
	 */
	protected void insureUniqueness()
	{
		// TODO
	}
=======
  
  /**
   * Use serialVersionUID for interoperability.
   */
  static final long serialVersionUID = 3288129636638950196L;

  /**
   * The name of the selection mode property.
   */
  public static final String SELECTION_MODE_PROPERTY = "selectionMode";

  /**
   * Our Swing property change support.
   */
  protected SwingPropertyChangeSupport changeSupport;

  /**
   * The current selection.
   */
  protected TreePath[] selection;

  /**
   * Our TreeSelectionListeners.
   */
  protected EventListenerList listenerList;

  /**
   * The current RowMapper.
   */
  protected transient RowMapper rowMapper;

  /**
   * The current listSelectionModel.
   */
  protected DefaultListSelectionModel listSelectionModel;

  /**
   * The current selection mode.
   */
  protected int selectionMode;

  /**
   * The path that has been added last.
   */
  protected TreePath leadPath;

  /**
   * The index of the last added path.
   */
  protected int leadIndex;

  /**
   * The row of the last added path according to the RowMapper.
   */
  protected int leadRow = -1;

  /**
   * Constructs a new DefaultTreeSelectionModel.
   */
  public DefaultTreeSelectionModel()
  {
    setSelectionMode(DISCONTIGUOUS_TREE_SELECTION);
    listenerList = new EventListenerList();
  }

  /**
   * Creates a clone of this DefaultTreeSelectionModel with the same selection.
   * The cloned instance will have the same registered listeners, the listeners
   * themselves will not be cloned. The selection will be cloned.
   * 
   * @exception CloneNotSupportedException should not be thrown here
   * @return a copy of this DefaultTreeSelectionModel
   */
  public Object clone() throws CloneNotSupportedException
  {
    DefaultTreeSelectionModel cloned = 
      (DefaultTreeSelectionModel) super.clone();
    
    // Clone the selection and the list selection model.
    cloned.selection = (TreePath[]) selection.clone();
    if (listSelectionModel != null)
      cloned.listSelectionModel 
        = (DefaultListSelectionModel) listSelectionModel.clone();
    return cloned;
  }

  /**
   * Returns a string that shows this object's properties.
   * The returned string lists the selected tree rows, if any.
   * 
   * @return a string that shows this object's properties
   */
  public String toString() 
  {
    if (isSelectionEmpty())
      return "[selection empty]";
    else
      {
        StringBuffer b = new StringBuffer("selected rows: [");
        for (int i = 0; i < selection.length; i++)
          {
            b.append(getRow(selection[i]));
            b.append(' ');
          }
        b.append(", lead " + getLeadSelectionRow());
        return b.toString();
      }
  }

  /**
   * writeObject
   * 
   * @param value0 TODO
   * @exception IOException TODO
   */
  private void writeObject(ObjectOutputStream value0) throws IOException
  {
    // TODO
  }

  /**
   * readObject
   * 
   * @param value0 TODO
   * @exception IOException TODO
   * @exception ClassNotFoundException TODO
   */
  private void readObject(ObjectInputStream value0) throws IOException,
      ClassNotFoundException
  {
    // TODO
  }

  /**
   * Sets the RowMapper that should be used to map between paths and their rows.
   * 
   * @param mapper the RowMapper to set
   * @see RowMapper
   */
  public void setRowMapper(RowMapper mapper)
  {
    rowMapper = mapper;
  }

  /**
   * Returns the RowMapper that is currently used to map between paths and their
   * rows.
   * 
   * @return the current RowMapper
   * @see RowMapper
   */
  public RowMapper getRowMapper()
  {
    return rowMapper;
  }

  /**
   * Sets the current selection mode. Possible values are
   * {@link #SINGLE_TREE_SELECTION}, {@link #CONTIGUOUS_TREE_SELECTION} and
   * {@link #DISCONTIGUOUS_TREE_SELECTION}.
   * 
   * @param mode the selection mode to be set
   * @see #getSelectionMode
   * @see #SINGLE_TREE_SELECTION
   * @see #CONTIGUOUS_TREE_SELECTION
   * @see #DISCONTIGUOUS_TREE_SELECTION
   */
  public void setSelectionMode(int mode)
  {
    selectionMode = mode;
    insureRowContinuity();
  }

  /**
   * Returns the current selection mode.
   * 
   * @return the current selection mode
   * @see #setSelectionMode
   * @see #SINGLE_TREE_SELECTION
   * @see #CONTIGUOUS_TREE_SELECTION
   * @see #DISCONTIGUOUS_TREE_SELECTION
   */
  public int getSelectionMode()
  {
    return selectionMode;
  }

  /**
   * Sets this path as the only selection. If this changes the selection the
   * registered TreeSelectionListeners are notified.
   * 
   * @param path the path to set as selection
   */
  public void setSelectionPath(TreePath path)
  {
    // The most frequently only one cell in the tree is selected.
    TreePath[] ose = selection;
    selection = new TreePath[] { path };
    TreePath oldLead = leadPath;
    leadIndex = 0;
    leadRow = getRow(path);
    leadPath = path;

    TreeSelectionEvent event;

    if (ose != null && ose.length > 0)
      {
        // The first item in the path list is the selected path.
        // The remaining items are unselected pathes.
        TreePath[] changed = new TreePath[ose.length + 1];
        boolean[] news = new boolean[changed.length];
        news[0] = true;
        changed[0] = path;
        System.arraycopy(ose, 0, changed, 1, ose.length);
        event = new TreeSelectionEvent(this, changed, news, oldLead, path);
      }
    else
      {
        event = new TreeSelectionEvent(this, path, true, oldLead, path);
      }
    fireValueChanged(event);
  }
  
  /**
   * Get the number of the tree row for the given path.
   * 
   * @param path the tree path
   * @return the tree row for this path or -1 if the path is not visible.
   */
  int getRow(TreePath path)
  {
    RowMapper mapper = getRowMapper();

    if (mapper instanceof AbstractLayoutCache)
      {
        // The absolute majority of cases, unless the TreeUI is very
        // seriously rewritten
        AbstractLayoutCache ama = (AbstractLayoutCache) mapper;
        return ama.getRowForPath(path);
      }
    else
      {
        // Generic non optimized implementation.
        int[] rows = mapper.getRowsForPaths(new TreePath[] { path });
        if (rows.length == 0)
          return - 1;
        else
          return rows[0];
      }
  }

  /**
   * Sets the paths as selection. This method checks for duplicates and removes
   * them. If this changes the selection the registered TreeSelectionListeners
   * are notified.
   * 
   * @param paths the paths to set as selection
   */
  public void setSelectionPaths(TreePath[] paths)
  {
    // Must be called, as defined in JDK API 1.4.
    insureUniqueness();
    clearSelection();
    addSelectionPaths(paths);
  }

  /**
   * Adds a path to the list of selected paths. This method checks if the path
   * is already selected and doesn't add the same path twice. If this changes
   * the selection the registered TreeSelectionListeners are notified.
   * 
   * The lead path is changed to the added path. This also happen if the 
   * passed path was already selected before.
   * 
   * @param path the path to add to the selection
   */
  public void addSelectionPath(TreePath path)
  {
    if (! isPathSelected(path))
      {
        if (selectionMode == SINGLE_TREE_SELECTION || isSelectionEmpty()
            || ! canPathBeAdded(path))
          setSelectionPath(path);
        else
          {
            TreePath[] temp = new TreePath[selection.length + 1];
            System.arraycopy(selection, 0, temp, 0, selection.length);
            temp[temp.length - 1] = path;
            selection = new TreePath[temp.length];
            System.arraycopy(temp, 0, selection, 0, temp.length);
          }
      }
    
     if (path != leadPath)
       {
        TreePath oldLead = leadPath;
        leadPath = path;
        leadRow = getRow(path);
        leadIndex = selection.length - 1;
        fireValueChanged(new TreeSelectionEvent(this, path, true, oldLead,
                                                leadPath));
      }
  }

  /**
   * Adds the paths to the list of selected paths. This method checks if the
   * paths are already selected and doesn't add the same path twice. If this
   * changes the selection the registered TreeSelectionListeners are notified.
   * 
   * @param paths the paths to add to the selection
   */
  public void addSelectionPaths(TreePath[] paths)
  {
    // Must be called, as defined in JDK API 1.4.
    insureUniqueness();

    if (paths != null)
      {
        TreePath v0 = null;
        for (int i = 0; i < paths.length; i++)
          {
            v0 = paths[i];
            if (! isPathSelected(v0))
              {
                if (isSelectionEmpty())
                  setSelectionPath(v0);
                else
                  {
                    TreePath[] temp = new TreePath[selection.length + 1];
                    System.arraycopy(selection, 0, temp, 0, selection.length);
                    temp[temp.length - 1] = v0;
                    selection = new TreePath[temp.length];
                    System.arraycopy(temp, 0, selection, 0, temp.length);
                  }
               TreePath oldLead = leadPath;                
                leadPath = paths[paths.length - 1];
                leadRow = getRow(leadPath);
                leadIndex = selection.length - 1;

                fireValueChanged(new TreeSelectionEvent(this, v0, true,
                                                        oldLead, leadPath));
              }
          }
        insureRowContinuity();
      }
  }

  /**
   * Removes the path from the selection. If this changes the selection the
   * registered TreeSelectionListeners are notified.
   * 
   * @param path the path to remove
   */
  public void removeSelectionPath(TreePath path)
  {
    if (isSelectionEmpty())
      return;
    
    int index = - 1;
    if (isPathSelected(path))
      {
        for (int i = 0; i < selection.length; i++)
          {
            if (selection[i].equals(path))
              {
                index = i;
                break;
              }
          }
        TreePath[] temp = new TreePath[selection.length - 1];
        System.arraycopy(selection, 0, temp, 0, index);
        System.arraycopy(selection, index + 1, temp, index, selection.length
                                                            - index - 1);
        selection = new TreePath[temp.length];
        System.arraycopy(temp, 0, selection, 0, temp.length);
        
        // If the removed path was the lead path, set the lead path to null.
        TreePath oldLead = leadPath;
        if (path != null && leadPath != null && path.equals(leadPath))
          leadPath = null;

        fireValueChanged(new TreeSelectionEvent(this, path, false, oldLead,
                                                leadPath));
        insureRowContinuity();
      }
  }

  /**
   * Removes the paths from the selection. If this changes the selection the
   * registered TreeSelectionListeners are notified.
   * 
   * @param paths the paths to remove
   */
  public void removeSelectionPaths(TreePath[] paths)
  {
    if (isSelectionEmpty())
      return;
    if (paths != null)
      {
        int index = - 1;
        TreePath v0 = null;
        TreePath oldLead = leadPath;
        for (int i = 0; i < paths.length; i++)
          {
            v0 = paths[i];
            if (isPathSelected(v0))
              {
                for (int x = 0; x < selection.length; x++)
                  {
                    if (selection[i].equals(v0))
                      {
                        index = x;
                        break;
                      }
                    if (leadPath != null && leadPath.equals(v0))
                      leadPath = null;
                  }
                TreePath[] temp = new TreePath[selection.length - 1];
                System.arraycopy(selection, 0, temp, 0, index);
                System.arraycopy(selection, index + 1, temp, index,
                                 selection.length - index - 1);
                selection = new TreePath[temp.length];
                System.arraycopy(temp, 0, selection, 0, temp.length);

                fireValueChanged(new TreeSelectionEvent(this, v0, false,
                                                        oldLead, leadPath));
              }
          }
        insureRowContinuity();
      }
  }

  /**
   * Returns the first path in the selection. This is especially useful when the
   * selectionMode is {@link #SINGLE_TREE_SELECTION}.
   * 
   * @return the first path in the selection
   */
  public TreePath getSelectionPath()
  {
    if ((selection == null) || (selection.length == 0))
      return null;
    else
      return selection[0];
  }

  /**
   * Returns the complete selection.
   * 
   * @return the complete selection
   */
  public TreePath[] getSelectionPaths()
  {
    return selection;
  }

  /**
   * Returns the number of paths in the selection.
   * 
   * @return the number of paths in the selection
   */
  public int getSelectionCount()
  {
    if (selection == null)
      return 0;
    else
      return selection.length;
  }

  /**
   * Checks if a given path is in the selection.
   * 
   * @param path the path to check
   * @return <code>true</code> if the path is in the selection,
   *         <code>false</code> otherwise
   */
  public boolean isPathSelected(TreePath path)
  {
    if (selection == null)
      return false;

    for (int i = 0; i < selection.length; i++)
      {
        if (selection[i].equals(path))
          return true;
      }
    return false;
  }

  /**
   * Checks if the selection is empty.
   * 
   * @return <code>true</code> if the selection is empty, <code>false</code>
   *         otherwise
   */
  public boolean isSelectionEmpty()
  {
    return (selection == null) || (selection.length == 0);
  }

  /**
   * Removes all paths from the selection. Fire the unselection event.
   */
  public void clearSelection()
  {
    if (! isSelectionEmpty())
      {
        TreeSelectionEvent event = new TreeSelectionEvent(
          this, selection, new boolean[selection.length], leadPath, null);
        leadPath = null;
        selection = null;
        fireValueChanged(event);
      }
    else
      {
        leadPath = null;
        selection = null;
      }
  }

  /**
   * Adds a <code>TreeSelectionListener</code> object to this model.
   * 
   * @param listener the listener to add
   */
  public void addTreeSelectionListener(TreeSelectionListener listener)
  {
    listenerList.add(TreeSelectionListener.class, listener);
  }

  /**
   * Removes a <code>TreeSelectionListener</code> object from this model.
   * 
   * @param listener the listener to remove
   */
  public void removeTreeSelectionListener(TreeSelectionListener listener)
  {
    listenerList.remove(TreeSelectionListener.class, listener);
  }

  /**
   * Returns all <code>TreeSelectionListener</code> added to this model.
   * 
   * @return an array of listeners
   * @since 1.4
   */
  public TreeSelectionListener[] getTreeSelectionListeners()
  {
    return (TreeSelectionListener[]) getListeners(TreeSelectionListener.class);
  }

  /**
   * fireValueChanged
   * 
   * @param event the event to fire.
   */
  protected void fireValueChanged(TreeSelectionEvent event)
  {
    TreeSelectionListener[] listeners = getTreeSelectionListeners();

    for (int i = 0; i < listeners.length; ++i)
      listeners[i].valueChanged(event);
  }

  /**
   * Returns all added listeners of a special type.
   * 
   * @param listenerType the listener type
   * @return an array of listeners
   * @since 1.3
   */
  public EventListener[] getListeners(Class listenerType)
  {
    return listenerList.getListeners(listenerType);
  }

  /**
   * Returns the currently selected rows.
   * 
   * @return the currently selected rows
   */
  public int[] getSelectionRows()
  {
    if (rowMapper == null)
      return null;
    else
      return rowMapper.getRowsForPaths(selection);
  }

  /**
   * Returns the smallest row index from the selection.
   * 
   * @return the smallest row index from the selection
   */
  public int getMinSelectionRow()
  {
    if ((rowMapper == null) || (selection == null) || (selection.length == 0))
      return - 1;
    else
      {
        int[] rows = rowMapper.getRowsForPaths(selection);
        int minRow = Integer.MAX_VALUE;
        for (int index = 0; index < rows.length; index++)
          minRow = Math.min(minRow, rows[index]);
        return minRow;
      }
  }

  /**
   * Returns the largest row index from the selection.
   * 
   * @return the largest row index from the selection
   */
  public int getMaxSelectionRow()
  {
    if ((rowMapper == null) || (selection == null) || (selection.length == 0))
      return - 1;
    else
      {
        int[] rows = rowMapper.getRowsForPaths(selection);
        int maxRow = - 1;
        for (int index = 0; index < rows.length; index++)
          maxRow = Math.max(maxRow, rows[index]);
        return maxRow;
      }
  }

  /**
   * Checks if a particular row is selected.
   * 
   * @param row the index of the row to check
   * @return <code>true</code> if the row is in this selection,
   *         <code>false</code> otherwise
   * @throws NullPointerException if the row mapper is not set (can only happen
   *           if the user has plugged in the custom incorrect TreeUI
   *           implementation.
   */
  public boolean isRowSelected(int row)
  {
    // Return false if nothing is selected.
    if (isSelectionEmpty())
      return false;

    RowMapper mapper = getRowMapper();

    if (mapper instanceof AbstractLayoutCache)
      {
        // The absolute majority of cases, unless the TreeUI is very
        // seriously rewritten
        AbstractLayoutCache ama = (AbstractLayoutCache) mapper;
        TreePath path = ama.getPathForRow(row);
        return isPathSelected(path);
      }
    else
      {
        // Generic non optimized implementation.
        int[] rows = mapper.getRowsForPaths(selection);
        for (int i = 0; i < rows.length; i++)
          if (rows[i] == row)
            return true;
        return false;
      }
  }

  /**
   * Updates the mappings from TreePaths to row indices.
   */
  public void resetRowSelection()
  {
    // Nothing to do here.
  }

  /**
   * getLeadSelectionRow
   * 
   * @return int
   */
  public int getLeadSelectionRow()
  {
    return leadRow;
  }

  /**
   * getLeadSelectionPath
   * 
   * @return TreePath
   */
  public TreePath getLeadSelectionPath()
  {
    return leadPath;
  }

  /**
   * Adds a <code>PropertyChangeListener</code> object to this model.
   * 
   * @param listener the listener to add.
   */
  public void addPropertyChangeListener(PropertyChangeListener listener)
  {
    changeSupport.addPropertyChangeListener(listener);
  }

  /**
   * Removes a <code>PropertyChangeListener</code> object from this model.
   * 
   * @param listener the listener to remove.
   */
  public void removePropertyChangeListener(PropertyChangeListener listener)
  {
    changeSupport.removePropertyChangeListener(listener);
  }

  /**
   * Returns all added <code>PropertyChangeListener</code> objects.
   * 
   * @return an array of listeners.
   * @since 1.4
   */
  public PropertyChangeListener[] getPropertyChangeListeners()
  {
    return changeSupport.getPropertyChangeListeners();
  }

  /**
   * Makes sure the currently selected paths are valid according to the current
   * selectionMode. If the selectionMode is set to
   * {@link #CONTIGUOUS_TREE_SELECTION} and the selection isn't contiguous then
   * the selection is reset to the first set of contguous paths. If the
   * selectionMode is set to {@link #SINGLE_TREE_SELECTION} and the selection
   * has more than one path, the selection is reset to the contain only the
   * first path.
   */
  protected void insureRowContinuity()
  {
    if (selection == null || selection.length < 2)
      return;
    else if (selectionMode == CONTIGUOUS_TREE_SELECTION)
      {
        if (rowMapper == null)
          // This is the best we can do without the row mapper:
          selectOne();
        else
          {
            int[] rows = rowMapper.getRowsForPaths(selection);
            Arrays.sort(rows);
            int i;
            for (i = 1; i < rows.length; i++)
              {
                if (rows[i - 1] != rows[i] - 1)
                  // Break if no longer continuous.
                  break;
              }

            if (i < rows.length)
              {
                TreePath[] ns = new TreePath[i];
                for (int j = 0; j < ns.length; j++)
                  ns[i] = getPath(j);
                setSelectionPaths(ns);
              }
          }
      }
    else if (selectionMode == SINGLE_TREE_SELECTION)
      selectOne();
  }
  
  /**
   * Keep only one (normally last or leading) path in the selection.
   */
  private void selectOne()
  {
    if (leadIndex > 0 && leadIndex < selection.length)
      setSelectionPath(selection[leadIndex]);
    else
      setSelectionPath(selection[selection.length - 1]);
  }
  
  /**
   * Get path for the given row that must be in the current selection.
   */
  private TreePath getPath(int row)
  {
    if (rowMapper instanceof AbstractLayoutCache)
      return ((AbstractLayoutCache) rowMapper).getPathForRow(row);
    else
      {
        int[] rows = rowMapper.getRowsForPaths(selection);
        for (int i = 0; i < rows.length; i++)
          if (rows[i] == row)
            return selection[i];
      }
    throw new InternalError(row + " not in selection");
  }

  /**
   * Returns <code>true</code> if the paths are contiguous (take subsequent
   * rows in the diplayed tree view. The method returns <code>true</code> if
   * we have no RowMapper assigned.
   * 
   * @param paths the paths to check for continuity
   * @return <code>true</code> if the paths are contiguous or we have no
   *         RowMapper assigned
   */
  protected boolean arePathsContiguous(TreePath[] paths)
  {
    if (rowMapper == null || paths.length < 2)
      return true;

    int[] rows = rowMapper.getRowsForPaths(paths);
    
    // The patches may not be sorted.
    Arrays.sort(rows);

    for (int i = 1; i < rows.length; i++)
      {
        if (rows[i - 1] != rows[i] - 1)
          return false;
      }
    return true;
  }

  /**
   * Checks if the paths can be added. This returns <code>true</code> if:
   * <ul>
   * <li><code>paths</code> is <code>null</code> or empty</li>
   * <li>we have no RowMapper assigned</li>
   * <li>nothing is currently selected</li>
   * <li>selectionMode is {@link #DISCONTIGUOUS_TREE_SELECTION}</li>
   * <li>adding the paths to the selection still results in a contiguous set of
   * paths</li>
   * 
   * @param paths the paths to check
   * @return <code>true</code> if the paths can be added with respect to the
   *         selectionMode
   */
  protected boolean canPathsBeAdded(TreePath[] paths)
  {
    if (rowMapper == null || isSelectionEmpty()
        || selectionMode == DISCONTIGUOUS_TREE_SELECTION)
      return true;
   
    TreePath [] all = new TreePath[paths.length + selection.length];
    System.arraycopy(paths, 0, all, 0, paths.length);
    System.arraycopy(selection, 0, all, paths.length, selection.length);

    return arePathsContiguous(all);
  }
  
  /**
   * Checks if the single path can be added to selection.
   */
  private boolean canPathBeAdded(TreePath path)
  {
    if (rowMapper == null || isSelectionEmpty()
        || selectionMode == DISCONTIGUOUS_TREE_SELECTION)
      return true;

    TreePath[] all = new TreePath[selection.length + 1];
    System.arraycopy(selection, 0, all, 0, selection.length);
    all[all.length - 1] = path;

    return arePathsContiguous(all);
  }

  /**
   * Checks if the paths can be removed without breaking the continuity of the
   * selection according to selectionMode.
   * 
   * @param paths the paths to check
   * @return <code>true</code> if the paths can be removed with respect to the
   *         selectionMode
   */
  protected boolean canPathsBeRemoved(TreePath[] paths)
  {
    if (rowMapper == null || isSelectionEmpty()
        || selectionMode == DISCONTIGUOUS_TREE_SELECTION)
      return true;
    
    HashSet set = new HashSet();
    for (int i = 0; i < selection.length; i++)
      set.add(selection[i]);
    
    for (int i = 0; i < paths.length; i++)
      set.remove(paths[i]);
    
    TreePath[] remaining = new TreePath[set.size()];
    Iterator iter = set.iterator();
    
    for (int i = 0; i < remaining.length; i++)
      remaining[i] = (TreePath) iter.next();
    
    return arePathsContiguous(remaining);
  }

  /**
   * Notify the installed listeners that the given patches have changed. This
   * method will call listeners if invoked, but it is not called from the
   * implementation of this class.
   * 
   * @param vPathes the vector of the changed patches
   * @param oldLeadSelection the old selection index
   */
  protected void notifyPathChange(Vector vPathes, TreePath oldLeadSelection)
  {
    TreePath[] pathes = new TreePath[vPathes.size()];
    for (int i = 0; i < pathes.length; i++)
      pathes[i] = (TreePath) vPathes.get(i);

    boolean[] news = new boolean[pathes.length];
    for (int i = 0; i < news.length; i++)
      news[i] = isPathSelected(pathes[i]);

    TreeSelectionEvent event = new TreeSelectionEvent(this, pathes, news,
                                                      oldLeadSelection,
                                                      leadPath);
    fireValueChanged(event);
  }

  /**
   * Updates the lead selection row number after changing the lead selection
   * path.
   */
  protected void updateLeadIndex()
  {
    if (isSelectionEmpty())
      {
        leadRow = leadIndex = - 1;
      }
    else
      {
        leadRow = getRow(leadPath);
        for (int i = 0; i < selection.length; i++)
          {
            if (selection[i].equals(leadPath))
              {
                leadIndex = i;
                break;
              }
          }
        leadIndex = leadRow;
      }
  }

  /**
   * This method exists due historical reasons and returns without action
   * (unless overridden). For compatibility with the applications that override
   * it, it is still called from the {@link #setSelectionPaths(TreePath[])} and
   * {@link #addSelectionPaths(TreePath[])}.
   */
  protected void insureUniqueness()
  {
    // Following the API 1.4, the method should return without action.
  }
>>>>>>> f8383f28
}<|MERGE_RESOLUTION|>--- conflicted
+++ resolved
@@ -67,700 +67,6 @@
 public class DefaultTreeSelectionModel
     implements Cloneable, Serializable, TreeSelectionModel
 {
-<<<<<<< HEAD
-	static final long serialVersionUID = 3288129636638950196L;
-
-	/**
-	 * SELECTION_MODE_PROPERTY
-	 */
-	public static final String SELECTION_MODE_PROPERTY = "selectionMode";
-
-	/**
-	 * Our Swing property change support.
-	 */
-	protected SwingPropertyChangeSupport changeSupport;
-
-	/**
-	 * The current selection.
-	 */
-	protected TreePath[] selection;
-
-	/**
-	 * Our TreeSelectionListeners.
-	 */
-	protected EventListenerList listenerList;
-
-	/**
-	 * The current RowMapper.
-	 */
-	protected transient RowMapper rowMapper;
-
-	/**
-	 * The current listSelectionModel.
-	 */
-	protected DefaultListSelectionModel listSelectionModel;
-
-	/**
-	 * The current selection mode.
-	 */
-	protected int selectionMode;
-
-	/**
-	 * The path that has been added last.
-	 */
-	protected TreePath leadPath;
-
-	/**
-	 * The index of the last added path.
-	 */
-	protected int leadIndex;
-
-	/**
-	 * The row of the last added path according to the RowMapper.
-	 */
-	protected int leadRow;
-
-	/**
-	 * Constructs a new DefaultTreeSelectionModel.
-	 */
-	public DefaultTreeSelectionModel()
-	{
-		setSelectionMode(DISCONTIGUOUS_TREE_SELECTION);
-		listenerList = new EventListenerList();
-	}
-
-	/**
-	 * Creates a clone of this DefaultTreeSelectionModel with the same
-	 * selection.
-	 * 
-	 * @exception CloneNotSupportedException should not be thrown here
-	 * 
-	 * @return a clone of this DefaultTreeSelectionModel
-	 */
-	public Object clone() throws CloneNotSupportedException
-	{
-		return null; // TODO
-	}
-
-	/**
-	 * Returns a string that shows this object's properties.
-	 * 
-	 * @return a string that shows this object's properties
-	 */
-	public String toString()
-	{
-		return null; // TODO
-	}
-
-	/**
-	 * writeObject
-	 * 
-	 * @param value0 TODO
-	 * @exception IOException TODO
-	 */
-	private void writeObject(ObjectOutputStream value0) throws IOException
-	{
-		// TODO
-	}
-
-	/**
-	 * readObject
-	 * 
-	 * @param value0 TODO
-	 * @exception IOException TODO
-	 * @exception ClassNotFoundException TODO
-	 */
-	private void readObject(ObjectInputStream value0) throws IOException,
-			ClassNotFoundException
-	{
-		// TODO
-	}
-
-	/**
-	 * Sets the RowMapper that should be used to map between paths and their
-	 * rows.
-	 * 
-	 * @param rowMapper the RowMapper to set
-	 * 
-	 * @see RowMapper
-	 */
-	public void setRowMapper(RowMapper rowMapper)
-	{
-		// TODO
-	}
-
-	/**
-	 * Returns the RowMapper that is currently used to map between paths and
-	 * their rows.
-	 * 
-	 * @return the current RowMapper
-	 * 
-	 * @see RowMapper
-	 */
-	public RowMapper getRowMapper()
-	{
-		return rowMapper;
-	}
-
-	/**
-	 * Sets the current selection mode. Possible values are
-	 * {@link #SINGLE_TREE_SELECTION}, {@link #CONTIGUOUS_TREE_SELECTION} and
-	 * {@link #DISCONTIGUOUS_TREE_SELECTION}.
-	 * 
-	 * @param mode the selection mode to be set
-	 * 
-	 * @see #getSelectionMode
-	 * @see #SINGLE_TREE_SELECTION
-	 * @see #CONTIGUOUS_TREE_SELECTION
-	 * @see #DISCONTIGUOUS_TREE_SELECTION
-	 */
-	public void setSelectionMode(int mode)
-	{
-		selectionMode = mode;
-	}
-
-	/**
-	 * Returns the current selection mode.
-	 * 
-	 * @return the current selection mode
-	 * 
-	 * @see #setSelectionMode
-	 * @see #SINGLE_TREE_SELECTION
-	 * @see #CONTIGUOUS_TREE_SELECTION
-	 * @see #DISCONTIGUOUS_TREE_SELECTION
-	 */
-	public int getSelectionMode()
-	{
-		return selectionMode;
-	}
-
-	/**
-	 * Sets this path as the only selection.
-	 * 
-	 * If this changes the selection the registered TreeSelectionListeners are
-	 * notified.
-	 * 
-	 * @param path the path to set as selection
-	 */
-	public void setSelectionPath(TreePath path)
-	{
-		selection = new TreePath[] {
-			path };
-	}
-
-	/**
-	 * Sets the paths as selection. This method checks for duplicates and
-	 * removes them.
-	 * 
-	 * If this changes the selection the registered TreeSelectionListeners are
-	 * notified.
-	 * 
-	 * @param paths the paths to set as selection
-	 */
-	public void setSelectionPaths(TreePath[] paths)
-	{
-		// TODO
-	}
-
-	/**
-	 * Adds a path to the list of selected paths. This method checks if the path
-	 * is already selected and doesn't add the same path twice.
-	 * 
-	 * If this changes the selection the registered TreeSelectionListeners are
-	 * notified.
-	 * 
-	 * @param path the path to add to the selection
-	 */
-	public void addSelectionPath(TreePath path)
-	{
-		if (!isPathSelected(path))
-		{
-			if (isSelectionEmpty())
-				setSelectionPath(path);
-			else
-			{
-				TreePath[] temp = new TreePath[selection.length + 1];
-				System.arraycopy(selection, 0, temp, 0, selection.length);
-				temp[temp.length - 1] = path;
-				selection = new TreePath[temp.length];
-				System.arraycopy(temp, 0, selection, 0, temp.length);
-			}
-			leadPath = path;
-			fireValueChanged(new TreeSelectionEvent(this, path, true,
-					leadPath, path));
-		}
-	}
-
-	/**
-	 * Adds the paths to the list of selected paths. This method checks if the
-	 * paths are already selected and doesn't add the same path twice.
-	 * 
-	 * If this changes the selection the registered TreeSelectionListeners are
-	 * notified.
-	 * 
-	 * @param paths the paths to add to the selection
-	 */
-	public void addSelectionPaths(TreePath[] paths)
-	{
-		if (paths != null)
-		{
-			TreePath v0 = null;
-			for (int i = 0; i < paths.length; i++)
-			{
-				v0 = paths[i];
-				if (!isPathSelected(v0))
-				{
-					if (isSelectionEmpty())
-						setSelectionPath(v0);
-					else
-					{
-						TreePath[] temp = new TreePath[selection.length + 1];
-						System.arraycopy(selection, 0, temp, 0,
-								selection.length);
-						temp[temp.length - 1] = v0;
-						selection = new TreePath[temp.length];
-						System.arraycopy(temp, 0, selection, 0, temp.length);
-					}
-					leadPath = paths[paths.length - 1];
-					fireValueChanged(new TreeSelectionEvent(this, v0, true,
-							leadPath, paths[0]));
-				}
-			}
-		}
-	}
-
-	/**
-	 * Removes the path from the selection.
-	 * 
-	 * If this changes the selection the registered TreeSelectionListeners are
-	 * notified.
-	 * 
-	 * @param path the path to remove
-	 */
-	public void removeSelectionPath(TreePath path)
-	{
-		int index = -1;
-		if (isPathSelected(path))
-		{
-			for (int i = 0; i < selection.length; i++)
-			{
-				if (selection[i].equals(path))
-				{
-					index = i;
-					break;
-				}
-			}
-			TreePath[] temp = new TreePath[selection.length - 1];
-			System.arraycopy(selection, 0, temp, 0, index);
-			System.arraycopy(selection, index + 1, temp, index,
-					selection.length - index - 1);
-			selection = new TreePath[temp.length];
-			System.arraycopy(temp, 0, selection, 0, temp.length);
-
-			fireValueChanged(new TreeSelectionEvent(this, path, false,
-					leadPath, path));
-		}
-	}
-
-	/**
-	 * Removes the paths from the selection.
-	 * 
-	 * If this changes the selection the registered TreeSelectionListeners are
-	 * notified.
-	 * 
-	 * @param paths the paths to remove
-	 */
-	public void removeSelectionPaths(TreePath[] paths)
-	{
-		if (paths != null)
-		{
-			int index = -1;
-			TreePath v0 = null;
-			for (int i = 0; i < paths.length; i++)
-			{
-				v0 = paths[i];
-				if (isPathSelected(v0))
-				{
-					for (int x = 0; x < selection.length; x++)
-					{
-						if (selection[i].equals(v0))
-						{
-							index = x;
-							break;
-						}
-					}
-					TreePath[] temp = new TreePath[selection.length - 1];
-					System.arraycopy(selection, 0, temp, 0, index);
-					System.arraycopy(selection, index + 1, temp, index,
-							selection.length - index - 1);
-					selection = new TreePath[temp.length];
-					System.arraycopy(temp, 0, selection, 0, temp.length);
-
-					fireValueChanged(new TreeSelectionEvent(this, v0, false,
-							leadPath, paths[0]));
-				}
-			}
-		}
-	}
-
-	/**
-	 * Returns the first path in the selection. This is especially useful when
-	 * the selectionMode is {@link #SINGLE_TREE_SELECTION}.
-	 * 
-	 * @return the first path in the selection
-	 */
-	public TreePath getSelectionPath()
-	{
-		if ((selection == null) || (selection.length == 0))
-			return null;
-		else
-			return selection[0];
-	}
-
-	/**
-	 * Returns the complete selection.
-	 * 
-	 * @return the complete selection
-	 */
-	public TreePath[] getSelectionPaths()
-	{
-		return selection;
-	}
-
-	/**
-	 * Returns the number of paths in the selection.
-	 * 
-	 * @return the number of paths in the selection
-	 */
-	public int getSelectionCount()
-	{
-		if (selection == null)
-			return 0;
-		else
-			return selection.length;
-	}
-
-	/**
-	 * Checks if a given path is in the selection.
-	 * 
-	 * @param path the path to check
-	 * 
-	 * @return <code>true</code> if the path is in the selection,
-	 *         <code>false</code> otherwise
-	 */
-	public boolean isPathSelected(TreePath path)
-	{
-		if (selection == null)
-			return false;
-
-		for (int i = 0; i < selection.length; i++)
-		{
-			if (selection[i].equals(path))
-				return true;
-		}
-		return false;
-	}
-
-	/**
-	 * Checks if the selection is empty.
-	 * 
-	 * @return <code>true</code> if the selection is empty, <code>false</code>
-	 *         otherwise
-	 */
-	public boolean isSelectionEmpty()
-	{
-		return ((selection == null) || (selection.length == 0));
-	}
-
-	/**
-	 * Removes all paths from the selection.
-	 */
-	public void clearSelection()
-	{
-		leadPath = null;
-		selection = null;
-	}
-
-	/**
-	 * Adds a <code>TreeSelectionListener</code> object to this model.
-	 * 
-	 * @param listener the listener to add
-	 */
-	public void addTreeSelectionListener(TreeSelectionListener listener)
-	{
-		listenerList.add(TreeSelectionListener.class, listener);
-	}
-
-	/**
-	 * Removes a <code>TreeSelectionListener</code> object from this model.
-	 * 
-	 * @param listener the listener to remove
-	 */
-	public void removeTreeSelectionListener(TreeSelectionListener listener)
-	{
-		listenerList.remove(TreeSelectionListener.class, listener);
-	}
-
-	/**
-	 * Returns all <code>TreeSelectionListener</code> added to this model.
-	 * 
-	 * @return an array of listeners
-	 * 
-	 * @since 1.4
-	 */
-	public TreeSelectionListener[] getTreeSelectionListeners()
-	{
-		return (TreeSelectionListener[]) 
-				getListeners(TreeSelectionListener.class);
-	}
-
-	/**
-	 * fireValueChanged
-	 * 
-	 * @param event the event to fire.
-	 */
-	protected void fireValueChanged(TreeSelectionEvent event)
-	{
-		TreeSelectionListener[] listeners = getTreeSelectionListeners();
-
-		for (int i = 0; i < listeners.length; ++i)
-			listeners[i].valueChanged(event);
-	}
-
-	/**
-	 * Returns all added listeners of a special type.
-	 * 
-	 * @param listenerType the listener type
-	 * 
-	 * @return an array of listeners
-	 * 
-	 * @since 1.3
-	 */
-	public EventListener[] getListeners(Class listenerType)
-	{
-		return listenerList.getListeners(listenerType);
-	}
-
-	/**
-	 * Returns the currently selected rows.
-	 * 
-	 * @return the currently selected rows
-	 */
-	public int[] getSelectionRows()
-	{
-		if (rowMapper == null)
-			return null;
-		else
-			return rowMapper.getRowsForPaths(selection);
-	}
-
-	/**
-	 * Returns the smallest row index from the selection.
-	 * 
-	 * @return the smallest row index from the selection
-	 */
-	public int getMinSelectionRow()
-	{
-		if ((rowMapper == null) || (selection == null)
-				|| (selection.length == 0))
-			return -1;
-		else
-		{
-			int[] rows = rowMapper.getRowsForPaths(selection);
-			int minRow = Integer.MAX_VALUE;
-			for (int index = 0; index < rows.length; index++)
-				minRow = Math.min(minRow, rows[index]);
-			return minRow;
-		}
-	}
-
-	/**
-	 * Returns the largest row index from the selection.
-	 * 
-	 * @return the largest row index from the selection
-	 */
-	public int getMaxSelectionRow()
-	{
-		if ((rowMapper == null) || (selection == null)
-				|| (selection.length == 0))
-			return -1;
-		else
-		{
-			int[] rows = rowMapper.getRowsForPaths(selection);
-			int maxRow = -1;
-			for (int index = 0; index < rows.length; index++)
-				maxRow = Math.max(maxRow, rows[index]);
-			return maxRow;
-		}
-	}
-
-	/**
-	 * Checks if a particular row is selected.
-	 * 
-	 * @param row the index of the row to check
-	 * 
-	 * @return <code>true</code> if the row is in this selection,
-	 *         <code>false</code> otherwise
-	 */
-	public boolean isRowSelected(int row)
-	{
-		return false; // TODO
-	}
-
-	/**
-	 * Updates the mappings from TreePaths to row indices.
-	 */
-	public void resetRowSelection()
-	{
-		// TODO
-	}
-
-	/**
-	 * getLeadSelectionRow
-	 * 
-	 * @return int
-	 */
-	public int getLeadSelectionRow()
-	{
-		if ((rowMapper == null) || (leadPath == null))
-			return -1;
-		else
-			return rowMapper.getRowsForPaths(new TreePath[] {
-				leadPath })[0];
-	}
-
-	/**
-	 * getLeadSelectionPath
-	 * 
-	 * @return TreePath
-	 */
-	public TreePath getLeadSelectionPath()
-	{
-		return leadPath;
-	}
-
-	/**
-	 * Adds a <code>PropertyChangeListener</code> object to this model.
-	 * 
-	 * @param listener the listener to add.
-	 */
-	public void addPropertyChangeListener(PropertyChangeListener listener)
-	{
-		changeSupport.addPropertyChangeListener(listener);
-	}
-
-	/**
-	 * Removes a <code>PropertyChangeListener</code> object from this model.
-	 * 
-	 * @param listener the listener to remove.
-	 */
-	public void removePropertyChangeListener(PropertyChangeListener listener)
-	{
-		changeSupport.removePropertyChangeListener(listener);
-	}
-
-	/**
-	 * Returns all added <code>PropertyChangeListener</code> objects.
-	 * 
-	 * @return an array of listeners.
-	 * 
-	 * @since 1.4
-	 */
-	public PropertyChangeListener[] getPropertyChangeListeners()
-	{
-		return changeSupport.getPropertyChangeListeners();
-	}
-
-	/**
-	 * Makes sure the currently selected paths are valid according to the
-	 * current selectionMode.
-	 * 
-	 * If the selectionMode is set to {@link #CONTIGUOUS_TREE_SELECTION} and the
-	 * selection isn't contiguous then the selection is reset to the first set
-	 * of contguous paths.
-	 * 
-	 * If the selectionMode is set to {@link #SINGLE_TREE_SELECTION} and the
-	 * selection has more than one path, the selection is reset to the contain
-	 * only the first path.
-	 */
-	protected void insureRowContinuity()
-	{
-		// TODO
-	}
-
-	/**
-	 * Returns <code>true</code> if the paths are contiguous or we have no
-	 * RowMapper assigned.
-	 * 
-	 * @param paths the paths to check for continuity
-	 * @return <code>true</code> if the paths are contiguous or we have no
-	 *         RowMapper assigned
-	 */
-	protected boolean arePathsContiguous(TreePath[] paths)
-	{
-		return false; // TODO
-	}
-
-	/**
-	 * Checks if the paths can be added. This returns <code>true</code> if:
-	 * <ul>
-	 * <li><code>paths</code> is <code>null</code> or empty</li>
-	 * <li>we have no RowMapper assigned</li>
-	 * <li>nothing is currently selected</li>
-	 * <li>selectionMode is {@link #DISCONTIGUOUS_TREE_SELECTION}</li>
-	 * <li>adding the paths to the selection still results in a contiguous set
-	 * of paths</li>
-	 * 
-	 * @param paths the paths to check
-	 * 
-	 * @return <code>true</code> if the paths can be added with respect to the
-	 *         selectionMode
-	 */
-	protected boolean canPathsBeAdded(TreePath[] paths)
-	{
-		return false; // TODO
-	}
-
-	/**
-	 * Checks if the paths can be removed without breaking the continuity of the
-	 * selection according to selectionMode.
-	 * 
-	 * @param paths the paths to check
-	 * @return <code>true</code> if the paths can be removed with respect to
-	 *         the selectionMode
-	 */
-	protected boolean canPathsBeRemoved(TreePath[] paths)
-	{
-		return false; // TODO
-	}
-
-	/**
-	 * notifyPathChange
-	 * 
-	 * @param value0 TODO
-	 * @param value1 TODO
-	 */
-	protected void notifyPathChange(Vector value0, TreePath value1)
-	{
-		// TODO
-	}
-
-	/**
-	 * Updates the lead index instance field.
-	 */
-	protected void updateLeadIndex()
-	{
-		// TODO
-	}
-
-	/**
-	 * Deprecated and not used.
-	 */
-	protected void insureUniqueness()
-	{
-		// TODO
-	}
-=======
   
   /**
    * Use serialVersionUID for interoperability.
@@ -1714,5 +1020,4 @@
   {
     // Following the API 1.4, the method should return without action.
   }
->>>>>>> f8383f28
 }
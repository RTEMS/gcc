--- conflicted
+++ resolved
@@ -77,20 +77,6 @@
   implements ActionListener, TreeCellEditor, TreeSelectionListener
 {
   /**
-<<<<<<< HEAD
-   * The gap between the icon and editing component during editing. 
-   */
-  static int ICON_TEXT_GAP = 3;
-  
-  /**
-   * The left margin of the editing container (the gap between the tree and
-   * the editing component of the editing icon.
-   */
-  static int TREE_ICON_GAP = ICON_TEXT_GAP;
-  
-  /**
-=======
->>>>>>> f8383f28
    * The number of the fast mouse clicks, required to start the editing 
    * session.
    */
@@ -144,11 +130,7 @@
         {
           // From the previous version, the left margin is taken as half
           // of the icon width.
-<<<<<<< HEAD
-          editingIcon.paintIcon(this, g, TREE_ICON_GAP, 0);
-=======
           editingIcon.paintIcon(this, g, 0, 0);
->>>>>>> f8383f28
         }
       super.paint(g);
     }
@@ -164,11 +146,7 @@
 
       // Move the component to the left, leaving room for the editing icon:
       if (editingIcon != null)
-<<<<<<< HEAD
-        eOffset = TREE_ICON_GAP + editingIcon.getIconWidth() + ICON_TEXT_GAP;
-=======
         eOffset = editingIcon.getIconWidth();
->>>>>>> f8383f28
       else
         eOffset = 0;
 
@@ -177,11 +155,7 @@
       c.setLocation(eOffset, 0);
 
       // Span the editing component near over all window width.
-<<<<<<< HEAD
-      c.setSize(bounds.width - eOffset - TREE_ICON_GAP, bounds.height);
-=======
       c.setSize(bounds.width - eOffset, bounds.height);
->>>>>>> f8383f28
       /*
        * @specnote the Sun sets some more narrow editing component width (it is
        * not documented how does it is calculated). However as our text field is
@@ -408,10 +382,6 @@
     editingContainer = createContainer();
     setFont(UIManager.getFont("Tree.font"));
     setBorderSelectionColor(UIManager.getColor("Tree.selectionBorderColor"));
-<<<<<<< HEAD
-    editingIcon = renderer.getIcon();
-=======
->>>>>>> f8383f28
   }
 
   /**

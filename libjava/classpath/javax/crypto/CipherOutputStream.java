/* CipherOutputStream.java -- Filters output through a cipher.
   Copyright (C) 2004  Free Software Foundation, Inc.

This file is part of GNU Classpath.

GNU Classpath is free software; you can redistribute it and/or modify
it under the terms of the GNU General Public License as published by
the Free Software Foundation; either version 2, or (at your option)
any later version.

GNU Classpath is distributed in the hope that it will be useful, but
WITHOUT ANY WARRANTY; without even the implied warranty of
MERCHANTABILITY or FITNESS FOR A PARTICULAR PURPOSE.  See the GNU
General Public License for more details.

You should have received a copy of the GNU General Public License
along with GNU Classpath; see the file COPYING.  If not, write to the
Free Software Foundation, Inc., 51 Franklin Street, Fifth Floor, Boston, MA
02110-1301 USA.

Linking this library statically or dynamically with other modules is
making a combined work based on this library.  Thus, the terms and
conditions of the GNU General Public License cover the whole
combination.

As a special exception, the copyright holders of this library give you
permission to link this library with independent modules to produce an
executable, regardless of the license terms of these independent
modules, and to copy and distribute the resulting executable under
terms of your choice, provided that you also meet, for each linked
independent module, the terms and conditions of the license of that
module.  An independent module is a module which is not derived from
or based on this library.  If you modify this library, you may extend
this exception to your version of the library, but you are not
obligated to do so.  If you do not wish to do so, delete this
exception statement from your version. */


package javax.crypto;

import java.io.FilterOutputStream;
import java.io.IOException;
import java.io.OutputStream;

/**
 * A filtered output stream that transforms data written to it with a
 * {@link Cipher} before sending it to the underlying output stream.
 * 
 * @author Casey Marshall (csm@gnu.org)
 */
public class CipherOutputStream extends FilterOutputStream
{
  /** The underlying cipher. */
  private Cipher cipher;

  /**
   * Create a new cipher output stream. The cipher argument must have already
   * been initialized.
   * 
   * @param out The sink for transformed data.
   * @param cipher The cipher to transform data with.
   */
  public CipherOutputStream(OutputStream out, Cipher cipher)
  {
    super(out);
    this.cipher = (cipher != null) ? cipher : new NullCipher();
  }

  /**
   * Create a cipher output stream with no cipher.
   *
   * @param out The sink for transformed data.
   */
  protected CipherOutputStream(OutputStream out)
  {
    super(out);
  }

  /**
   * Close this output stream, and the sink output stream.
   * <p>
   * This method will first invoke the {@link Cipher#doFinal()} method of the
   * underlying {@link Cipher}, and writes the output of that method to the
   * sink output stream.
   * 
   * @throws IOException If an I/O error occurs, or if an error is caused by
   *           finalizing the transformation.
   */
  public void close() throws IOException
  {
    try
      {
        out.write(cipher.doFinal());
        out.flush();
        out.close();
      }
    catch (Exception cause)
      {
        IOException ioex = new IOException(String.valueOf(cause));
        ioex.initCause(cause);
        throw ioex;
      }
  }

  /**
   * Flush any pending output.
   *
   * @throws IOException If an I/O error occurs.
   */
  public void flush() throws IOException
  {
    out.flush();
  }

  /**
   * Write a single byte to the output stream.
   * 
   * @param b The next byte.
   * @throws IOException If an I/O error occurs, or if the underlying cipher is
   *           not in the correct state to transform data.
   */
  public void write(int b) throws IOException
  {
    write(new byte[] { (byte) b }, 0, 1);
  }

  /**
   * Write a byte array to the output stream.
   * 
   * @param buf The next bytes.
   * @throws IOException If an I/O error occurs, or if the underlying cipher is
   *           not in the correct state to transform data.
   */
  public void write(byte[] buf) throws IOException
  {
    write(buf, 0, buf.length);
  }

  /**
   * Write a portion of a byte array to the output stream.
   * 
   * @param buf The next bytes.
   * @param off The offset in the byte array to start.
   * @param len The number of bytes to write.
   * @throws IOException If an I/O error occurs, or if the underlying cipher is
   *           not in the correct state to transform data.
   */
  public void write(byte[] buf, int off, int len) throws IOException
  {
<<<<<<< HEAD
    out.write(cipher.update(buf, off, len));
=======
    byte[] b = cipher.update(buf, off, len);
    if (b != null)
      out.write(b);
>>>>>>> 60a98cce
  }
}<|MERGE_RESOLUTION|>--- conflicted
+++ resolved
@@ -147,12 +147,8 @@
    */
   public void write(byte[] buf, int off, int len) throws IOException
   {
-<<<<<<< HEAD
-    out.write(cipher.update(buf, off, len));
-=======
     byte[] b = cipher.update(buf, off, len);
     if (b != null)
       out.write(b);
->>>>>>> 60a98cce
   }
 }
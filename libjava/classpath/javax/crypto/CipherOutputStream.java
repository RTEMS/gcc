/* CipherOutputStream.java -- Filters output through a cipher.
   Copyright (C) 2004  Free Software Foundation, Inc.

This file is part of GNU Classpath.

GNU Classpath is free software; you can redistribute it and/or modify
it under the terms of the GNU General Public License as published by
the Free Software Foundation; either version 2, or (at your option)
any later version.

GNU Classpath is distributed in the hope that it will be useful, but
WITHOUT ANY WARRANTY; without even the implied warranty of
MERCHANTABILITY or FITNESS FOR A PARTICULAR PURPOSE.  See the GNU
General Public License for more details.

You should have received a copy of the GNU General Public License
along with GNU Classpath; see the file COPYING.  If not, write to the
Free Software Foundation, Inc., 51 Franklin Street, Fifth Floor, Boston, MA
02110-1301 USA.

Linking this library statically or dynamically with other modules is
making a combined work based on this library.  Thus, the terms and
conditions of the GNU General Public License cover the whole
combination.

As a special exception, the copyright holders of this library give you
permission to link this library with independent modules to produce an
executable, regardless of the license terms of these independent
modules, and to copy and distribute the resulting executable under
terms of your choice, provided that you also meet, for each linked
independent module, the terms and conditions of the license of that
module.  An independent module is a module which is not derived from
or based on this library.  If you modify this library, you may extend
this exception to your version of the library, but you are not
obligated to do so.  If you do not wish to do so, delete this
exception statement from your version. */


package javax.crypto;

import java.io.FilterOutputStream;
import java.io.IOException;
import java.io.OutputStream;

/**
 * A filtered output stream that transforms data written to it with a
 * {@link Cipher} before sending it to the underlying output stream.
 * 
 * @author Casey Marshall (csm@gnu.org)
 */
public class CipherOutputStream extends FilterOutputStream
{
  /** The underlying cipher. */
  private Cipher cipher;

  /**
   * Create a new cipher output stream. The cipher argument must have already
   * been initialized.
<<<<<<< HEAD
   *
=======
   * 
>>>>>>> 42bae686
   * @param out The sink for transformed data.
   * @param cipher The cipher to transform data with.
   */
  public CipherOutputStream(OutputStream out, Cipher cipher)
  {
    super(out);
    this.cipher = (cipher != null) ? cipher : new NullCipher();
  }

  /**
   * Create a cipher output stream with no cipher.
   *
   * @param out The sink for transformed data.
   */
  protected CipherOutputStream(OutputStream out)
  {
    super(out);
  }

  /**
   * Close this output stream, and the sink output stream.
   * <p>
   * This method will first invoke the {@link Cipher#doFinal()} method of the
   * underlying {@link Cipher}, and writes the output of that method to the
   * sink output stream.
<<<<<<< HEAD
   *
=======
   * 
>>>>>>> 42bae686
   * @throws IOException If an I/O error occurs, or if an error is caused by
   *           finalizing the transformation.
   */
  public void close() throws IOException
  {
    try
      {
        out.write(cipher.doFinal());
        out.flush();
        out.close();
      }
    catch (Exception cause)
      {
        IOException ioex = new IOException(String.valueOf(cause));
        ioex.initCause(cause);
        throw ioex;
      }
  }

  /**
   * Flush any pending output.
   *
   * @throws IOException If an I/O error occurs.
   */
  public void flush() throws IOException
  {
    out.flush();
  }

  /**
   * Write a single byte to the output stream.
   * 
   * @param b The next byte.
   * @throws IOException If an I/O error occurs, or if the underlying cipher is
   *           not in the correct state to transform data.
   */
  public void write(int b) throws IOException
  {
    write(new byte[] { (byte) b }, 0, 1);
  }

  /**
   * Write a byte array to the output stream.
   * 
   * @param buf The next bytes.
   * @throws IOException If an I/O error occurs, or if the underlying cipher is
   *           not in the correct state to transform data.
   */
  public void write(byte[] buf) throws IOException
  {
    write(buf, 0, buf.length);
  }

  /**
   * Write a portion of a byte array to the output stream.
   * 
   * @param buf The next bytes.
   * @param off The offset in the byte array to start.
   * @param len The number of bytes to write.
   * @throws IOException If an I/O error occurs, or if the underlying cipher is
   *           not in the correct state to transform data.
   */
  public void write(byte[] buf, int off, int len) throws IOException
  {
<<<<<<< HEAD
    out.write(cipher.update(buf, off, len));
=======
    byte[] b = cipher.update(buf, off, len);
    if (b != null)
      out.write(b);
>>>>>>> 42bae686
  }
}<|MERGE_RESOLUTION|>--- conflicted
+++ resolved
@@ -56,11 +56,7 @@
   /**
    * Create a new cipher output stream. The cipher argument must have already
    * been initialized.
-<<<<<<< HEAD
-   *
-=======
    * 
->>>>>>> 42bae686
    * @param out The sink for transformed data.
    * @param cipher The cipher to transform data with.
    */
@@ -86,11 +82,7 @@
    * This method will first invoke the {@link Cipher#doFinal()} method of the
    * underlying {@link Cipher}, and writes the output of that method to the
    * sink output stream.
-<<<<<<< HEAD
-   *
-=======
    * 
->>>>>>> 42bae686
    * @throws IOException If an I/O error occurs, or if an error is caused by
    *           finalizing the transformation.
    */
@@ -155,12 +147,8 @@
    */
   public void write(byte[] buf, int off, int len) throws IOException
   {
-<<<<<<< HEAD
-    out.write(cipher.update(buf, off, len));
-=======
     byte[] b = cipher.update(buf, off, len);
     if (b != null)
       out.write(b);
->>>>>>> 42bae686
   }
 }
/* LoginContext.java
   Copyright (C) 2004, 2006 Free Software Foundation, Inc.

This file is part of GNU Classpath.

GNU Classpath is free software; you can redistribute it and/or modify
it under the terms of the GNU General Public License as published by
the Free Software Foundation; either version 2, or (at your option)
any later version.

GNU Classpath is distributed in the hope that it will be useful, but
WITHOUT ANY WARRANTY; without even the implied warranty of
MERCHANTABILITY or FITNESS FOR A PARTICULAR PURPOSE.  See the GNU
General Public License for more details.

You should have received a copy of the GNU General Public License
along with GNU Classpath; see the file COPYING.  If not, write to the
Free Software Foundation, Inc., 51 Franklin Street, Fifth Floor, Boston, MA
02110-1301 USA.

Linking this library statically or dynamically with other modules is
making a combined work based on this library.  Thus, the terms and
conditions of the GNU General Public License cover the whole
combination.

As a special exception, the copyright holders of this library give you
permission to link this library with independent modules to produce an
executable, regardless of the license terms of these independent
modules, and to copy and distribute the resulting executable under
terms of your choice, provided that you also meet, for each linked
independent module, the terms and conditions of the license of that
module.  An independent module is a module which is not derived from
or based on this library.  If you modify this library, you may extend
this exception to your version of the library, but you are not
obligated to do so.  If you do not wish to do so, delete this
exception statement from your version. */


package javax.security.auth.login;

import gnu.java.security.action.GetSecurityPropertyAction;

import java.security.AccessController;

import java.util.HashMap;
import java.util.Map;

import javax.security.auth.Subject;
import javax.security.auth.callback.CallbackHandler;
import javax.security.auth.spi.LoginModule;

public class LoginContext
{

  private static final String OTHER = "other";

  private final String name;
  private final CallbackHandler cbHandler;
  private final Subject subject;
  private final AppConfigurationEntry[] entries;
  private final LoginModule[] modules;
  private final Map sharedState;

  public LoginContext (final String name) throws LoginException
  {
    this (name, new Subject(), defaultHandler());
  }

  public LoginContext (final String name, final CallbackHandler cbHandler)
    throws LoginException
  {
    this (name, new Subject(), cbHandler);
  }

  public LoginContext (final String name, final Subject subject)
    throws LoginException
  {
    this (name, subject, defaultHandler());
  }

  public LoginContext (final String name, final Subject subject,
                       final CallbackHandler cbHandler)
    throws LoginException
  {
    this (name, subject, cbHandler, null);
  }

  /** @since 1.5 */
  public LoginContext (final String name, final Subject subject,
                       final CallbackHandler cbHandler,
                       Configuration config)
    throws LoginException
  {
<<<<<<< HEAD
=======
    this.name = name;
    this.subject = subject;
    this.cbHandler = cbHandler;
>>>>>>> f8383f28
    if (config == null)
      config = Configuration.getConfig();
    AppConfigurationEntry[] entries = config.getAppConfigurationEntry (name);
    if (entries == null)
      entries = config.getAppConfigurationEntry (OTHER);
    if (entries == null)
      throw new LoginException ("no configured modules for application "
                                + name);
    this.entries = entries;
    modules = new LoginModule[entries.length];
    sharedState = new HashMap();
    for (int i = 0; i < entries.length; i++)
      modules[i] = lookupModule (entries[i], subject, sharedState);
  }

  /**
   * Returns the authenticated subject, or the parameter passed to one
   * of the constructors. <code>null</code> is returned if the previous
   * login attempt failed and there was no subject provided.
   *
   * @return The subject, or null.
   */
  public Subject getSubject()
  {
    return subject;
  }

  /**
   * Logs a subject in, using all login modules configured for this
   * application. This method will call the {@link LoginModule#login()}
   * method of each module configured for this application, stopping
   * if a REQUISITE module fails or if a SUFFICIENT module succeeds. If
   * the overall login attempt fails, a {@link LoginException} will be
   * thrown.
   *
   * @throws LoginException If logging in fails.
   */
  public void login() throws LoginException
  {
    boolean failure = false;
    for (int i = 0; i < modules.length; i++)
      {
        try
          {
            boolean result = modules[i].login();
            if (!result)
              {
                if (entries[i].getControlFlag() ==
                    AppConfigurationEntry.LoginModuleControlFlag.REQUISITE)
                  throw new LoginException ("REQUISITE module " + entries[i].getLoginModuleName()
                                            + " failed");
                else if (entries[i].getControlFlag() ==
                         AppConfigurationEntry.LoginModuleControlFlag.REQUIRED)
                  failure = true;
              }
            else
              {
                if (entries[i].getControlFlag() ==
                    AppConfigurationEntry.LoginModuleControlFlag.SUFFICIENT)
                  break;
              }
          }
        catch (LoginException le)
          {
            if (entries[i].getControlFlag() !=
                AppConfigurationEntry.LoginModuleControlFlag.REQUISITE)
              continue;
            for (int j = 0; j < modules.length; j++)
              modules[i].abort();
            throw le;
          }
      }
    if (failure)
      throw new LoginException ("not all REQUIRED modules succeeded");

    for (int i = 0; i < modules.length; i++)
      modules[i].commit();
  }

  /**
   * Logs a subject out, cleaning up any state that may be in memory.
   *
   * @throws LoginException If logging out fails.
   */
  public void logout() throws LoginException
  {
    for (int i = 0; i < modules.length; i++)
      modules[i].logout();
  }

  // Own methods.

  /**
   * Fetch the default callback handler, based on the
   * auth.login.defaultCallbackHandler property, or null if it is not
   * set.
   */
  private static CallbackHandler defaultHandler()
  {
    GetSecurityPropertyAction act =
      new GetSecurityPropertyAction ("auth.login.defaultCallbackHandler");
    String classname = (String) AccessController.doPrivileged (act);
    if (classname != null)
      {
        try
          {
            return (CallbackHandler) Class.forName (classname).newInstance();
          }
        catch (ClassNotFoundException cnfe)
          {
            return null;
          }
        catch (ClassCastException cce)
          {
            return null;
          }
        catch (IllegalAccessException iae)
          {
            return null;
          }
        catch (InstantiationException ie)
          {
            return null;
          }
      }
    return null;
  }

  private LoginModule lookupModule (AppConfigurationEntry entry,
                                    Subject subject, Map sharedState)
    throws LoginException
  {
    LoginModule module = null;
    Exception cause = null;
    try
      {
	ClassLoader cl = Thread.currentThread().getContextClassLoader();
	Class c = Class.forName(entry.getLoginModuleName(), true, cl);
	module = (LoginModule) c.newInstance();
      }
    catch (ClassNotFoundException cnfe)
      {
        cause = cnfe;
      }
    catch (ClassCastException cce)
      {
        cause = cce;
      }
    catch (IllegalAccessException iae)
      {
        cause = iae;
      }
    catch (InstantiationException ie)
      {
        cause = ie;
      }

    if (cause != null)
      {
        LoginException le = new LoginException ("could not load module "
                                                + entry.getLoginModuleName());
        le.initCause (cause);
        throw le;
      }

    module.initialize (subject, cbHandler, sharedState, entry.getOptions());
    return module;
  }
}<|MERGE_RESOLUTION|>--- conflicted
+++ resolved
@@ -91,12 +91,9 @@
                        Configuration config)
     throws LoginException
   {
-<<<<<<< HEAD
-=======
     this.name = name;
     this.subject = subject;
     this.cbHandler = cbHandler;
->>>>>>> f8383f28
     if (config == null)
       config = Configuration.getConfig();
     AppConfigurationEntry[] entries = config.getAppConfigurationEntry (name);

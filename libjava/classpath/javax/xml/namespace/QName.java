--- conflicted
+++ resolved
@@ -128,22 +128,6 @@
   {
     if (qName == null)
       {
-<<<<<<< HEAD
-	CPStringBuilder buf = new CPStringBuilder();
-	if (namespaceURI.length() > 0)
-	  {
-	    buf.append('{');
-	    buf.append(namespaceURI);
-	    buf.append('}');
-	  }
-	if (prefix.length() > 0)
-	  {
-	    buf.append(prefix);
-	    buf.append(':');
-	  }
-	buf.append(localPart);
-	qName = buf.toString();
-=======
         CPStringBuilder buf = new CPStringBuilder();
         if (namespaceURI.length() > 0)
           {
@@ -158,7 +142,6 @@
           }
         buf.append(localPart);
         qName = buf.toString();
->>>>>>> 3082eeb7
       }
     return qName;
   }

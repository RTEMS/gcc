--- conflicted
+++ resolved
@@ -229,17 +229,10 @@
       return false;
     for (String key : contents.keySet())
       {
-<<<<<<< HEAD
-	if (!(data.containsKey(key)))
-	  return false;
-	if (!(data.get(key).equals(contents.get(key))))
-	  return false;
-=======
         if (!(data.containsKey(key)))
           return false;
         if (!(data.get(key).equals(contents.get(key))))
           return false;
->>>>>>> 3082eeb7
       }
     return true;
   }

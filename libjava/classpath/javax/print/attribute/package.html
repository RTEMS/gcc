<!DOCTYPE HTML PUBLIC "-//W3C//DTD HTML 3.2 Final//EN">
<!-- package.html - describes classes in javax.print.attribute package.
<<<<<<< HEAD
   Copyright (C) 2003, 2005 Free Software Foundation, Inc.
=======
   Copyright (C) 2003, 2005, 2006 Free Software Foundation, Inc.
>>>>>>> f8383f28

This file is part of GNU Classpath.

GNU Classpath is free software; you can redistribute it and/or modify
it under the terms of the GNU General Public License as published by
the Free Software Foundation; either version 2, or (at your option)
any later version.

GNU Classpath is distributed in the hope that it will be useful, but
WITHOUT ANY WARRANTY; without even the implied warranty of
MERCHANTABILITY or FITNESS FOR A PARTICULAR PURPOSE.  See the GNU
General Public License for more details.

You should have received a copy of the GNU General Public License
along with GNU Classpath; see the file COPYING.  If not, write to the
Free Software Foundation, Inc., 51 Franklin Street, Fifth Floor, Boston, MA
02110-1301 USA.

Linking this library statically or dynamically with other modules is
making a combined work based on this library.  Thus, the terms and
conditions of the GNU General Public License cover the whole
combination.

As a special exception, the copyright holders of this library give you
permission to link this library with independent modules to produce an
executable, regardless of the license terms of these independent
modules, and to copy and distribute the resulting executable under
terms of your choice, provided that you also meet, for each linked
independent module, the terms and conditions of the license of that
module.  An independent module is a module which is not derived from
or based on this library.  If you modify this library, you may extend
this exception to your version of the library, but you are not
obligated to do so.  If you do not wish to do so, delete this
exception statement from your version. -->

<html>
<head><title>GNU Classpath - javax.print.attribute</title></head>

<body>
<p>Provides classes and interfaces describing the roles and 
syntax of attribute objects in the Java Print Service API.</p>
<p>
<<<<<<< HEAD
=======
The package contains the base attribute interface and several subinterfaces 
describing the different attribute roles of printing attributes. Furthermore,
abstract classes defining the syntax of attributes are provided. For 
collections of attributes based on their roles different set interfaces and
implementing classes are available.
</p><p>
Existing attribute roles are:
<ul>
<li><a href="PrintServiceAttribute.html">PrintServiceAttribute</a>s  
describing the state and other informations of a PrintService.</li>
<li><a href="PrintJobAttribute.html">PrintJobAttribute</a>s describing
the state of the print job.</li>
<li><a href="PrintRequestAttribute.html">PrintRequestAttribute</a>s specifying 
how a print job should be printed and are applied to a complete print job.</li>
<li><a href="PrintJobAttribute.html">PrintJobAttribute</a> s specifying 
how a single document in the print job should be printed.</li>
</ul>
</p><p>
Every attribute is of a certain syntax which defines its type and the 
representation of its value. The different syntax types are provided as 
abstract syntax classes (e.g. <code>IntegerSyntax</code>). Concrete attribute 
implementations are subclasses of these abstract syntax classes.
</p><p>
Attributes may be collected as sets of attributes. Different interfaces for
attribute collections per role and implementations based on a HashMap are 
provided (for example <a href="HashPrintJobAttributeSet.html">
HashPrintJobAttributeSet</a> for the print job attributes).
</p>
<p>
>>>>>>> f8383f28
<b>Since:</b> 1.4
</p>
</body>
</html><|MERGE_RESOLUTION|>--- conflicted
+++ resolved
@@ -1,10 +1,6 @@
 <!DOCTYPE HTML PUBLIC "-//W3C//DTD HTML 3.2 Final//EN">
 <!-- package.html - describes classes in javax.print.attribute package.
-<<<<<<< HEAD
-   Copyright (C) 2003, 2005 Free Software Foundation, Inc.
-=======
    Copyright (C) 2003, 2005, 2006 Free Software Foundation, Inc.
->>>>>>> f8383f28
 
 This file is part of GNU Classpath.
 
@@ -47,8 +43,6 @@
 <p>Provides classes and interfaces describing the roles and 
 syntax of attribute objects in the Java Print Service API.</p>
 <p>
-<<<<<<< HEAD
-=======
 The package contains the base attribute interface and several subinterfaces 
 describing the different attribute roles of printing attributes. Furthermore,
 abstract classes defining the syntax of attributes are provided. For 
@@ -78,7 +72,6 @@
 HashPrintJobAttributeSet</a> for the print job attributes).
 </p>
 <p>
->>>>>>> f8383f28
 <b>Since:</b> 1.4
 </p>
 </body>

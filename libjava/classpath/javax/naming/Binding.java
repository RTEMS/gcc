/* Binding.java --
   Copyright (C) 2001, 2005, 2006  Free Software Foundation, Inc.

This file is part of GNU Classpath.

GNU Classpath is free software; you can redistribute it and/or modify
it under the terms of the GNU General Public License as published by
the Free Software Foundation; either version 2, or (at your option)
any later version.

GNU Classpath is distributed in the hope that it will be useful, but
WITHOUT ANY WARRANTY; without even the implied warranty of
MERCHANTABILITY or FITNESS FOR A PARTICULAR PURPOSE.  See the GNU
General Public License for more details.

You should have received a copy of the GNU General Public License
along with GNU Classpath; see the file COPYING.  If not, write to the
Free Software Foundation, Inc., 51 Franklin Street, Fifth Floor, Boston, MA
02110-1301 USA.

Linking this library statically or dynamically with other modules is
making a combined work based on this library.  Thus, the terms and
conditions of the GNU General Public License cover the whole
combination.

As a special exception, the copyright holders of this library give you
permission to link this library with independent modules to produce an
executable, regardless of the license terms of these independent
modules, and to copy and distribute the resulting executable under
terms of your choice, provided that you also meet, for each linked
independent module, the terms and conditions of the license of that
module.  An independent module is a module which is not derived from
or based on this library.  If you modify this library, you may extend
this exception to your version of the library, but you are not
obligated to do so.  If you do not wish to do so, delete this
exception statement from your version. */


package javax.naming;

/**
 * <code>Binding</code> represents the name-object mapping of a 
 * binding in a context.
 * <p>
 * Bindings are mappings of a name to an object and this class is used to
 * specify such mappings. The bindings of a context are retrieved by the
 * <code>Context#listBindings()</code> methods.
 * </p>
 * 
 * @author Tom Tromey (tromey@redhat.com)
 * @since 1.3
 */
public class Binding extends NameClassPair
{
  private static final long serialVersionUID = 8839217842691845890L;

<<<<<<< HEAD
=======
  /**
   * Constructs an instance with the given name and object.
   * 
   * @param name the name of the binding relative to the target context
   * (may not be <code>null</code>)
   * @param obj the bound object
   */
>>>>>>> f8383f28
  public Binding (String name, Object obj)
  {
    super (name, null);
    boundObj = obj;
  }

  /**
   * Constructs an instance with the given name and object and a 
   * flag indicating if the name is relative to the target context.
   * 
   * @param name the name of the binding relative to the target context
   * (may not be <code>null</code>)
   * @param obj the bound object
   * @param isRelative flag indicating if the name is relative or not
   */
  public Binding (String name, Object obj, boolean isRelative)
  {
    super (name, null, isRelative);
    boundObj = obj;
  }

  /**
   * Constructs an instance with the given name, classname and object.
   * 
   * @param name the name of the binding relative to the target context
   * (may not be <code>null</code>)
   * @param className the classname to set (maybe <code>null</code>)
   * @param obj the bound object
   */
  public Binding (String name, String className, Object obj)
  {
    super (name, className);
    boundObj = obj;
  }

  /**
   * Constructs an instance with the given name, classname, object and a 
   * flag indicating if the name is relative to the target context.
   * 
   * @param name the name of the binding relative to the target context
   * (may not be <code>null</code>)
   * @param className the classname to set (maybe <code>null</code>)
   * @param isRelative flag indicating if the name is relative or not
   * @param obj the bound object
   */
  public Binding (String name, String className, Object obj,
		  boolean isRelative)
  {
    super (name, className, isRelative);
    boundObj = obj;
  }

  /**
   * Returns the classname of the bound object.
   * <p>
   * Returns the classname if set explicitly. If not and the bound object is
   * not <code>null</code> the classname of the bound object is used.
   * </p>
   * 
   * @return The fully qualified classname (may be <code>null</code>).
   */
  public String getClassName ()
  {
    String r = super.getClassName ();
    if (r != null)
      return r;
    return boundObj == null ? null : boundObj.getClass ().getName ();
  }

  /**
   * Returns the bound object of this binding.
   * @return The bound object (maybe <code>null</code>).
   */
  public Object getObject ()
  {
    return boundObj;
  }

  /**
   * Sets the bound object of this binding.
   * @param obj the bound object.
   */
  public void setObject (Object obj)
  {
    boundObj = obj;
  }

  /**
   * Returns the string representation.
   * @return The string as given by the NameClassPair superclass plus 
   * the bound objects string representation seperated by a colon.
   */
  public String toString ()
  {
    // Format specified by the documentation.
    return super.toString () + ":" + boundObj.toString ();
  }

  // This name is fixed by the serialization spec.
  private Object boundObj;
}<|MERGE_RESOLUTION|>--- conflicted
+++ resolved
@@ -54,8 +54,6 @@
 {
   private static final long serialVersionUID = 8839217842691845890L;
 
-<<<<<<< HEAD
-=======
   /**
    * Constructs an instance with the given name and object.
    * 
@@ -63,7 +61,6 @@
    * (may not be <code>null</code>)
    * @param obj the bound object
    */
->>>>>>> f8383f28
   public Binding (String name, Object obj)
   {
     super (name, null);

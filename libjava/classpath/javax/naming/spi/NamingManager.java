/* NamingManager.java -- Creates contexts and objects
   Copyright (C) 2000, 2001, 2002, 2003, 2004,
   2006 Free Software Foundation, Inc.

This file is part of GNU Classpath.

GNU Classpath is free software; you can redistribute it and/or modify
it under the terms of the GNU General Public License as published by
the Free Software Foundation; either version 2, or (at your option)
any later version.

GNU Classpath is distributed in the hope that it will be useful, but
WITHOUT ANY WARRANTY; without even the implied warranty of
MERCHANTABILITY or FITNESS FOR A PARTICULAR PURPOSE.  See the GNU
General Public License for more details.

You should have received a copy of the GNU General Public License
along with GNU Classpath; see the file COPYING.  If not, write to the
Free Software Foundation, Inc., 51 Franklin Street, Fifth Floor, Boston, MA
02110-1301 USA.

Linking this library statically or dynamically with other modules is
making a combined work based on this library.  Thus, the terms and
conditions of the GNU General Public License cover the whole
combination.

As a special exception, the copyright holders of this library give you
permission to link this library with independent modules to produce an
executable, regardless of the license terms of these independent
modules, and to copy and distribute the resulting executable under
terms of your choice, provided that you also meet, for each linked
independent module, the terms and conditions of the license of that
module.  An independent module is a module which is not derived from
or based on this library.  If you modify this library, you may extend
this exception to your version of the library, but you are not
obligated to do so.  If you do not wish to do so, delete this
exception statement from your version. */


package javax.naming.spi;

import gnu.classpath.VMStackWalker;

import gnu.java.lang.CPStringBuilder;

import java.util.Enumeration;
import java.util.Hashtable;
import java.util.StringTokenizer;

import javax.naming.CannotProceedException;
import javax.naming.Context;
import javax.naming.Name;
import javax.naming.NamingException;
import javax.naming.NoInitialContextException;
import javax.naming.RefAddr;
import javax.naming.Reference;
import javax.naming.Referenceable;
import javax.naming.StringRefAddr;

/**
 * Contains methods for creating contexts and objects referred to by
 * location information. The location is specified in the scope of the
 * certain naming or directory service. This class only contais static
 * methods and cannot be instantiated.
 */
public class NamingManager
{
  /**
   * The environment property into which getContinuationContext() stores the
   * value of the CannotProceedException parameter. The value of this field
   * is <i>java.naming.spi.CannotProceedException<i>.
   */
  public static final String CPE = "java.naming.spi.CannotProceedException";

  private static InitialContextFactoryBuilder icfb;

  // Package private so DirectoryManager can access it.
  static ObjectFactoryBuilder ofb;

  // This class cannot be instantiated.
  NamingManager ()
  {
  }

  /**
   * Checks if the initial context factory builder has been set.
   *
   * @return true if the builder has been set
   *
   * @see #setInitialContextFactoryBuilder(InitialContextFactoryBuilder)
   */
  public static boolean hasInitialContextFactoryBuilder ()
  {
    return icfb != null;
  }

  /**
   * Creates the initial context. If the initial object factory builder has
   * been set with {@link #setObjectFactoryBuilder(ObjectFactoryBuilder)},
   * the work is delegated to this builder. Otherwise, the method searches
   * for the property Context.INITIAL_CONTEXT_FACTORY first in the passed
   * table and then in the system properties. The value of this property is
   * uses as a class name to install the context factory. The corresponding
   * class must exist, be public and have the public parameterless constructor.
   *
   * @param environment the properties, used to create the context.
   *
   * @return the created context
   *
   * @throws NoInitialContextException if the initial builder is not set,
   *           the property Context.INITIAL_CONTEXT_FACTORY is missing of the
   *           class, named by this property, cannot be instantiated.
   * @throws NamingException if throws by the context factory
   */
  public static Context getInitialContext (Hashtable<?, ?> environment)
    throws NamingException
  {
    InitialContextFactory icf = null;

    if (icfb != null)
      icf = icfb.createInitialContextFactory(environment);
    else
      {
        String java_naming_factory_initial = null;
        if (environment != null)
          java_naming_factory_initial
            = (String) environment.get (Context.INITIAL_CONTEXT_FACTORY);
        if (java_naming_factory_initial == null)
          java_naming_factory_initial =
            System.getProperty (Context.INITIAL_CONTEXT_FACTORY);
        if (java_naming_factory_initial == null)
          throw new
            NoInitialContextException ("Can't find property: "
                                       + Context.INITIAL_CONTEXT_FACTORY);

        try
          {
            icf = (InitialContextFactory)Class.forName
                (java_naming_factory_initial, true,
                 Thread.currentThread().getContextClassLoader())
                .newInstance ();
          }
        catch (Exception exception)
          {
            NoInitialContextException e
              = new NoInitialContextException
              ("Can't load InitialContextFactory class: "
               + java_naming_factory_initial);
            e.setRootCause(exception);
            throw e;
          }
      }

    return icf.getInitialContext (environment);
  }

  /**
   * <p>
   * Creates the URL context for the given URL scheme id.
   * </p>
   * <p>
   * The class name of the factory that creates the context has the naming
   * pattern scheme-idURLContextFactory. For instance, the factory for the "ftp"
   * sheme should be named "ftpURLContextFactory".
   * </p>
   * <p>
   * The Context.URL_PKG_PREFIXES environment property contains the
   * colon-separated list of the possible package prefixes. The package name is
   * constructed concatenating the package prefix with the scheme id. This
   * property is searched in the passed <i>environment</i> parameter and later
   * in the system properties.
   * </p>
   * <p>
   * If the factory class cannot be found in the specified packages, system will
   * try to use the default internal factory for the given scheme.
   * </p>
   * <p>
   * After the factory is instantiated, its method
   * {@link ObjectFactory#getObjectInstance(Object, Name, Context, Hashtable)}
   * is called to create and return the object instance.
   *
   * @param refInfo passed to the factory
   * @param name passed to the factory
   * @param nameCtx passed to the factory
   * @param scheme the url scheme that must be supported by the given context
   * @param environment the properties for creating the factory and context (may
   *          be null)
   * @return the created context
   * @throws NamingException if thrown by the factory when creating the context.
   */
  static Context getURLContext(Object refInfo, Name name, Context nameCtx,
                               String scheme, Hashtable<?,?> environment)
      throws NamingException
  {
    // Doc specifies com.sun.jndi.url as the final destination, but we cannot
    // put our classes into such namespace.
    String defaultPrefix = "gnu.javax.naming.jndi.url";

    // The final default location, as specified in the documentation.
    String finalPrefix = "com.sun.jndi.url";
<<<<<<< HEAD
  
=======

>>>>>>> 3082eeb7
    CPStringBuilder allPrefixes = new CPStringBuilder();

    String prefixes;
      if (environment != null)
        {
        prefixes = (String) environment.get(Context.URL_PKG_PREFIXES);
        if (prefixes != null)
          allPrefixes.append(prefixes);
        }

    prefixes = System.getProperty(Context.URL_PKG_PREFIXES);
    if (prefixes != null)
      {
        if (allPrefixes.length() > 0)
          allPrefixes.append(':');
        allPrefixes.append(prefixes);
      }

    if (allPrefixes.length() > 0)
      allPrefixes.append(':');
    allPrefixes.append(defaultPrefix);
    allPrefixes.append(':');
    allPrefixes.append(finalPrefix);

      scheme = scheme + "." + scheme + "URLContextFactory";

    StringTokenizer tokens = new StringTokenizer(allPrefixes.toString(), ":");
    while (tokens.hasMoreTokens())
        {
        String aTry = tokens.nextToken();
        try
          {
            String tryClass = aTry + "." + scheme;
            Class factoryClass = forName(tryClass);
            if (factoryClass != null)
              {
                Object obj;
                try
                  {
                    ObjectFactory factory = (ObjectFactory) factoryClass.newInstance();
                    obj = factory.getObjectInstance(refInfo, name, nameCtx,
                                                    environment);
                    Context ctx = (Context) obj;
                    if (ctx != null)
                      return ctx;
                  }
                catch (RuntimeException e)
                  {
                    // TODO Auto-generated catch block
                    e.printStackTrace();
                  }
              }
          }
        catch (ClassNotFoundException _1)
          {
            // Ignore it.
          }
        catch (ClassCastException _2)
          {
            // This means that the class we found was not an
            // ObjectFactory or that the factory returned something
            // which was not a Context.
          }
        catch (InstantiationException _3)
          {
            // If we couldn't instantiate the factory we might get
            // this.
          }
        catch (IllegalAccessException _4)
          {
            // Another possibility when instantiating.
          }
        catch (NamingException _5)
          {
            throw _5;
          }
        catch (Exception _6)
          {
            // Anything from getObjectInstance.
          }
        }

    return null;
  }

  /**
   * Load the class with the given name. This method tries to use the context
   * class loader first. If this fails, it searches for the suitable class
   * loader in the caller stack trace. This method is a central point where all
   * requests to find a class by name are delegated.
   */
  static Class forName(String className)
  {
    try
      {
        return Class.forName(className, true,
                             Thread.currentThread().getContextClassLoader());
      }
    catch (ClassNotFoundException nex)
      {
        /**
         * Returns the first user defined class loader on the call stack, or
         * null when no non-null class loader was found.
         */
        Class[] ctx = VMStackWalker.getClassContext();
        for (int i = 0; i < ctx.length; i++)
          {
            // Since we live in a class loaded by the bootstrap
            // class loader, getClassLoader is safe to call without
            // needing to be wrapped in a privileged action.
            ClassLoader cl = ctx[i].getClassLoader();
            try
              {
                if (cl != null)
                  return Class.forName(className, true, cl);
              }
            catch (ClassNotFoundException nex2)
              {
                // Try next.
              }
          }
      }
    return null;
  }


  /**
   * <p>
   * Creates the URL context for the given URL scheme id.
   * </p>
   * <p>
   * The class name of the factory that creates the context has the naming
   * pattern scheme-idURLContextFactory. For instance, the factory for the
   * "ftp" scheme should be named "ftpURLContextFactory".
   * The Context.URL_PKG_PREFIXES environment property contains the
   * colon-separated list of the possible package prefixes. The package name
   * is constructed by concatenating the package prefix with the scheme id.
   * </p>
   * <p>
   * If the factory class cannot be found in the specified packages, the
   * system will try to use the default internal factory for the given scheme.
   * </p>
   * <p>
   * After the factory is instantiated, its method
   * {@link ObjectFactory#getObjectInstance(Object, Name, Context, Hashtable)}
   * is called to create and return the object instance.
   *
   * @param scheme the url scheme that must be supported by the given context
   * @param environment the properties for creating the factory and context
   *                    (may be null)
   * @return the created context
   * @throws NamingException if thrown by the factory when creating the
   *                         context.
   */
  public static Context getURLContext (String scheme,
                                       Hashtable<?, ?> environment)
       throws NamingException
  {
    return getURLContext (null, null, null, scheme, environment);
  }

  /**
   * Sets the initial object factory builder.
   *
   * @param builder the builder to set
   *
   * @throws SecurityException if the builder cannot be installed due
   *           security restrictions.
   * @throws NamingException if the builder cannot be installed due other
   *           reasons
   * @throws IllegalStateException if setting the builder repeatedly
   */
  public static void setObjectFactoryBuilder (ObjectFactoryBuilder builder)
    throws NamingException
  {
    SecurityManager sm = System.getSecurityManager ();
    if (sm != null)
      sm.checkSetFactory ();
    // Once the builder is installed it cannot be replaced.
    if (ofb != null)
      throw new IllegalStateException ("object factory builder already installed");
    if (builder != null)
      ofb = builder;
  }

  static StringTokenizer getPlusPath (String property, Hashtable env,
                                      Context nameCtx)
    throws NamingException
  {
    String path = (String) env.get (property);
    if (nameCtx == null)
      nameCtx = getInitialContext (env);
    String path2 = (String) nameCtx.getEnvironment ().get (property);
    if (path == null)
      path = path2;
    else if (path2 != null)
      path += ":" + path2;
    return new StringTokenizer (path != null ? path : "", ":");
  }

  /**
   * <p>Creates an object for the specified name context, environment and
   * referencing context object.</p>
   * <p>
   * If the builder factory is set by
   * {@link #setObjectFactoryBuilder(ObjectFactoryBuilder)}, the call is
   * delegated to that factory. Otherwise, the object is created using the
   * following rules:
   * <ul>
   * <li>If the referencing object (refInfo) contains the factory class name,
   *       the object is created by this factory. If the creation fails,
   *       the parameter refInfo is returned as the method return value.</li>
   * <li>If the referencing object has no factory class name, and the addresses
   *       are StringRefAddrs having the address type "URL", the object is
   *       created by the URL context factory. The used factory corresponds the
   *       the naming schema of the each URL. If the attempt to create
   *       the object this way is not successful, the subsequent rule is
   *       tried.</li>
   * <li>  If the refInfo is not an instance of Reference or Referencable
   *       (for example, null), the object is created by the factories,
   *       specified in the Context.OBJECT_FACTORIES property of the
   *       environment and the provider resource file, associated with the
   *       nameCtx. The value of this property is the colon separated list
   *       of the possible factories. If none of the factories can be
   *       loaded, the refInfo is returned.
   * </ul>
   * </p>
   * <p>The object factory must be public and have the public parameterless
   * constructor.</p>
   *
   * @param refInfo the referencing object, for which the new object must be
   *          created (can be null). If not null, it is usually an instance of
   *          the {@link Reference} or {@link Referenceable}.
   * @param name the name of the object. The name is relative to
   *          the nameCtx naming context. The value of this parameter can be
   *          null if the name is not specified.
   * @param nameCtx the naming context, in which scope the name of the new
   *          object is specified. If this parameter is null, the name is
   *          specified in the scope of the initial context.
   * @param environment contains additional information for creating the object.
   *          This paramter can be null if there is no need to provide any
   *          additional information.
   *
   * @return  the created object. If the creation fails, in some cases
   *          the parameter refInfo may be returned.
   *
   * @throws NamingException if the attempt to name the new object has failed
   * @throws Exception if the object factory throws it. The object factory
   *           only throws an exception if it does not want other factories
   *           to be used to create the object.
   */
  public static Object getObjectInstance (Object refInfo,
                                          Name name,
                                          Context nameCtx,
                                          Hashtable<?, ?> environment)
    throws Exception
  {
    ObjectFactory factory = null;

    if (ofb != null)
      factory = ofb.createObjectFactory (refInfo, environment);
    else
      {
        // First see if we have a Reference or a Referenceable.  If so
        // we do some special processing.
        Object ref2 = refInfo;
        if (refInfo instanceof Referenceable)
          ref2 = ((Referenceable) refInfo).getReference ();
        if (ref2 instanceof Reference)
          {
            Reference ref = (Reference) ref2;

            // If we have a factory class name then we use that.
            String fClass = ref.getFactoryClassName ();
            if (fClass != null)
              {
                // Exceptions here are passed to the caller.
                Class k = Class.forName (fClass,
                                         true,
                                         Thread.currentThread().getContextClassLoader());
                factory = (ObjectFactory) k.newInstance ();
              }
            else
              {
                // There's no factory class name.  If the address is a
                // StringRefAddr with address type `URL', then we try
                // the URL's context factory.
                Enumeration e = ref.getAll ();
                while (e.hasMoreElements ())
                  {
                    RefAddr ra = (RefAddr) e.nextElement ();
                    if (ra instanceof StringRefAddr
                        && "URL".equals (ra.getType ()))
                      {
                        factory
                          = (ObjectFactory) getURLContext (refInfo,
                                                           name,
                                                           nameCtx,
                                                           (String) ra.getContent (),
                                                           environment);
                        Object obj = factory.getObjectInstance (refInfo,
                                                                name,
                                                                nameCtx,
                                                                environment);
                        if (obj != null)
                          return obj;
                      }
                  }

                // Have to try the next step.
                factory = null;
              }
          }

        // Now look at OBJECT_FACTORIES to find the factory.
        if (factory == null)
          {
            StringTokenizer tokens = getPlusPath (Context.OBJECT_FACTORIES,
                                                  environment, nameCtx);

            while (tokens.hasMoreTokens ())
              {
                String klassName = tokens.nextToken ();
                Class k = Class.forName (klassName,
                                         true,
                                         Thread.currentThread().getContextClassLoader());
                factory = (ObjectFactory) k.newInstance ();
                Object obj = factory.getObjectInstance (refInfo, name,
                                                        nameCtx, environment);
                if (obj != null)
                  return obj;
              }

            // Failure.
            return refInfo;
          }
      }

    if (factory == null)
      return refInfo;
    Object obj = factory.getObjectInstance (refInfo, name,
                                            nameCtx, environment);
    return obj == null ? refInfo : obj;
  }

  /**
   * Sets the initial context factory builder.
   *
   * @param builder the builder to set
   *
   * @throws SecurityException if the builder cannot be installed due
   *           security restrictions.
   * @throws NamingException if the builder cannot be installed due other
   *           reasons
   * @throws IllegalStateException if setting the builder repeatedly
   *
   * @see #hasInitialContextFactoryBuilder()
   */
  public static void setInitialContextFactoryBuilder
    (InitialContextFactoryBuilder builder)
    throws NamingException
  {
    SecurityManager sm = System.getSecurityManager ();
    if (sm != null)
      sm.checkSetFactory ();
    // Once the builder is installed it cannot be replaced.
    if (icfb != null)
      throw new IllegalStateException ("ctx factory builder already installed");
    if (builder != null)
      icfb = builder;
  }

  /**
   * Creates a context in which the context operation must be continued.
   * This method is used by operations on names that span multiple namespaces.
   *
   * @param cpe the exception that triggered this continuation. This method
   * obtains the environment ({@link CannotProceedException#getEnvironment()}
   * and sets the environment property {@link #CPE} = cpe.
   *
   * @return a non null context for continuing the operation
   *
   * @throws NamingException if the naming problems have occured
   */
  public static Context getContinuationContext (CannotProceedException cpe)
    throws NamingException
  {
    Hashtable env = cpe.getEnvironment ();
    if (env != null)
      env.put (CPE, cpe);

    // TODO: Check if this implementation matches the API specification
    try
      {
        Object obj = getObjectInstance (cpe.getResolvedObj(),
                                        cpe.getAltName (),
                                        cpe.getAltNameCtx (),
                                        env);
        if (obj != null)
          return (Context) obj;
      }
    catch (Exception _)
      {
      }

    // fix stack trace for re-thrown exception (message confusing otherwise)
    cpe.fillInStackTrace();

    throw cpe;
  }

  /**
   * Get the object state for binding.
   *
   * @param obj the object, for that the binding state must be retrieved. Cannot
   *          be null.
   * @param name the name of this object, related to the nameCtx. Can be null if
   *          not specified.
   * @param nameCtx the naming context, to that the object name is related. Can
   *          be null if the name is related to the initial default context.
   * @param environment the properties for creating the object state. Can be
   *          null if no properties are provided.
   * @return the object state for binding, may be null if no changes are
   *         returned by the factory
   * @throws NamingException
   */
  public static Object getStateToBind (Object obj, Name name,
                                       Context nameCtx, Hashtable<?, ?> environment)
    throws NamingException
  {
    StringTokenizer tokens = getPlusPath (Context.STATE_FACTORIES,
                                          environment, nameCtx);
    while (tokens.hasMoreTokens ())
      {
        String klassName = tokens.nextToken ();
        try
          {
            Class k = Class.forName (klassName,
                                     true,
                                     Thread.currentThread().getContextClassLoader());
            StateFactory factory = (StateFactory) k.newInstance ();
            Object o = factory.getStateToBind (obj, name, nameCtx,
                                               environment);
            if (o != null)
              return o;
          }
        catch (ClassNotFoundException _1)
          {
            // Ignore it.
          }
        catch (ClassCastException _2)
          {
            // This means that the class we found was not an
            // ObjectFactory or that the factory returned something
            // which was not a Context.
          }
        catch (InstantiationException _3)
          {
            // If we couldn't instantiate the factory we might get
            // this.
          }
        catch (IllegalAccessException _4)
          {
            // Another possibility when instantiating.
          }
      }

    return obj;
  }
}<|MERGE_RESOLUTION|>--- conflicted
+++ resolved
@@ -198,11 +198,7 @@
 
     // The final default location, as specified in the documentation.
     String finalPrefix = "com.sun.jndi.url";
-<<<<<<< HEAD
-  
-=======
-
->>>>>>> 3082eeb7
+
     CPStringBuilder allPrefixes = new CPStringBuilder();
 
     String prefixes;

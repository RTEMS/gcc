/* NameClassPair.java --
   Copyright (C) 2001, 2005, 2006  Free Software Foundation, Inc.

This file is part of GNU Classpath.

GNU Classpath is free software; you can redistribute it and/or modify
it under the terms of the GNU General Public License as published by
the Free Software Foundation; either version 2, or (at your option)
any later version.

GNU Classpath is distributed in the hope that it will be useful, but
WITHOUT ANY WARRANTY; without even the implied warranty of
MERCHANTABILITY or FITNESS FOR A PARTICULAR PURPOSE.  See the GNU
General Public License for more details.

You should have received a copy of the GNU General Public License
along with GNU Classpath; see the file COPYING.  If not, write to the
Free Software Foundation, Inc., 51 Franklin Street, Fifth Floor, Boston, MA
02110-1301 USA.

Linking this library statically or dynamically with other modules is
making a combined work based on this library.  Thus, the terms and
conditions of the GNU General Public License cover the whole
combination.

As a special exception, the copyright holders of this library give you
permission to link this library with independent modules to produce an
executable, regardless of the license terms of these independent
modules, and to copy and distribute the resulting executable under
terms of your choice, provided that you also meet, for each linked
independent module, the terms and conditions of the license of that
module.  An independent module is a module which is not derived from
or based on this library.  If you modify this library, you may extend
this exception to your version of the library, but you are not
obligated to do so.  If you do not wish to do so, delete this
exception statement from your version. */


package javax.naming;

import java.io.Serializable;

/**
 * <code>NameClassPair</code> represents the name-classname mapping pair 
 * of a binding in a context.
 * <p>
 * Bindings are mappings of a name to an object and this class is used to
 * specify the mapping of the name to the class type of the bound object.
 * As classname the fully qualified classname is used.
 * </p>
 * 
 * @author Tom Tromey (tromey@redhat.com)
 * @since 1.3
 */
public class NameClassPair implements Serializable
{
  private static final long serialVersionUID = 5620776610160863339L;

<<<<<<< HEAD
=======
  /**
   * Constructs an instance with the given name and classname.
   * 
   * @param name the name of the binding relative to the target context
   * (may not be <code>null</code>)
   * @param className the name of the class. If <code>null</code> the bound
   * object is also <code>null</code>
   */
>>>>>>> f8383f28
  public NameClassPair (String name, String className)
  {
    this (name, className, true);
  }

  /**
   * Constructs an instance with the given name and classname and a 
   * flag indicating if the name is relative to the target context.
   * 
   * @param name the name of the binding (may not be <code>null</code>)
   * @param className the name of the class. If <code>null</code> the bound
   * object is also <code>null</code>
   * @param isRelative flag indicating if the name is relative or not
   */
  public NameClassPair (String name, String className, boolean isRelative)
  {
    this.name = name;
    this.className = className;
    this.isRel = isRelative;
  }

  /**
   * Returns the classname of the binding.
   * @return The fully qualified classname or <code>null</code> if the 
   * bound object is null.
   */
  public String getClassName ()
  {
    return className;
  }

  /**
   * Returns the name of the binding.
   * @return The name.
   */
  public String getName ()
  {
    return name;
  }

  /**
   * Checks whether the name is relative to the target context or not.
   * @return <code>true</code> if the name is relative, 
   * <code>false</code> otherwise.
   */
  public boolean isRelative ()
  {
    return isRel;
  }

  /**
   * Sets the classname of the bound object.
   * @param name the classname to set (maybe <code>null</code>)
   */
  public void setClassName (String name)
  {
    this.className = name;
  }

  /**
   * Sets the name of the binding.
   * @param name the name to set
   */
  public void setName (String name)
  {
    this.name = name;
  }

  /**
   * Sets if the name is relative to the target context.
   * @param r <code>true</code> to mark as relative
   */
  public void setRelative (boolean r)
  {
    this.isRel = r;
  }
  
  /**
   * Sets the full name for this binding. Setting the full name by this 
   * method is the only way to initialize full names of bindings if 
   * supported by a specific naming system.
   * 
   * @param fullName the full name of this binding. If not set or set to 
   * <code>null</code> the <code>getNameInNamespace()</code> method will
   * throw an exception
   * 
   * @see #getNameInNamespace()
   * 
   * @since 1.5
   */
  public void setNameInNamespace(String fullName) 
  {
    this.fullName = fullName;
  }
  
  /**
   * Returns the full name for this binding. The full name of a binding is
   * defined as the absolute name in its own namespace and is not valid 
   * outside.
   * 
   * @return The full name in the bindings namespace.
   * @throws UnsupportedOperationException if no full name is applicable in 
   * the specific naming system.
   * 
   * @see Context#getNameInNamespace()
   * 
   * @since 1.5
   */
  public String getNameInNamespace()
  {
    if (this.fullName == null)
      throw new UnsupportedOperationException();
    
    return this.fullName;
  }

  /**
   * Returns the string representation.
   * @return The string <code>getName() + ":" + getClassName()</code>.
   */
  public String toString ()
  {
    // Specified by class documentation.
    return name + ":" + className;
  }

  // These field names are fixed by the serialization spec.
  private String name;
  private String className;
  private boolean isRel;
  private String fullName;
}<|MERGE_RESOLUTION|>--- conflicted
+++ resolved
@@ -56,8 +56,6 @@
 {
   private static final long serialVersionUID = 5620776610160863339L;
 
-<<<<<<< HEAD
-=======
   /**
    * Constructs an instance with the given name and classname.
    * 
@@ -66,7 +64,6 @@
    * @param className the name of the class. If <code>null</code> the bound
    * object is also <code>null</code>
    */
->>>>>>> f8383f28
   public NameClassPair (String name, String className)
   {
     this (name, className, true);

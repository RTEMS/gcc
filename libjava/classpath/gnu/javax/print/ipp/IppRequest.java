/* IppRequest.java --
 Copyright (C) 2006 Free Software Foundation, Inc.

 This file is part of GNU Classpath.

 GNU Classpath is free software; you can redistribute it and/or modify
 it under the terms of the GNU General Public License as published by
 the Free Software Foundation; either version 2, or (at your option)
 any later version.

 GNU Classpath is distributed in the hope that it will be useful, but
 WITHOUT ANY WARRANTY; without even the implied warranty of
 MERCHANTABILITY or FITNESS FOR A PARTICULAR PURPOSE.  See the GNU
 General Public License for more details.

 You should have received a copy of the GNU General Public License
 along with GNU Classpath; see the file COPYING.  If not, write to the
 Free Software Foundation, Inc., 51 Franklin Street, Fifth Floor, Boston, MA
 02110-1301 USA.

 Linking this library statically or dynamically with other modules is
 making a combined work based on this library.  Thus, the terms and
 conditions of the GNU General Public License cover the whole
 combination.

 As a special exception, the copyright holders of this library give you
 permission to link this library with independent modules to produce an
 executable, regardless of the license terms of these independent
 modules, and to copy and distribute the resulting executable under
 terms of your choice, provided that you also meet, for each linked
 independent module, the terms and conditions of the license of that
 module.  An independent module is a module which is not derived from
 or based on this library.  If you modify this library, you may extend
 this exception to your version of the library, but you are not
 obligated to do so.  If you do not wish to do so, delete this
 exception statement from your version. */


package gnu.javax.print.ipp;

import gnu.classpath.debug.Component;
import gnu.classpath.debug.SystemLogger;
import gnu.javax.print.ipp.attribute.CharsetSyntax;
import gnu.javax.print.ipp.attribute.NaturalLanguageSyntax;
import gnu.javax.print.ipp.attribute.RequestedAttributes;
import gnu.javax.print.ipp.attribute.job.AttributesCharset;
import gnu.javax.print.ipp.attribute.job.AttributesNaturalLanguage;
import gnu.javax.print.ipp.attribute.job.JobId;
import gnu.javax.print.ipp.attribute.job.JobUri;
import gnu.javax.print.ipp.attribute.printer.DocumentFormat;

import java.io.DataOutputStream;
import java.io.IOException;
import java.io.InputStream;
import java.io.OutputStream;
import java.net.HttpURLConnection;
import java.net.URI;
import java.net.URL;
import java.util.Calendar;
import java.util.Date;
import java.util.GregorianCalendar;
import java.util.List;
import java.util.logging.Logger;

import javax.print.attribute.Attribute;
import javax.print.attribute.AttributeSet;
import javax.print.attribute.DateTimeSyntax;
import javax.print.attribute.EnumSyntax;
import javax.print.attribute.HashAttributeSet;
import javax.print.attribute.IntegerSyntax;
import javax.print.attribute.ResolutionSyntax;
import javax.print.attribute.SetOfIntegerSyntax;
import javax.print.attribute.TextSyntax;
import javax.print.attribute.URISyntax;
import javax.print.attribute.standard.Compression;
import javax.print.attribute.standard.Copies;
import javax.print.attribute.standard.DocumentName;
import javax.print.attribute.standard.Fidelity;
import javax.print.attribute.standard.Finishings;
import javax.print.attribute.standard.JobHoldUntil;
import javax.print.attribute.standard.JobImpressions;
import javax.print.attribute.standard.JobKOctets;
import javax.print.attribute.standard.JobMediaSheets;
import javax.print.attribute.standard.JobName;
import javax.print.attribute.standard.JobOriginatingUserName;
import javax.print.attribute.standard.JobPriority;
import javax.print.attribute.standard.JobSheets;
import javax.print.attribute.standard.Media;
import javax.print.attribute.standard.MultipleDocumentHandling;
import javax.print.attribute.standard.NumberUp;
import javax.print.attribute.standard.OrientationRequested;
import javax.print.attribute.standard.PageRanges;
import javax.print.attribute.standard.PrintQuality;
import javax.print.attribute.standard.PrinterResolution;
import javax.print.attribute.standard.PrinterURI;
import javax.print.attribute.standard.RequestingUserName;
import javax.print.attribute.standard.SheetCollate;
import javax.print.attribute.standard.Sides;

/**
 * <code>IppRequest</code> models a request to an IPP compatible
 * server as described in RFC 2910 - IPP/1.1: Encoding and Transport.
 * <p>
 * The byte stream is structured as follows (for an official description
 * please have a look at the RFC document mentioned above):
 * <ul>
 * <li>version-number          - 2 bytes - required</li>
 * <li>operation-id            - 2 bytes - required</li>
 * <li>request-id              - 4 bytes - required</li>
 * <li>attribute-group         - n bytes - 0 or more</li>
 * <li>end-of-attributes-tag   - 1 byte  - required</li>
 * <li>data                    - q bytes - optional</li>
 * </ul>
 * </p>
 *
 * @author Wolfgang Baer (WBaer@gmx.de)
 */
public class IppRequest
{

  /**
   * The printer-poll timeout.
   */
  private static final int timeout = 1000;

  /**
   * Helper class used to write the attributes of a request
   * into the supplied data output stream in the correct way.
   *
   * @author Wolfgang Baer (WBaer@gmx.de)
   */
  class RequestWriter
  {
    private DataOutputStream out;

    /**
     * Creates a RequestWriter.
     *
     * @param stream the stream to write to.
     */
    RequestWriter(DataOutputStream stream)
    {
      out = stream;
    }

    /**
     * Writes an attribute in IntegerSyntax into the stream.
     * @param attribute the attribute
     * @throws IOException if thrown by the stream
     */
    private void write(IntegerSyntax attribute) throws IOException
    {
      String name = ((Attribute) attribute).getName();
      out.writeByte(IppValueTag.INTEGER);
      out.writeShort(name.length());
      out.write(name.getBytes());
      out.writeShort(4); // length, integer is 4 bytes
      out.writeInt(attribute.getValue());
    }

    /**
     * Writes an attribute in EnumSyntax into the stream.
     * @param attribute the attribute
     * @throws IOException if thrown by the stream
     */
    private void write(EnumSyntax attribute) throws IOException
    {
      // in JPS API enum syntax is used for enums, keyword and boolean types
      String name = ((Attribute) attribute).getName();

      // the enum value types
      if (attribute instanceof Finishings
          || attribute instanceof OrientationRequested
          || attribute instanceof PrintQuality)
        {
          out.writeByte(IppValueTag.ENUM);
          out.writeShort(name.length());
          out.write(name.getBytes());
          out.writeShort(4); // length, enum is 4 bytes
          out.writeInt(attribute.getValue());
        }
      // the boolean value type
      else if (attribute instanceof Fidelity)
        {
          out.writeByte(IppValueTag.BOOLEAN);
          out.writeShort(name.length());
          out.write(name.getBytes());
          out.writeShort(1); // length, boolean is 1 bytes
          out.writeByte(attribute.getValue() == 0 ? 0x00 : 0x01);
        }
      // the keyword value types
      else
        {
          String keyword = attribute.toString();
          out.writeByte(IppValueTag.KEYWORD);
          out.writeShort(name.length());
          out.write(name.getBytes());
          out.writeShort(keyword.length());
          out.write(keyword.getBytes());
        }
    }

    /**
     * Writes an attribute in SetOfIntegerSyntax into the stream.
     * @param attribute the attribute
     * @throws IOException if thrown by the stream
     */
    private void write(SetOfIntegerSyntax attribute) throws IOException
    {
      String name = ((Attribute) attribute).getName();
      int[][] ranges = attribute.getMembers();
      for (int i = 0; i < ranges.length; i++)
        {
          out.writeByte(IppValueTag.RANGEOFINTEGER);
          if (i == 0)
            {
              out.writeShort(name.length());
              out.write(name.getBytes());
            }
          else
            out.writeShort(0x0000); // only name-length

          out.writeShort(8); // range is 8 bytes
          out.writeInt(ranges[i][0]);
          out.writeInt(ranges[i][1]);
        }
    }

    /**
     * Writes an attribute in ResolutionSyntax into the stream.
     * @param attribute the attribute
     * @throws IOException if thrown by the stream
     */
    private void write(ResolutionSyntax attribute) throws IOException
    {
      String name = ((Attribute) attribute).getName();
      out.writeByte(IppValueTag.RESOLUTION);
      out.writeShort(name.length());
      out.write(name.getBytes());
      out.writeShort(9); // length fixed to 9
      out.writeInt(attribute.getCrossFeedResolution(ResolutionSyntax.DPI));
      out.writeInt(attribute.getFeedResolution(ResolutionSyntax.DPI));
      out.writeByte(ResolutionSyntax.DPI);
    }

    /**
     * Writes an attribute in DateTimeSyntax into the stream.
     * <p>
     * The syntax value is defined as 11 octets follwing the
     * DateAndTime format of RFC 1903. (see IppResponse)
     * </p>
     *
     * @param attribute the attribute
     * @throws IOException if thrown by the stream
     */
    private void write(DateTimeSyntax attribute) throws IOException
    {
      String name = ((Attribute) attribute).getName();
      out.writeByte(IppValueTag.DATETIME);
      out.writeShort(name.length());
      out.write(name.getBytes());
      out.writeShort(11); // length fixed to 11

      Date date = attribute.getValue();
      Calendar cal = new GregorianCalendar();
      cal.setTime(date);

      out.writeShort(cal.get(Calendar.YEAR));
      out.writeByte(cal.get(Calendar.MONTH));
      out.writeByte(cal.get(Calendar.DAY_OF_MONTH));
      out.writeByte(cal.get(Calendar.HOUR_OF_DAY));
      out.writeByte(cal.get(Calendar.MINUTE));
      int second = cal.get(Calendar.SECOND);
      out.writeByte(second == 0 ? 60 : second);
      out.writeByte(cal.get(Calendar.MILLISECOND) / 100);

      int offsetInMillis = cal.get(Calendar.ZONE_OFFSET);
      char directionFromUTC = '+';
      if (offsetInMillis < 0)
        {
          directionFromUTC = '-';
          offsetInMillis = offsetInMillis * (-1);
        }

      out.writeByte(directionFromUTC);
      out.writeByte(offsetInMillis / 3600000); // hours
      out.writeByte((offsetInMillis % 3600000) / 60000); // minutes
    }

    /**
     * Writes an attribute in TextSyntax into the stream.
     * <p>
     * By default attributes are qritten as TEXT_WITHOUT_LANGUAGE value-tag.
     * As some attributes in the JPS are TextSyntax attributes but actually
     * of NAME value-tag in IPP this method checks for these attributes and
     * writes them as NAME_WITHOUT_LANGUAGE value-tag into the stream.
     * </p>
     *
     * @param attribute the attribute
     * @param out the stream to write to
     * @throws IOException if thrown by the stream
     */
    private void write(TextSyntax attribute) throws IOException
    {
      // We only use *WithoutLanguage, correct according to spec.
      String name = ((Attribute) attribute).getName();

      if (attribute instanceof RequestingUserName
          || attribute instanceof JobName
          || attribute instanceof DocumentName
          || attribute instanceof JobOriginatingUserName)
        out.writeByte(IppValueTag.NAME_WITHOUT_LANGUAGE);
      else if (attribute instanceof DocumentFormat)
        out.writeByte(IppValueTag.MIME_MEDIA_TYPE);
      else
        out.writeByte(IppValueTag.TEXT_WITHOUT_LANGUAGE);

      out.writeShort(name.length());
      out.write(name.getBytes());
      out.writeShort(attribute.getValue().length());
      out.write(attribute.getValue().getBytes());
    }

    /**
     * Writes an attribute in URISyntax into the stream.
     * @param attribute the attribute
     * @param out the stream to write to
     * @throws IOException if thrown by the stream
     */
    private void write(URISyntax attribute) throws IOException
    {
      // only uriScheme syntax type should not appear
      // in a request (reference-uri-schemes-supported)
      String name = ((Attribute) attribute).getName();
      String uriAscii = attribute.getURI().toASCIIString();
      out.writeByte(IppValueTag.URI);
      out.writeShort(name.length());
      out.write(name.getBytes());
      out.writeShort(uriAscii.length());
      out.write(uriAscii.getBytes());
    }

    /**
     * Writes an attribute in CharsetSyntax into the stream.
     * @param attribute the attribute
     * @param out the stream to write to
     * @throws IOException if thrown by the stream
     */
    private void write(CharsetSyntax attribute) throws IOException
    {
      String name = ((Attribute) attribute).getName();
      out.writeByte(IppValueTag.CHARSET);
      out.writeShort(name.length());
      out.write(name.getBytes());
      out.writeShort(attribute.getValue().length());
      out.write(attribute.getValue().getBytes());
    }

    /**
     * Writes an attribute in NaturalLanguageSyntax into the stream.
     * @param attribute the attribute
     * @param out the stream to write to
     * @throws IOException if thrown by the stream
     */
    private void write(NaturalLanguageSyntax attribute) throws IOException
    {
      String name = ((Attribute) attribute).getName();
      out.writeByte(IppValueTag.NATURAL_LANGUAGE);
      out.writeShort(name.length());
      out.write(name.getBytes());
      out.writeShort(attribute.getValue().length());
      out.write(attribute.getValue().getBytes());
    }

    /**
     * Writes an attribute in RequestedAttributes into the stream.
     * @param attribute the attribute
     * @param out the stream to write to
     * @throws IOException if thrown by the stream
     */
    private void write(RequestedAttributes attribute) throws IOException
    {
      String[] values = attribute.getValues();

      String name = ((Attribute) attribute).getName();
      out.writeByte(IppValueTag.KEYWORD);
      out.writeShort(name.length());
      out.write(name.getBytes());
      out.writeShort(values[0].length());
      out.write(values[0].getBytes());

      for (int i=1; i < values.length; i++)
        {
          out.writeByte(IppValueTag.KEYWORD);
          out.writeShort(0x0000); // length for additional value
          out.writeShort(values[i].length());
          out.write(values[i].getBytes());
        }
    }


    /**
     * Writes the given operation attribute group of the given map instance
     * (key=group, values=set of attributes) into the supplied data
     * output stream.
     *
     * @param attributes the set with the attributes.
     *
     * @throws IOException if thrown by the used DataOutputStream.
     * @throws IppException if unknown attributes occur.
     */
    public void writeOperationAttributes(AttributeSet attributes)
        throws IOException, IppException
    {
      out.write(IppDelimiterTag.OPERATION_ATTRIBUTES_TAG);

      // its essential to write these two in this order and as first ones
      Attribute att = attributes.get(AttributesCharset.class);
      write((CharsetSyntax) att);

      logger.log(Component.IPP, "Attribute: Name: <"
        + att.getCategory().getName() + "> Value: <" + att.toString() + ">");

      attributes.remove(AttributesCharset.class);

      att = attributes.get(AttributesNaturalLanguage.class);
      write((NaturalLanguageSyntax) att);
      attributes.remove(AttributesNaturalLanguage.class);

      logger.log(Component.IPP, "Attribute: Name: <"
        + att.getCategory().getName() + "> Value: <" + att.toString() + ">");

      // furthermore its essential to now write out the target attribute
      PrinterURI printerUri = (PrinterURI) attributes.get(PrinterURI.class);
      JobUri jobUri = (JobUri) attributes.get(JobUri.class);
      JobId jobId = (JobId) attributes.get(JobId.class);
      RequestedAttributes reqAttrs 
	= (RequestedAttributes)attributes.get(RequestedAttributes.class);
      if (printerUri != null && jobId == null && jobUri == null)
        {
          write(printerUri);
          attributes.remove(PrinterURI.class);
          logger.log(Component.IPP, "Attribute: Name: <" + printerUri
            .getCategory().getName() + "> Value: <" + printerUri.toString() + ">");
        }
      else if (jobUri != null && jobId == null && printerUri == null)
        {
          write(jobUri);
          attributes.remove(JobUri.class);
          logger.log(Component.IPP, "Attribute: Name: <" + jobUri
            .getCategory().getName() + "> Value: <" + jobUri.toString() + ">");
        }
      else if (printerUri != null && jobId != null && jobUri == null)
        {
          write(printerUri); // must be third
          write(jobId);
          attributes.remove(PrinterURI.class);
          attributes.remove(JobId.class);
          logger.log(Component.IPP, "Attribute: Name: <" + printerUri
            .getCategory().getName() + "> Value: <" + printerUri.toString() + ">");
          logger.log(Component.IPP, "Attribute: Name: <" + jobId.getCategory()
            .getName() + "> Value: <" + jobId.toString() + ">");
        }
      else if (jobUri != null && jobId != null)
        {
          write(jobUri);
          attributes.remove(JobUri.class);
          attributes.remove(JobId.class); // MUST NOT redundant
          logger.log(Component.IPP, "Attribute: Name: <" + jobUri.getCategory()
            .getName() + "> Value: <" + jobUri.toString() + ">");
        }
      else if (reqAttrs != null)
<<<<<<< HEAD
	{
	  write(reqAttrs);
	  attributes.remove(RequestedAttributes.class);
	  logger.log(Component.IPP, "RequestedAttributes: <" + reqAttrs + ">");
	}
=======
        {
          write(reqAttrs);
          attributes.remove(RequestedAttributes.class);
          logger.log(Component.IPP, "RequestedAttributes: <" + reqAttrs + ">");
        }
>>>>>>> 155d23aa
      else
        {
          throw new IppException("Unknown target operation attribute combination.");
        }

      writeAttributes(attributes);
    }

    /**
     * Writes the given attribute groups of the given map instance
     * (key=group, values=set of attributes) into the supplied data
     * output stream.
     *
     * @param attributes the set with the attributes.
     *
     * @throws IOException if thrown by the used DataOutputStream.
     * @throws IppException if unknown attributes occur.
     */
    public void writeAttributes(AttributeSet attributes)
        throws IOException, IppException
    {
      Attribute[] attributeArray = attributes.toArray();
      for (int i = 0; i < attributeArray.length; i++)
        {
          logger.log(Component.IPP, "Attribute: Name: <" + attributeArray[i]
            .getCategory().getName() + "> Value: <"
            + attributeArray[i].toString() + ">");

          if (attributeArray[i] instanceof IntegerSyntax)
            write((IntegerSyntax) attributeArray[i]);
          else if (attributeArray[i] instanceof TextSyntax)
            write((TextSyntax) attributeArray[i]);
          else if (attributeArray[i] instanceof DateTimeSyntax)
            write((DateTimeSyntax) attributeArray[i]);
          else if (attributeArray[i] instanceof ResolutionSyntax)
            write((ResolutionSyntax) attributeArray[i]);
          else if (attributeArray[i] instanceof SetOfIntegerSyntax)
            write((SetOfIntegerSyntax) attributeArray[i]);
          else if (attributeArray[i] instanceof EnumSyntax)
            write((EnumSyntax) attributeArray[i]);
          else if (attributeArray[i] instanceof URISyntax)
            write((URISyntax) attributeArray[i]);
          else if (attributeArray[i] instanceof CharsetSyntax)
            write((CharsetSyntax) attributeArray[i]);
          else if (attributeArray[i] instanceof NaturalLanguageSyntax)
            write((NaturalLanguageSyntax) attributeArray[i]);
          else if (attributeArray[i] instanceof RequestedAttributes)
            write((RequestedAttributes) attributeArray[i]);
          else
            throw new IppException("Unknown syntax type");
        }
    }

  }

  /**
   * Logger for tracing - enable by passing
   * -Dgnu.classpath.debug.components=ipp to the vm.
   */
  static final Logger logger = SystemLogger.SYSTEM;

  /**
   * The request id counter simply counts up
   * to give unique request ids per JVM instance.
   */
  private static int requestIdCounter = 1;

  /** The IPP version defaults to 1.1 */
  private static final short VERSION = 0x0101;

  /** Signals if the request is already on its way */
  private boolean alreadySent = false;

  /** The operation type of this request. */
  private short operation_id;

  /**
   * The request id of this request. This is
   * assigned automatically by the constructor.
   */
  private final int request_id;

  private AttributeSet operationAttributes;

  private AttributeSet printerAttributes;

  private AttributeSet jobAttributes;

  private Object data;

  private URI requestUri;

  /** The underlying connection - IPP is http based */
  private HttpURLConnection  connection;

  /**
   * Creates an IPPRequest instance.
   *
   * @param uri the URI of the request
   * @param user the user if any
   * @param password the password of the supplied user
   */
  public IppRequest(URI uri, String user, String password)
  {
    request_id = incrementRequestIdCounter();
    requestUri = uri;

    try
      {
        URL url = new URL("http",
                      user == null
                      ? uri.getHost() : user + ":"
                      + password + "@" + uri.getHost(),
                      uri.getPort(), uri.getPath());

        connection = (HttpURLConnection) url.openConnection();
        connection.setRequestMethod("POST");
        connection.setDoOutput(true);

        connection.setRequestProperty("Content-type", "application/ipp");
        connection.setRequestProperty("Accept", "text/html, image/gif, image/jpeg, *; q=.2, */*; q=.2");
      }
    catch (IOException e)
      {
        // MalformedURLException - uri is already checked
        // ProtocolException - POST is correct method type
        // IOException -HTTPURLConnection constructor actually
        // does never throw this exception.
        logger.log(Component.IPP, "Unexpected IOException", e);
      }

    logger.log(Component.IPP, "[IppConnection] Host: " + uri.getHost()
                              + " Port: " + uri.getPort() + " Path: "
                              + uri.getPath());
  }

  /**
   * Synchronized method to be called by the constructor
   * to assign a unique request id to this request.
   *
   * @return The unique request id.
   */
  private synchronized int incrementRequestIdCounter()
  {
    return IppRequest.requestIdCounter++;
  }

  /**
   * Returns the id of this request.
   *
   * @return The request ID.
   */
  public int getRequestID()
  {
    return request_id;
  }

  /**
   * Sets the data of the request. The data used in this
   * request will be the one of the supplied inputstream
   * instead of the alternative byte array possibility.
   *
   * @param stream the input stream to use for the data.
   */
  public void setData(InputStream stream)
  {
    data = stream;
  }

  /**
   * Sets the data of the request. The data used in this
   * request will be the one of the supplied byte[]
   * instead of the alternative input stream possibility.
   *
   * @param bytes the byte[] to use for the data.
   */
  public void setData(byte[] bytes)
  {
    data = bytes;
  }

  /**
   * Sets the operation id for this request.
   *
   * @param id the operation id.
   */
  public void setOperationID(short id)
  {
    operation_id = id;
  }

  /**
   * Adds the default values for the operation
   * attributes "attributes-charset" and
   * "attributes-natural-language"
   */
  public void setOperationAttributeDefaults()
  {
    if (operationAttributes == null)
      operationAttributes = new HashAttributeSet();

    operationAttributes.add(AttributesCharset.UTF8);
    operationAttributes.add(AttributesNaturalLanguage.EN);
  }

  /**
   * Add the job attribute of this request to the given
   * attribute set.
   *
   * @param attribute the job attribute.
   */
  public void addJobAttribute(Attribute attribute)
  {
    if (jobAttributes == null)
      jobAttributes = new HashAttributeSet();

    jobAttributes.add(attribute);
  }

  /**
   * Sets the printer attribute of this request to the given
   * attribute set.
   *
   * @param attribute the printer attribute.
   */
  public void addPrinterAttributes(Attribute attribute)
  {
    if (printerAttributes == null)
      printerAttributes = new HashAttributeSet();

    printerAttributes.add(attribute);
  }

  /**
   * Adds the given attribute to the operation attributes set.
   *
   * @param attribute the operation attribute to add.
   */
  public void addOperationAttribute(Attribute attribute)
  {
    if (operationAttributes == null)
      operationAttributes = new HashAttributeSet();

    operationAttributes.add(attribute);
  }

  /**
   * Filters from the given attribute set the job operation out
   * and adds them to the operation attributes set.
   *
   * @param set the attributes to filter, may not be <code>null</code>.
   */
  public void addAndFilterJobOperationAttributes(AttributeSet set)
  {
    if (operationAttributes == null)
      operationAttributes = new HashAttributeSet();

    // document-natural-language - not defined in JPS attributes
    // document-format - specified outside, special treatment
    Attribute[] tmp = set.toArray();
    for (int i = 0; i < tmp.length; i++)
      {
        if (tmp[i].getCategory().equals(JobName.class)
            || tmp[i].getCategory().equals(Fidelity.class)
            || tmp[i].getCategory().equals(JobImpressions.class)
            || tmp[i].getCategory().equals(JobKOctets.class)
            || tmp[i].getCategory().equals(JobMediaSheets.class)
            || tmp[i].getCategory().equals(Compression.class)
            || tmp[i].getCategory().equals(DocumentName.class)
            || tmp[i].getCategory().equals(RequestingUserName.class))

          operationAttributes.add(tmp[i]);
      }
  }

  /**
   * Filters from the given attribute set the job template attributes
   * out and adds them to the job attributes set.
   *
   * @param set the attributes to filter, may not be <code>null</code>.
   */
  public void addAndFilterJobTemplateAttributes(AttributeSet set)
  {
    if (jobAttributes == null)
      jobAttributes = new HashAttributeSet();

    // document-natural-language - not defined in JPS attributes
    // document-format - specified outside, special treatment
    Attribute[] tmp = set.toArray();
    for (int i = 0; i < tmp.length; i++)
      {
        if (tmp[i].getCategory().equals(JobPriority.class)
            || tmp[i].getCategory().equals(JobHoldUntil.class)
            || tmp[i].getCategory().equals(JobSheets.class)
            || tmp[i].getCategory().equals(MultipleDocumentHandling.class)
            || tmp[i].getCategory().equals(Copies.class)
            || tmp[i].getCategory().equals(Finishings.class)
            || tmp[i].getCategory().equals(PageRanges.class)
            || tmp[i].getCategory().equals(NumberUp.class)
            || tmp[i].getCategory().equals(OrientationRequested.class)
            || tmp[i].getCategory().equals(Media.class)
            || tmp[i].getCategory().equals(PrinterResolution.class)
            || tmp[i].getCategory().equals(PrintQuality.class)
            || tmp[i].getCategory().equals(SheetCollate.class)
            || tmp[i].getCategory().equals(Sides.class))

          jobAttributes.add(tmp[i]);
      }
  }

  /**
   * Does some validation of the supplied parameters and then
   * sends the request to the ipp server or service.
   *
   * @return The response if any.
   *
   * @throws IllegalStateException if request is already sent
   * @throws IppException if connection or request failed.
   * @throws IOException if writing of the header, attributes or footer fails.
   */
  public IppResponse send() throws IppException, IOException
  {
    if (alreadySent)
      throw new IllegalStateException("Request is already sent");

    alreadySent = true;

    OutputStream stream = connection.getOutputStream();
    DataOutputStream out = new DataOutputStream(stream);

    //  the header 8 bytes long
    out.writeShort(VERSION);
    out.writeShort(operation_id);
    out.writeInt(request_id);

    logger.log(Component.IPP, "OperationID: " + Integer.toHexString(operation_id)
      + " RequestID: " + request_id);

    // Pass stuff the the attribute writer which knows how to
    // write the attributes in correct order
    logger.log(Component.IPP, "Operation Attributes");

    RequestWriter writer = new RequestWriter(out);
    writer.writeOperationAttributes(operationAttributes);

    if (jobAttributes != null)
      {
        logger.log(Component.IPP, "Job Attributes");
        out.write(IppDelimiterTag.JOB_ATTRIBUTES_TAG);
        writer.writeAttributes(jobAttributes);
      }
    if (printerAttributes != null)
      {
        logger.log(Component.IPP, "Printer Attributes");
        out.write(IppDelimiterTag.PRINTER_ATTRIBUTES_TAG);
        writer.writeAttributes(printerAttributes);
      }

    // write the delimiter to the data
    out.write(IppDelimiterTag.END_OF_ATTRIBUTES_TAG);

    // check if data is byte[] or inputstream
    if (data instanceof InputStream)
      {
        byte[] readbuf = new byte[2048];
        int len = 0;
        while( (len = ((InputStream) data).read(readbuf)) > 0)
          out.write(readbuf, 0, len);
      }
    else if (data != null)
      {
        out.write((byte[]) data);
      }

    out.flush();
    stream.flush();

    // Set the connection timeout, for if the printer is offline.
    // FIXME: The print services polling should probably be done in its
    // own thread.
    connection.setConnectTimeout( timeout );

    int responseCode = connection.getResponseCode();

    if (responseCode == HttpURLConnection.HTTP_OK)
      {
        IppResponse response = new IppResponse(requestUri, operation_id);
        response.setResponseData(connection.getInputStream());
        return response;
      }

    logger.log(Component.IPP, "HTTP-Statuscode: " + responseCode);

    throw new IppException("Request failed got HTTP status code "
                           + responseCode);
  }

}<|MERGE_RESOLUTION|>--- conflicted
+++ resolved
@@ -470,19 +470,11 @@
             .getName() + "> Value: <" + jobUri.toString() + ">");
         }
       else if (reqAttrs != null)
-<<<<<<< HEAD
-	{
-	  write(reqAttrs);
-	  attributes.remove(RequestedAttributes.class);
-	  logger.log(Component.IPP, "RequestedAttributes: <" + reqAttrs + ">");
-	}
-=======
         {
           write(reqAttrs);
           attributes.remove(RequestedAttributes.class);
           logger.log(Component.IPP, "RequestedAttributes: <" + reqAttrs + ">");
         }
->>>>>>> 155d23aa
       else
         {
           throw new IppException("Unknown target operation attribute combination.");

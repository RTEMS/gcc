--- conflicted
+++ resolved
@@ -1,9 +1,5 @@
 /* Request.java --
-<<<<<<< HEAD
-   Copyright (C) 2004, 2005, 2006 Free Software Foundation, Inc.
-=======
    Copyright (C) 2004, 2005, 2006, 2007 Free Software Foundation, Inc.
->>>>>>> 60a98cce
 
 This file is part of GNU Classpath.
 
@@ -43,10 +39,7 @@
 package gnu.java.net.protocol.http;
 
 import gnu.java.net.LineInputStream;
-<<<<<<< HEAD
-=======
 import gnu.java.util.Base64;
->>>>>>> 60a98cce
 
 import java.io.IOException;
 import java.io.InputStream;
@@ -128,11 +121,7 @@
     this.method = method;
     this.path = path;
     requestHeaders = new Headers();
-<<<<<<< HEAD
-    responseHeaderHandlers = new HashMap();
-=======
     responseHeaderHandlers = new HashMap<String, ResponseHeaderHandler>();
->>>>>>> 60a98cce
   }
 
   /**
@@ -313,14 +302,8 @@
             String line = method + ' ' + requestUri + ' ' + version + CRLF;
             out.write(line.getBytes(US_ASCII));
             // Request headers
-<<<<<<< HEAD
-            for (Iterator i = requestHeaders.iterator(); i.hasNext(); )
-              {
-                Headers.HeaderElement elt = (Headers.HeaderElement)i.next();
-=======
             for (Headers.HeaderElement elt : requestHeaders)
               {
->>>>>>> 60a98cce
                 line = elt.name + HEADER_SEP + elt.value + CRLF;
                 out.write(line.getBytes(US_ASCII));
               }
@@ -455,14 +438,8 @@
 
   void notifyHeaderHandlers(Headers headers)
   {
-<<<<<<< HEAD
-    for (Iterator i = headers.iterator(); i.hasNext(); )
-      {
-        Headers.HeaderElement entry = (Headers.HeaderElement) i.next();
-=======
     for (Headers.HeaderElement entry : headers)
       {
->>>>>>> 60a98cce
         // Handle Set-Cookie
         if ("Set-Cookie".equalsIgnoreCase(entry.name))
             handleSetCookie(entry.value);
@@ -482,10 +459,6 @@
     throws IOException
   {
     long contentLength = -1;
-<<<<<<< HEAD
-    Headers trailer = null;
-=======
->>>>>>> 60a98cce
     
     // Persistent connections are the default in HTTP/1.1
     boolean doClose = "close".equalsIgnoreCase(getHeader("Connection")) ||

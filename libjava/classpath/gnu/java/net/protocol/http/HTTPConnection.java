/* HTTPConnection.java --
   Copyright (C) 2004, 2005, 2006  Free Software Foundation, Inc.

This file is part of GNU Classpath.

GNU Classpath is free software; you can redistribute it and/or modify
it under the terms of the GNU General Public License as published by
the Free Software Foundation; either version 2, or (at your option)
any later version.
 
GNU Classpath is distributed in the hope that it will be useful, but
WITHOUT ANY WARRANTY; without even the implied warranty of
MERCHANTABILITY or FITNESS FOR A PARTICULAR PURPOSE.  See the GNU
General Public License for more details.

You should have received a copy of the GNU General Public License
along with GNU Classpath; see the file COPYING.  If not, write to the
Free Software Foundation, Inc., 51 Franklin Street, Fifth Floor, Boston, MA
02110-1301 USA.

Linking this library statically or dynamically with other modules is
making a combined work based on this library.  Thus, the terms and
conditions of the GNU General Public License cover the whole
combination.

As a special exception, the copyright holders of this library give you
permission to link this library with independent modules to produce an
executable, regardless of the license terms of these independent
modules, and to copy and distribute the resulting executable under
terms of your choice, provided that you also meet, for each linked
independent module, the terms and conditions of the license of that
module.  An independent module is a module which is not derived from
or based on this library.  If you modify this library, you may extend
this exception to your version of the library, but you are not
obligated to do so.  If you do not wish to do so, delete this
exception statement from your version. */


package gnu.java.net.protocol.http;

import gnu.classpath.SystemProperties;
import gnu.java.net.EmptyX509TrustManager;

import java.io.BufferedInputStream;
import java.io.BufferedOutputStream;
import java.io.IOException;
import java.io.InputStream;
import java.io.OutputStream;
import java.net.InetSocketAddress;
import java.net.Socket;
import java.security.GeneralSecurityException;
import java.util.ArrayList;
import java.util.HashMap;
import java.util.Iterator;
import java.util.LinkedList;
import java.util.List;
import java.util.ListIterator;
import java.util.Map;

import javax.net.ssl.HandshakeCompletedListener;
import javax.net.ssl.SSLContext;
import javax.net.ssl.SSLSocket;
import javax.net.ssl.SSLSocketFactory;
import javax.net.ssl.TrustManager;

/**
 * A connection to an HTTP server.
 *
 * @author Chris Burdess (dog@gnu.org)
 */
public class HTTPConnection
{

  /**
   * The default HTTP port.
   */
  public static final int HTTP_PORT = 80;

  /**
   * The default HTTPS port.
   */
  public static final int HTTPS_PORT = 443;

  private static final String userAgent = SystemProperties.getProperty("http.agent");

  /**
   * The host name of the server to connect to.
   */
  protected final String hostname;

  /**
   * The port to connect to.
   */
  protected final int port;

  /**
   * Whether the connection should use transport level security (HTTPS).
   */
  protected final boolean secure;

  /**
   * The connection timeout for connecting the underlying socket.
   */
  protected final int connectionTimeout;

  /**
   * The read timeout for reads on the underlying socket.
   */
  protected final int timeout;

  /**
   * The host name of the proxy to connect to.
   */
  protected String proxyHostname;

  /**
   * The port on the proxy to connect to.
   */
  protected int proxyPort;

  /**
   * The major version of HTTP supported by this client.
   */
  protected int majorVersion;

  /**
   * The minor version of HTTP supported by this client.
   */
  protected int minorVersion;

  private final List handshakeCompletedListeners;

  /**
   * The socket this connection communicates on.
   */
  protected Socket socket;

  /**
   * The SSL socket factory to use.
   */
  private SSLSocketFactory sslSocketFactory;

  /**
   * The socket input stream.
   */
  protected InputStream in;

  /**
   * The socket output stream.
   */
  protected OutputStream out;

  /**
   * Nonce values seen by this connection.
   */
  private Map nonceCounts;

  /**
   * The cookie manager for this connection.
   */
  protected CookieManager cookieManager;


  /**
   * The pool that this connection is a member of (if any).
   */
  private Pool pool;

  /**
   * Creates a new HTTP connection.
   * @param hostname the name of the host to connect to
   */
  public HTTPConnection(String hostname)
  {
    this(hostname, HTTP_PORT, false, 0, 0);
  }

  /**
   * Creates a new HTTP or HTTPS connection.
   * @param hostname the name of the host to connect to
   * @param secure whether to use a secure connection
   */
  public HTTPConnection(String hostname, boolean secure)
  {
    this(hostname, secure ? HTTPS_PORT : HTTP_PORT, secure, 0, 0);
  }

  /**
   * Creates a new HTTP or HTTPS connection on the specified port.
   * @param hostname the name of the host to connect to
   * @param secure whether to use a secure connection
   * @param connectionTimeout the connection timeout
   * @param timeout the socket read timeout
   */
  public HTTPConnection(String hostname, boolean secure,
                        int connectionTimeout, int timeout)
  {
    this(hostname, secure ? HTTPS_PORT : HTTP_PORT, secure,
         connectionTimeout, timeout);
  }
  
  /**
   * Creates a new HTTP connection on the specified port.
   * @param hostname the name of the host to connect to
   * @param port the port on the host to connect to
   */
  public HTTPConnection(String hostname, int port)
  {
    this(hostname, port, false, 0, 0);
  }

  /**
   * Creates a new HTTP or HTTPS connection on the specified port.
   * @param hostname the name of the host to connect to
   * @param port the port on the host to connect to
   * @param secure whether to use a secure connection
   */
  public HTTPConnection(String hostname, int port, boolean secure)
  {
    this(hostname, port, secure, 0, 0);
  }
  
  /**
   * Creates a new HTTP or HTTPS connection on the specified port.
   * @param hostname the name of the host to connect to
   * @param port the port on the host to connect to
   * @param secure whether to use a secure connection
   * @param connectionTimeout the connection timeout
   * @param timeout the socket read timeout
   */
  public HTTPConnection(String hostname, int port, boolean secure,
                        int connectionTimeout, int timeout)
  {
    this.hostname = hostname;
    this.port = port;
    this.secure = secure;
    this.connectionTimeout = connectionTimeout;
    this.timeout = timeout;
    majorVersion = minorVersion = 1;
    handshakeCompletedListeners = new ArrayList(2);
  }

  /**
   * Returns the name of the host to connect to.
   */
  public String getHostName()
  {
    return hostname;
  }

  /**
   * Returns the port on the host to connect to.
   */
  public int getPort()
  {
    return port;
  }

  /**
   * Indicates whether to use a secure connection or not.
   */
  public boolean isSecure()
  {
    return secure;
  }

  /**
   * Returns the HTTP version string supported by this connection.
   * @see #majorVersion
   * @see #minorVersion
   */
  public String getVersion()
  {
    return "HTTP/" + majorVersion + '.' + minorVersion;
  }

  /**
   * Sets the HTTP version supported by this connection.
   * @param majorVersion the major version
   * @param minorVersion the minor version
   */
  public void setVersion(int majorVersion, int minorVersion)
  {
    if (majorVersion != 1)
      {
        throw new IllegalArgumentException("major version not supported: " +
                                           majorVersion);
      }
    if (minorVersion < 0 || minorVersion > 1)
      {
        throw new IllegalArgumentException("minor version not supported: " +
                                           minorVersion);
      }
    this.majorVersion = majorVersion;
    this.minorVersion = minorVersion;
  }

  /**
   * Directs this connection to use the specified proxy.
   * @param hostname the proxy host name
   * @param port the port on the proxy to connect to
   */
  public void setProxy(String hostname, int port)
  {
    proxyHostname = hostname;
    proxyPort = port;
  }

  /**
   * Indicates whether this connection is using an HTTP proxy.
   */
  public boolean isUsingProxy()
  {
    return (proxyHostname != null && proxyPort > 0);
  }

  /**
   * Sets the cookie manager to use for this connection.
   * @param cookieManager the cookie manager
   */
  public void setCookieManager(CookieManager cookieManager)
  {
    this.cookieManager = cookieManager;
  }

  /**
   * Returns the cookie manager in use for this connection.
   */
  public CookieManager getCookieManager()
  {
    return cookieManager;
  }

  /**
   * Manages a pool of HTTPConections.  The pool will have a maximum
   * size determined by the value of the maxConn parameter passed to
   * the {@link #get} method.  This value inevitably comes from the
   * http.maxConnections system property.  If the
   * classpath.net.http.keepAliveTTL system property is set, that will
   * be the maximum time (in seconds) that an idle connection will be
   * maintained.
   */
  static class Pool
  {
    /**
     * Singleton instance of the pool.
     */
    static Pool instance = new Pool();

    /**
     * The pool
     */
    final LinkedList connectionPool = new LinkedList();

    /**
     * Maximum size of the pool.
     */
    int maxConnections;

    /**
     * If greater than zero, the maximum time a connection will remain
     * int the pool.
     */
    int connectionTTL;

    /**
     * A thread that removes connections older than connectionTTL.
     */
    class Reaper
      implements Runnable
    {
      public void run()
      {
        synchronized (Pool.this)
          {
            try
              {
                do
                  {
                    while (connectionPool.size() > 0)
                      {
                        long currentTime = System.currentTimeMillis();

                        HTTPConnection c =
                          (HTTPConnection)connectionPool.getFirst();

                        long waitTime = c.timeLastUsed
                          + connectionTTL - currentTime;

                        if (waitTime <= 0)
                          removeOldest();
                        else
                          try
                            {
                              Pool.this.wait(waitTime);
                            }
                          catch (InterruptedException _)
                            {
                              // Ignore the interrupt.
                            }
                      }
                    // After the pool is empty, wait TTL to see if it
                    // is used again.  This is because in the
                    // situation where a single thread is making HTTP
                    // requests to the same server it can remove the
                    // connection from the pool before the Reaper has
                    // a chance to start.  This would cause the Reaper
                    // to exit if it were not for this extra delay.
                    // The result would be starting a Reaper thread
                    // for each HTTP request.  With the delay we get
                    // at most one Reaper created each TTL.
                    try
                      {
                        Pool.this.wait(connectionTTL);
                      }
                    catch (InterruptedException _)
                      {
                        // Ignore the interrupt.
                      }
                  }
                while (connectionPool.size() > 0);
              }
            finally
              {
                reaper = null;
              }
          }
      }
    }

    Reaper reaper;

    /**
     * Private constructor to ensure singleton.
     */
    private Pool()
    {
    }

    /**
     * Tests for a matching connection.
     *
     * @param c connection to match.
     * @param h the host name.
     * @param p the port.
     * @param sec true if using https.
     *
     * @return true if c matches h, p, and sec.
     */
    private static boolean matches(HTTPConnection c,
                                   String h, int p, boolean sec)
    {
      return h.equals(c.hostname) && (p == c.port) && (sec == c.secure);
    }

    /**
     * Get a pooled HTTPConnection.  If there is an existing idle
     * connection to the requested server it is returned.  Otherwise a
     * new connection is created.
     *
     * @param host the name of the host to connect to
     * @param port the port on the host to connect to
     * @param secure whether to use a secure connection
     *
     * @return the HTTPConnection.
     */
    synchronized HTTPConnection get(String host,
                                    int port,
<<<<<<< HEAD
                                    boolean secure)
=======
                                    boolean secure, 
				    int connectionTimeout, int timeout)
>>>>>>> f8383f28
    {
      String ttl =
        SystemProperties.getProperty("classpath.net.http.keepAliveTTL");
      connectionTTL = (ttl != null && ttl.length() > 0) ?
        1000 * Math.max(1, Integer.parseInt(ttl)) : 10000;

      String mc = SystemProperties.getProperty("http.maxConnections");
      maxConnections = (mc != null && mc.length() > 0) ?
        Math.max(Integer.parseInt(mc), 1) : 5;
      if (maxConnections < 1)
        maxConnections =  1;

      HTTPConnection c = null;
      
      ListIterator it = connectionPool.listIterator(0);
      while (it.hasNext())
        {
          HTTPConnection cc = (HTTPConnection)it.next();
          if (matches(cc, host, port, secure))
            {
              c = cc;
              it.remove();
              break;
            }
        }
      if (c == null)
        {
<<<<<<< HEAD
          c = new HTTPConnection(host, port, secure);
=======
          c = new HTTPConnection(host, port, secure, connectionTimeout, timeout);
>>>>>>> f8383f28
          c.setPool(this);
        }
      return c;
    }

    /**
     * Put an idle HTTPConnection back into the pool.  If this causes
     * the pool to be come too large, the oldest connection is removed
     * and closed.
     *
     */
    synchronized void put(HTTPConnection c)
    {
      c.timeLastUsed = System.currentTimeMillis();
      connectionPool.addLast(c);

      // maxConnections must always be >= 1
      while (connectionPool.size() >= maxConnections)
        removeOldest();

      if (connectionTTL > 0 && null == reaper) {
        // If there is a connectionTTL, then the reaper has removed
        // any stale connections, so we don't have to check for stale
        // now.  We do have to start a reaper though, as there is not
        // one running now.
        reaper = new Reaper();
        Thread t = new Thread(reaper, "HTTPConnection.Reaper");
        t.setDaemon(true);
        t.start();
      }
    }

    /**
     * Remove the oldest connection from the pool and close it.
     */
    void removeOldest()
    {
      HTTPConnection cx = (HTTPConnection)connectionPool.removeFirst();
      try
        {
          cx.closeConnection();
        }
      catch (IOException ioe)
        {
          // Ignore it.  We are just cleaning up.
        }
    }
  }
  
  /**
   * The number of times this HTTPConnection has be used via keep-alive.
   */
  int useCount;

  /**
   * If this HTTPConnection is in the pool, the time it was put there.
   */
  long timeLastUsed;

  /**
   * Set the connection pool that this HTTPConnection is a member of.
   * If left unset or set to null, it will not be a member of any pool
   * and will not be a candidate for reuse.
   *
   * @param p the pool.
   */
  void setPool(Pool p)
  {
    pool = p;
  }

  /**
   * Signal that this HTTPConnection is no longer needed and can be
   * returned to the connection pool.
   *
   */
  void release()
  {
    if (pool != null)
      {
        useCount++;
        pool.put(this);
        
      }
    else
      {
        // If there is no pool, just close.
        try
          {
            closeConnection();
          }
        catch (IOException ioe)
          {
            // Ignore it.  We are just cleaning up.
          }
      }
  }

  /**
   * Creates a new request using this connection.
   * @param method the HTTP method to invoke
   * @param path the URI-escaped RFC2396 <code>abs_path</code> with
   * optional query part
   */
  public Request newRequest(String method, String path)
  {
    if (method == null || method.length() == 0)
      {
        throw new IllegalArgumentException("method must have non-zero length");
      }
    if (path == null || path.length() == 0)
      {
        path = "/";
      }
    Request ret = new Request(this, method, path);
    if ((secure && port != HTTPS_PORT) ||
        (!secure && port != HTTP_PORT))
      {
        ret.setHeader("Host", hostname + ":" + port);
      }
    else
      {
        ret.setHeader("Host", hostname);
      }
    ret.setHeader("User-Agent", userAgent);
    ret.setHeader("Connection", "keep-alive");
    ret.setHeader("Accept-Encoding",
                  "chunked;q=1.0, gzip;q=0.9, deflate;q=0.8, " +
                  "identity;q=0.6, *;q=0");
    if (cookieManager != null)
      {
        Cookie[] cookies = cookieManager.getCookies(hostname, secure, path);
        if (cookies != null && cookies.length > 0)
          {
            StringBuilder buf = new StringBuilder();
            buf.append("$Version=1");
            for (int i = 0; i < cookies.length; i++)
              {
                buf.append(',');
                buf.append(' ');
                buf.append(cookies[i].toString());
              }
            ret.setHeader("Cookie", buf.toString());
          }
      }
    return ret;
  }

  /**
   * Closes this connection.
   */
  public void close()
    throws IOException
  {
    closeConnection();
  }

  /**
   * Retrieves the socket associated with this connection.
   * This creates the socket if necessary.
   */
  protected synchronized Socket getSocket()
    throws IOException
  {
    if (socket == null)
      {
        String connectHostname = hostname;
        int connectPort = port;
        if (isUsingProxy())
          {
            connectHostname = proxyHostname;
            connectPort = proxyPort;
          }
        socket = new Socket();
        InetSocketAddress address =
          new InetSocketAddress(connectHostname, connectPort);
        if (connectionTimeout > 0)
          {
            socket.connect(address, connectionTimeout);
          }
        else
          {
            socket.connect(address);
          }
        if (timeout > 0)
          {
            socket.setSoTimeout(timeout);
          }
        if (secure)
          {
            try
              {
                SSLSocketFactory factory = getSSLSocketFactory();
                SSLSocket ss =
                  (SSLSocket) factory.createSocket(socket, connectHostname,
                                                   connectPort, true);
                String[] protocols = { "TLSv1", "SSLv3" };
                ss.setEnabledProtocols(protocols);
                ss.setUseClientMode(true);
                synchronized (handshakeCompletedListeners)
                  {
                    if (!handshakeCompletedListeners.isEmpty())
                      {
                        for (Iterator i =
                             handshakeCompletedListeners.iterator();
                             i.hasNext(); )
                          {
                            HandshakeCompletedListener l =
                              (HandshakeCompletedListener) i.next();
                            ss.addHandshakeCompletedListener(l);
                          }
                      }
                  }
                ss.startHandshake();
                socket = ss;
              }
            catch (GeneralSecurityException e)
              {
                throw new IOException(e.getMessage());
              }
          }
        in = socket.getInputStream();
        in = new BufferedInputStream(in);
        out = socket.getOutputStream();
        out = new BufferedOutputStream(out);
      }
    return socket;
  }

  SSLSocketFactory getSSLSocketFactory()
    throws GeneralSecurityException
  {
    if (sslSocketFactory == null)
      {
        TrustManager tm = new EmptyX509TrustManager();
        SSLContext context = SSLContext.getInstance("SSL");
        TrustManager[] trust = new TrustManager[] { tm };
        context.init(null, trust, null);
        sslSocketFactory = context.getSocketFactory();
      }
    return sslSocketFactory;
  }

  void setSSLSocketFactory(SSLSocketFactory factory)
  {
    sslSocketFactory = factory;
  }

  protected synchronized InputStream getInputStream()
    throws IOException
  {
    if (socket == null)
      {
        getSocket();
      }
    return in;
  }

  protected synchronized OutputStream getOutputStream()
    throws IOException
  {
    if (socket == null)
      {
        getSocket();
      }
    return out;
  }

  /**
   * Closes the underlying socket, if any.
   */
  protected synchronized void closeConnection()
    throws IOException
  {
    if (socket != null)
      {
        try
          {
            socket.close();
          }
        finally
          {
            socket = null;
          }
      }
  }

  /**
   * Returns a URI representing the connection.
   * This does not include any request path component.
   */
  protected String getURI()
  {
    StringBuilder buf = new StringBuilder();
    buf.append(secure ? "https://" : "http://");
    buf.append(hostname);
    if (secure)
      {
        if (port != HTTPConnection.HTTPS_PORT)
          {
            buf.append(':');
            buf.append(port);
          }
      }
    else
      {
        if (port != HTTPConnection.HTTP_PORT)
          {
            buf.append(':');
            buf.append(port);
          }
      }
    return buf.toString();
  }

  /**
   * Get the number of times the specified nonce has been seen by this
   * connection.
   */
  int getNonceCount(String nonce)
  {
    if (nonceCounts == null)
      {
        return 0;
      }
    return((Integer) nonceCounts.get(nonce)).intValue();
  }

  /**
   * Increment the number of times the specified nonce has been seen.
   */
  void incrementNonce(String nonce)
  {
    int current = getNonceCount(nonce);
    if (nonceCounts == null)
      {
        nonceCounts = new HashMap();
      }
    nonceCounts.put(nonce, new Integer(current + 1));
  }

  // -- Events --
  
  void addHandshakeCompletedListener(HandshakeCompletedListener l)
  {
    synchronized (handshakeCompletedListeners)
      {
        handshakeCompletedListeners.add(l);
      }
  }
  void removeHandshakeCompletedListener(HandshakeCompletedListener l)
  {
    synchronized (handshakeCompletedListeners)
      {
        handshakeCompletedListeners.remove(l);
      }
  }

}
<|MERGE_RESOLUTION|>--- conflicted
+++ resolved
@@ -466,12 +466,8 @@
      */
     synchronized HTTPConnection get(String host,
                                     int port,
-<<<<<<< HEAD
-                                    boolean secure)
-=======
                                     boolean secure, 
 				    int connectionTimeout, int timeout)
->>>>>>> f8383f28
     {
       String ttl =
         SystemProperties.getProperty("classpath.net.http.keepAliveTTL");
@@ -499,11 +495,7 @@
         }
       if (c == null)
         {
-<<<<<<< HEAD
-          c = new HTTPConnection(host, port, secure);
-=======
           c = new HTTPConnection(host, port, secure, connectionTimeout, timeout);
->>>>>>> f8383f28
           c.setPool(this);
         }
       return c;

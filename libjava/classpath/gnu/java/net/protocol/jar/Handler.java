--- conflicted
+++ resolved
@@ -164,11 +164,7 @@
     if (jar_path.indexOf("/.") < 0)
       return url_string;
 
-<<<<<<< HEAD
-    ArrayList tokens = new ArrayList();
-=======
     ArrayList<String> tokens = new ArrayList<String>();
->>>>>>> 60a98cce
     StringTokenizer st = new StringTokenizer(jar_path, "/");
     while (st.hasMoreTokens())
       {
@@ -187,11 +183,7 @@
     StringBuffer path = new StringBuffer(url_string.length());
     path.append(url_string.substring(0, jar_stop + 1));
 
-<<<<<<< HEAD
-    Iterator it = tokens.iterator();
-=======
     Iterator<String> it = tokens.iterator();
->>>>>>> 60a98cce
     while (it.hasNext())
       path.append('/').append(it.next());
 

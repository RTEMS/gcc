/* GdkFontPeer.java -- Implements FontPeer with GTK+
   Copyright (C) 1999, 2004, 2005, 2006  Free Software Foundation, Inc.

This file is part of GNU Classpath.

GNU Classpath is free software; you can redistribute it and/or modify
it under the terms of the GNU General Public License as published by
the Free Software Foundation; either version 2, or (at your option)
any later version.

GNU Classpath is distributed in the hope that it will be useful, but
WITHOUT ANY WARRANTY; without even the implied warranty of
MERCHANTABILITY or FITNESS FOR A PARTICULAR PURPOSE.  See the GNU
General Public License for more details.

You should have received a copy of the GNU General Public License
along with GNU Classpath; see the file COPYING.  If not, write to the
Free Software Foundation, Inc., 51 Franklin Street, Fifth Floor, Boston, MA
02110-1301 USA.

Linking this library statically or dynamically with other modules is
making a combined work based on this library.  Thus, the terms and
conditions of the GNU General Public License cover the whole
combination.

As a special exception, the copyright holders of this library give you
permission to link this library with independent modules to produce an
executable, regardless of the license terms of these independent
modules, and to copy and distribute the resulting executable under
terms of your choice, provided that you also meet, for each linked
independent module, the terms and conditions of the license of that
module.  An independent module is a module which is not derived from
or based on this library.  If you modify this library, you may extend
this exception to your version of the library, but you are not
obligated to do so.  If you do not wish to do so, delete this
exception statement from your version. */


package gnu.java.awt.peer.gtk;

import gnu.classpath.Configuration;
import gnu.classpath.Pointer;

import gnu.java.awt.ClasspathToolkit;
import gnu.java.awt.peer.ClasspathFontPeer;
import gnu.java.awt.font.opentype.NameDecoder;

import gnu.java.lang.CPStringBuilder;

import java.awt.Font;
import java.awt.FontMetrics;
import java.awt.Toolkit;
import java.awt.font.FontRenderContext;
import java.awt.font.GlyphVector;
import java.awt.font.GlyphMetrics;
import java.awt.font.LineMetrics;
import java.awt.font.TextLayout;
import java.awt.geom.Rectangle2D;
import java.text.CharacterIterator;
import java.util.Locale;
import java.util.Map;
import java.nio.ByteBuffer;
import java.util.HashMap;

public class GdkFontPeer extends ClasspathFontPeer
{
  static final FontRenderContext DEFAULT_CTX =
    new FontRenderContext(null, false, false);

  /**
   * Caches TextLayout instances for use in charsWidth() and drawString().
   * The size of the cache has been chosen so that relativly large GUIs with
   * text documents are still efficient.
   */
  HashMap<String,TextLayout> textLayoutCache = new GtkToolkit.LRUCache<String,TextLayout>(500);

  private class GdkFontMetrics extends FontMetrics
  {

    public GdkFontMetrics (Font font)
    {
      super(initFont(font));
    }

    public int stringWidth (String str)
    {
      TextLayout tl = textLayoutCache.get(str);
      if (tl == null)
        {
          tl = new TextLayout(str, font, DEFAULT_CTX);
          textLayoutCache.put(str, tl);
        }
      return (int) tl.getAdvance();
    }

    public int charWidth (char ch)
    {
      return stringWidth (new String (new char[] { ch }));
    }

    public int charsWidth (char data[], int off, int len)
    {
      return stringWidth (new String (data, off, len));
    }

    public int getHeight()
    {
      return (int) height;
    }

    public int getLeading ()
    {
      return (int) (height - (ascent + descent));
    }

    public int getAscent ()
    {
      return (int) ascent;
    }

    public int getMaxAscent ()
    {
      return (int) ascent;
    }

    public int getDescent ()
    {
      return (int) descent;
    }

    public int getMaxDescent ()
    {
      return (int) maxDescent;
    }

    public int getMaxAdvance ()
    {
      return (int) maxAdvance;
    }
  }

  static native void initStaticState();
  private final int native_state = GtkGenericPeer.getUniqueInteger ();

  /**
   * Cache GlyphMetrics objects.
   */
  private HashMap<Integer,GlyphMetrics> metricsCache;

  private static final int FONT_METRICS_ASCENT = 0;
  private static final int FONT_METRICS_MAX_ASCENT = 1;
  private static final int FONT_METRICS_DESCENT = 2;
  private static final int FONT_METRICS_MAX_DESCENT = 3;
  private static final int FONT_METRICS_MAX_ADVANCE = 4;
  private static final int FONT_METRICS_HEIGHT = 5;
  private static final int FONT_METRICS_UNDERLINE_OFFSET = 6;
  private static final int FONT_METRICS_UNDERLINE_THICKNESS = 7;

  float ascent;
  float descent;
  float maxAscent;
  float maxDescent;
  float maxAdvance;
  float height;
  float underlineOffset;
  float underlineThickness;

  GdkFontMetrics metrics;

  static
  {
    if (true) // GCJ LOCAL
      {
        System.loadLibrary("gtkpeer");
      }

    initStaticState ();

  }

  private ByteBuffer nameTable = null;

  /**
   * The pointer to the native font data.
   *
   * This field is manipulated by native code. Don't change or remove
   * without adjusting the native code.
   */
  private Pointer nativeFont;

  private native void initState ();
  private native void dispose ();
  private native void setFont (String family, int style, int size);

  native synchronized void getFontMetrics(double [] metrics);
  native synchronized void getTextMetrics(String str, double [] metrics);

  native void releasePeerGraphicsResource();


  protected void finalize ()
  {
    releasePeerGraphicsResource();
    dispose ();
  }

  /*
   * Helpers for the 3-way overloading that this class seems to suffer
   * from. Remove them if you feel like they're a performance bottleneck,
   * for the time being I prefer my code not be written and debugged in
   * triplicate.
   */

  private String buildString(CharacterIterator iter)
  {
    CPStringBuilder sb = new CPStringBuilder();
<<<<<<< HEAD
    for(char c = iter.first(); c != CharacterIterator.DONE; c = iter.next()) 
=======
    for(char c = iter.first(); c != CharacterIterator.DONE; c = iter.next())
>>>>>>> 3082eeb7
      sb.append(c);
    return sb.toString();
  }

  private String buildString(CharacterIterator iter, int begin, int limit)
  {
    CPStringBuilder sb = new CPStringBuilder();
    int i = 0;
    for(char c = iter.first(); c != CharacterIterator.DONE; c = iter.next(), i++)
      {
        if (begin <= i)
          sb.append(c);
        if (limit <= i)
          break;
      }
    return sb.toString();
  }

  private String buildString(char[] chars, int begin, int limit)
  {
    return new String(chars, begin, limit - begin);
  }

  /* Public API */

  public GdkFontPeer (String name, int style)
  {
    // All fonts get a default size of 12 if size is not specified.
    this(name, style, 12);
  }

  public GdkFontPeer (String name, int style, int size)
  {
    super(name, style, size);
    initState ();
    setFont (this.familyName, this.style, (int)this.size);
    metricsCache = new HashMap<Integer,GlyphMetrics>();
    setupMetrics();
  }

  public GdkFontPeer (String name, Map attributes)
  {
    super(name, attributes);
    initState ();
    setFont (this.familyName, this.style, (int)this.size);
    metricsCache = new HashMap<Integer,GlyphMetrics>();
    setupMetrics();
  }


  /**
   * Makes sure to return a Font based on the given Font that has as
   * peer a GdkFontPeer. Used in the initializer.
   */
  static Font initFont(Font font)
  {
    if (font == null)
      return new Font("Dialog", Font.PLAIN, 12);
    else if (font.getPeer() instanceof GdkFontPeer)
      return font;
    else
      {
        ClasspathToolkit toolkit;
        toolkit = (ClasspathToolkit) Toolkit.getDefaultToolkit();
        return toolkit.getFont(font.getName(), font.getAttributes());
      }
  }

  private void setupMetrics()
  {
    double [] hires = new double[8];
    getFontMetrics(hires);
    ascent = (float) hires[FONT_METRICS_ASCENT];
    maxAscent = (float) hires[FONT_METRICS_MAX_ASCENT];
    descent = (float) hires[FONT_METRICS_DESCENT];
    maxDescent = (float) hires[FONT_METRICS_MAX_DESCENT];
    maxAdvance = (float) hires[FONT_METRICS_MAX_ADVANCE];
    height = (float) hires[FONT_METRICS_HEIGHT];
    underlineOffset = (float) hires[FONT_METRICS_UNDERLINE_OFFSET];
    underlineThickness = (float) hires[FONT_METRICS_UNDERLINE_THICKNESS];
  }

  /**
   * Unneeded, but implemented anyway.
   */
  public String getSubFamilyName(Font font, Locale locale)
  {
    String name;

    if (locale == null)
      locale = Locale.getDefault();

    name = getName(NameDecoder.NAME_SUBFAMILY, locale);
    if (name == null)
      {
        name = getName(NameDecoder.NAME_SUBFAMILY, Locale.ENGLISH);
        if ("Regular".equals(name))
          name = null;
      }

    return name;
  }

  /**
   * Returns the bytes belonging to a TrueType/OpenType table,
   * Parameters n,a,m,e identify the 4-byte ASCII tag of the table.
   *
   * Returns null if the font is not TT, the table is nonexistant,
   * or if some other unexpected error occured.
   *
   */
  private native byte[] getTrueTypeTable(byte n, byte a, byte m, byte e);

  /**
   * Returns the PostScript name of the font, defaults to the familyName if
   * a PS name could not be retrieved.
   */
  public String getPostScriptName(Font font)
  {
    String name = getName(NameDecoder.NAME_POSTSCRIPT,
                          /* any language */ null);
    if( name == null )
      return this.familyName;

    return name;
  }

  /**
   * Extracts a String from the font&#x2019;s name table.
   *
   * @param name the numeric TrueType or OpenType name ID.
   *
   * @param locale the locale for which names shall be localized, or
   * <code>null</code> if the locale does mot matter because the name
   * is known to be language-independent (for example, because it is
   * the PostScript name).
   */
  private String getName(int name, Locale locale)
  {
    if (nameTable == null)
      {
        byte[] data = getTrueTypeTable((byte)'n', (byte) 'a',
                                       (byte) 'm', (byte) 'e');
        if( data == null )
          return null;

        nameTable = ByteBuffer.wrap( data );
      }

    return NameDecoder.getName(nameTable, name, locale);
  }

  public boolean canDisplay (Font font, int c)
  {
    // FIXME: inquire with pango
    return true;
  }

  public int canDisplayUpTo (Font font, CharacterIterator i, int start, int limit)
  {
    // FIXME: inquire with pango
    return -1;
  }

  public GlyphVector createGlyphVector (Font font,
                                        FontRenderContext ctx,
                                        CharacterIterator i)
  {
    return new FreetypeGlyphVector(font, buildString (i), ctx);
  }

  public GlyphVector createGlyphVector (Font font,
                                        FontRenderContext ctx,
                                        int[] glyphCodes)
  {
    return new FreetypeGlyphVector(font, glyphCodes, ctx);
  }

  public byte getBaselineFor (Font font, char c)
  {
    // FIXME: Actually check.
    return Font.ROMAN_BASELINE;
  }

  private class GdkFontLineMetrics extends LineMetrics
  {
    private int nchars;
    public GdkFontLineMetrics (GdkFontPeer fp, int n)
    {
      nchars = n;
    }

    public float getAscent()
    {
      return ascent;
    }

    public int getBaselineIndex()
    {
      // FIXME
      return Font.ROMAN_BASELINE;
    }

    public float[] getBaselineOffsets()
    {
      return new float[3];
    }

    public float getDescent()
    {
      return descent;
    }

    public float getHeight()
    {
      return height;
    }

    public float getLeading()
    {
      return height - (ascent + descent);
    }

    public int getNumChars()
    {
      return nchars;
    }

    public float getStrikethroughOffset()
    {
      // FreeType doesn't seem to provide a value here.
      return ascent / 2;
    }

    public float getStrikethroughThickness()
    {
      // FreeType doesn't seem to provide a value here.
      return 1.f;
    }

    public float getUnderlineOffset()
    {
      return underlineOffset;
    }

    public float getUnderlineThickness()
    {
      return underlineThickness;
    }

  }

  public LineMetrics getLineMetrics (Font font, CharacterIterator ci,
                                     int begin, int limit, FontRenderContext rc)
  {
    return new GdkFontLineMetrics (this, limit - begin);
  }

  public Rectangle2D getMaxCharBounds (Font font, FontRenderContext rc)
  {
    throw new UnsupportedOperationException ();
  }

  public int getMissingGlyphCode (Font font)
  {
    throw new UnsupportedOperationException ();
  }

  public String getGlyphName (Font font, int glyphIndex)
  {
    throw new UnsupportedOperationException ();
  }

  public int getNumGlyphs (Font font)
  {
    byte[] data = getTrueTypeTable((byte)'m', (byte) 'a',
                                   (byte)'x', (byte) 'p');
    if( data == null )
      return -1;

    ByteBuffer buf = ByteBuffer.wrap( data );
    return buf.getShort(4);
  }

  public boolean hasUniformLineMetrics (Font font)
  {
    return true;
  }

  public GlyphVector layoutGlyphVector (Font font, FontRenderContext frc,
                                        char[] chars, int start, int limit,
                                        int flags)
  {
    return new FreetypeGlyphVector(font, chars, start, limit - start,
                                   frc, flags);
  }

  public LineMetrics getLineMetrics (Font font, String str,
                                     FontRenderContext frc)
  {
    return new GdkFontLineMetrics (this, str.length ());
  }

  public FontMetrics getFontMetrics (Font font)
  {
    if (metrics == null)
      metrics = new GdkFontMetrics(font);
    return metrics;
  }

  /**
   * Returns a cached GlyphMetrics object for a given glyphcode,
   * or null if it doesn't exist in the cache.
   */
  GlyphMetrics getGlyphMetrics( int glyphCode )
  {
    return metricsCache.get(new Integer(glyphCode));
  }

  /**
   * Put a GlyphMetrics object in the cache.
   */
  void putGlyphMetrics( int glyphCode, GlyphMetrics metrics )
  {
    metricsCache.put( new Integer( glyphCode ), metrics );
  }

}<|MERGE_RESOLUTION|>--- conflicted
+++ resolved
@@ -214,11 +214,7 @@
   private String buildString(CharacterIterator iter)
   {
     CPStringBuilder sb = new CPStringBuilder();
-<<<<<<< HEAD
-    for(char c = iter.first(); c != CharacterIterator.DONE; c = iter.next()) 
-=======
     for(char c = iter.first(); c != CharacterIterator.DONE; c = iter.next())
->>>>>>> 3082eeb7
       sb.append(c);
     return sb.toString();
   }

--- conflicted
+++ resolved
@@ -74,19 +74,11 @@
   {
     synchronized (notifier)
       {
-<<<<<<< HEAD
-	if (clipboard == GtkClipboard.clipboard)
-	  announceClipboardChange = true;
-	else
-	  announcePrimaryChange = true;
-	notifier.notifyAll();
-=======
         if (clipboard == GtkClipboard.clipboard)
           announceClipboardChange = true;
         else
           announcePrimaryChange = true;
         notifier.notifyAll();
->>>>>>> 60a98cce
       }
   }
 
@@ -95,46 +87,6 @@
     GtkClipboard clipboard;
     while (true)
       {
-<<<<<<< HEAD
-	synchronized (this)
-	  {
-	    while (! announceClipboardChange && ! announcePrimaryChange)
-	      {
-		try
-		  {
-		    this.wait();
-		  }
-		catch (InterruptedException ie)
-		  {
-		    // ignore
-		  }
-	      }
-
-	    if (announceClipboardChange)
-	      {
-		clipboard = GtkClipboard.clipboard;
-		announceClipboardChange = false;
-	      }
-	    else
-	      {
-		clipboard = GtkClipboard.selection;
-		announcePrimaryChange = false;
-	      }
-	  }
-
-	// Do the actual announcement without the lock held.  We will
-	// notice a new change after this notification has finished.
-	try
-	  {
-	    clipboard.setContents(new GtkSelection(clipboard), null);
-	  }
-	catch (Throwable t)
-	  {
-	    // should never happen, but might if we have some faulty
-	    // listener.
-	    t.printStackTrace();
-	  }
-=======
         synchronized (this)
           {
             while (! announceClipboardChange && ! announcePrimaryChange)
@@ -172,7 +124,6 @@
             // should never happen, but might if we have some faulty listener.
             t.printStackTrace();
           }
->>>>>>> 60a98cce
       }
   }
 }
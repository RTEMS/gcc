--- conflicted
+++ resolved
@@ -55,21 +55,12 @@
     int count = c.getItemCount ();
     if (count > 0)
       {
-<<<<<<< HEAD
-	for (int i = 0; i < count; i++)
-	  add( c.getItem(i), i );
-
-	selected = c.getSelectedIndex();
-	if( selected >= 0 )
-	  select( selected );
-=======
         for (int i = 0; i < count; i++)
           add(c.getItem(i), i);
 
         selected = c.getSelectedIndex();
         if (selected >= 0)
           select( selected );
->>>>>>> 60a98cce
       }
     else
       selected = -1;
@@ -130,15 +121,9 @@
   {
     if( selected != index )
       {
-<<<<<<< HEAD
-	selected = index;
-	postItemEvent (((Choice) awtComponent).getItem( selected ), 
-		       ItemEvent.SELECTED);
-=======
         selected = index;
         postItemEvent (((Choice) awtComponent).getItem( selected ), 
                        ItemEvent.SELECTED);
->>>>>>> 60a98cce
       }
   }
 
@@ -148,18 +133,10 @@
    */
   public void handleEvent (AWTEvent event)
   {
-<<<<<<< HEAD
-    super.handleEvent( event );
-    if( event instanceof ItemEvent )
-      if( ((ItemEvent)event).getItemSelectable() == awtComponent &&
-	  ((ItemEvent)event).getStateChange() == ItemEvent.SELECTED )
-	((Choice)awtComponent).select( selected );
-=======
     super.handleEvent (event);
     if (event instanceof ItemEvent)
       if (((ItemEvent)event).getItemSelectable() == awtComponent
            && ((ItemEvent)event).getStateChange() == ItemEvent.SELECTED)
         ((Choice)awtComponent).select( selected );
->>>>>>> 60a98cce
   }
 }

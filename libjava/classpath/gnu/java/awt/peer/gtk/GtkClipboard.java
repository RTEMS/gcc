/* GtkClipboard.java
   Copyright (C) 1999, 2005, 2006 Free Software Foundation, Inc.

This file is part of GNU Classpath.

GNU Classpath is free software; you can redistribute it and/or modify
it under the terms of the GNU General Public License as published by
the Free Software Foundation; either version 2, or (at your option)
any later version.

GNU Classpath is distributed in the hope that it will be useful, but
WITHOUT ANY WARRANTY; without even the implied warranty of
MERCHANTABILITY or FITNESS FOR A PARTICULAR PURPOSE.  See the GNU
General Public License for more details.

You should have received a copy of the GNU General Public License
along with GNU Classpath; see the file COPYING.  If not, write to the
Free Software Foundation, Inc., 51 Franklin Street, Fifth Floor, Boston, MA
02110-1301 USA.

Linking this library statically or dynamically with other modules is
making a combined work based on this library.  Thus, the terms and
conditions of the GNU General Public License cover the whole
combination.

As a special exception, the copyright holders of this library give you
permission to link this library with independent modules to produce an
executable, regardless of the license terms of these independent
modules, and to copy and distribute the resulting executable under
terms of your choice, provided that you also meet, for each linked
independent module, the terms and conditions of the license of that
module.  An independent module is a module which is not derived from
or based on this library.  If you modify this library, you may extend
this exception to your version of the library, but you are not
obligated to do so.  If you do not wish to do so, delete this
exception statement from your version. */


package gnu.java.awt.peer.gtk;

import java.awt.Image;
import java.awt.datatransfer.*;

import java.io.*;

import java.util.List;
import java.util.Iterator;

public class GtkClipboard extends Clipboard
{
  /**
   * The one and only gtk+ clipboard instance for the CLIPBOARD selection.
   */
  final static GtkClipboard clipboard = new GtkClipboard("System Clipboard");

  /**
   * The one and only gtk+ clipboard instance for the PRIMARY selection.
   */
  final static GtkClipboard selection = new GtkClipboard("System Selection");

  // Given to the native side so it can signal special targets that
  // can be converted to one of the special predefined DataFlavors.
  static final String stringMimeType
    = DataFlavor.stringFlavor.getMimeType();
  static final String imageMimeType
    = DataFlavor.imageFlavor.getMimeType();
  static final String filesMimeType
    = DataFlavor.javaFileListFlavor.getMimeType();

  // Indicates whether the results of the clipboard selection can be
  // cached by GtkSelection. True if
  // gdk_display_supports_selection_notification.
  static final boolean canCache = initNativeState(clipboard, selection,
<<<<<<< HEAD
						  stringMimeType,
						  imageMimeType,
						  filesMimeType);
=======
                                                  stringMimeType,
                                                  imageMimeType,
                                                  filesMimeType);
>>>>>>> 60a98cce

  /**
   * Creates the clipboard and sets the initial contents to the
   * current gtk+ selection.
   */
  private GtkClipboard(String name)
  {
    super(name);
    setContents(new GtkSelection(this), null);
  }

  /**
   * Returns the one and only GtkClipboard instance for the CLIPBOARD
   * selection.
   */
  static GtkClipboard getClipboardInstance()
  {
    return clipboard;
  }

  /**
   * Returns the one and only GtkClipboard instance for the PRIMARY
   * selection.
   */
  static GtkClipboard getSelectionInstance()
  {
    return selection;
  }

  /**
   * Sets the GtkSelection facade as new contents of the clipboard.
   * Called from gtk+ when another application grabs the clipboard and
   * we loose ownership.
   *
   * @param cleared If true this is a clear event (someone takes the
   * clipboard from us) otherwise it is an owner changed event.
   */
  private synchronized void setSystemContents(boolean cleared)
  {
    // We need to notify clipboard owner listeners when we were the
    // owner (the selection was explictly set) and someone takes the
    // clipboard away from us and asks us the clear any held storage,
    // or if we weren't the owner of the clipboard to begin with, but
    // the clipboard contents changed. We could refine this and check
    // whether the actual available formats did in fact change, but we
    // assume listeners will check for that anyway (and if possible we
    // ask to cache the available formats so even if multiple
    // listeners check after a notification the overhead should be
    // minimal).
    boolean owner = ! (contents instanceof GtkSelection);
    boolean needNotification = (cleared && owner) || (! cleared && ! owner);
    if (needNotification)
      GtkClipboardNotifier.announce(this);
  }

  /**
   * Sets the new contents and advertises the available flavors to the
   * gtk+ clipboard.
   */
  public synchronized void setContents(Transferable contents,
				       ClipboardOwner owner)
  {
    super.setContents(contents, owner);

    if (contents == null)
      {
        advertiseContent(null, false, false, false);
        return;
      }

    // We don't need to do anything for a GtkSelection facade.
    if (contents instanceof GtkSelection)
      return;

    boolean text = false;
    boolean images = false;
    boolean files = false;

    if (contents instanceof StringSelection
        || contents.isDataFlavorSupported(DataFlavor.stringFlavor)
        || contents.isDataFlavorSupported(DataFlavor.plainTextFlavor)
        || contents.isDataFlavorSupported(DataFlavor.getTextPlainUnicodeFlavor()))
      text = true;

    DataFlavor[] flavors = contents.getTransferDataFlavors();
    String[] mimeTargets = new String[flavors.length];
    for (int i = 0; i < flavors.length; i++)
      {
<<<<<<< HEAD
	DataFlavor flavor = flavors[i];
	String mimeType = flavor.getMimeType();
	mimeTargets[i] = mimeType;

	if (! text)
	  if ("text".equals(flavor.getPrimaryType())
	      || flavor.isRepresentationClassReader())
	    text = true;

	if (! images && flavors[i].equals(DataFlavor.imageFlavor))
	  {
	    try
	      {
		Object o = contents.getTransferData(DataFlavor.imageFlavor);
		if (o instanceof Image)
		  images = true;
	      }
	    catch (UnsupportedFlavorException ufe)
	      {
	      }
	    catch (IOException ioe)
	      {
	      }
	    catch (ClassCastException cce)
	      {
	      }
	  }

	if (flavors[i].equals(DataFlavor.javaFileListFlavor))
	  files = true;
=======
        DataFlavor flavor = flavors[i];
        String mimeType = flavor.getMimeType();
        mimeTargets[i] = mimeType;

        if (! text)
          if ("text".equals(flavor.getPrimaryType())
              || flavor.isRepresentationClassReader())
            text = true;

        if (! images && flavors[i].equals(DataFlavor.imageFlavor))
          {
            try
              {
                Object o = contents.getTransferData(DataFlavor.imageFlavor);
                if (o instanceof Image)
                  images = true;
              }
            catch (UnsupportedFlavorException ufe)
              {
              }
            catch (IOException ioe)
              {
              }
            catch (ClassCastException cce)
              {
              }
          }

        if (flavors[i].equals(DataFlavor.javaFileListFlavor))
          files = true;
>>>>>>> 60a98cce
      }

    advertiseContent(mimeTargets, text, images, files);
  }

  /**
   * Advertises new contents to the gtk+ clipboard given a string
   * array of (mime-type) targets. When the boolean flags text, images
   * and/or files are set then gtk+ is asked to also advertise the
   * availability of any text, image or uri/file content types it
   * supports. If targets is null (and all flags false) then the
   * selection has explicitly been erased.
   */
  private native void advertiseContent(String[] targets,
                                       boolean text,
                                       boolean images,
                                       boolean files);
  
  /**
   * Called by the gtk+ clipboard when an application has requested
   * text.  Return a string representing the current clipboard
   * contents or null when no text can be provided.
   */
  private String provideText()
  {
    Transferable contents = this.contents;
    if (contents == null || contents instanceof GtkSelection)
      return null;

    // Handle StringSelection special since that is just pure text.
    if (contents instanceof StringSelection)
      {
        try
          {
            return (String) contents.getTransferData(DataFlavor.stringFlavor);
          }
        catch (UnsupportedFlavorException ufe)
          {
          }
        catch (IOException ioe)
          {
          }
        catch (ClassCastException cce)
          {
          }
      }

    // Try to get a plain text reader for the current contents and
    // turn the result into a string.
    try
      {
        DataFlavor plainText = DataFlavor.getTextPlainUnicodeFlavor();
        Reader r = plainText.getReaderForText(contents);
        if (r != null)
          {
            StringBuffer sb = new StringBuffer();
            char[] cs = new char[1024];
            int l = r.read(cs);
            while (l != -1)
              {
                sb.append(cs, 0, l);
                l = r.read(cs);
              }
            return sb.toString();
          }
      }
    catch (IllegalArgumentException iae)
      {
      }
    catch (UnsupportedEncodingException iee)
      {
      }
    catch (UnsupportedFlavorException ufe)
      {
      }
    catch (IOException ioe)
      {
      }

    return null;
  }

  /**
   * Called by the gtk+ clipboard when an application has requested an
   * image.  Returns a GtkImage representing the current clipboard
   * contents or null when no image can be provided.
   */
  private GtkImage provideImage()
  {
    Transferable contents = this.contents;
    if (contents == null || contents instanceof GtkSelection)
      return null;

    try
      {
<<<<<<< HEAD
	Object o = contents.getTransferData(DataFlavor.imageFlavor);
	if( o instanceof GtkImage )
	  return (GtkImage) o;
	else
	  return new GtkImage(((Image)o).getSource());
=======
        Object o = contents.getTransferData(DataFlavor.imageFlavor);
        if( o instanceof GtkImage )
          return (GtkImage) o;
        else
          return new GtkImage(((Image)o).getSource());
>>>>>>> 60a98cce
      }
    catch (UnsupportedFlavorException ufe)
      {
      }
    catch (IOException ioe)
      {
      }
    catch (ClassCastException cce)
      {
      }

    return null;
  }

  /**
   * Called by the gtk+ clipboard when an application has requested a
   * uri-list.  Return a string array containing the URIs representing
   * the current clipboard contents or null when no URIs can be
   * provided.
   */
  private String[] provideURIs()
  {
    Transferable contents = this.contents;
    if (contents == null || contents instanceof GtkSelection)
      return null;

    try
      {
        List list = (List) contents.getTransferData(DataFlavor.javaFileListFlavor);
        String[] uris = new String[list.size()];
        int u = 0;
        Iterator it = list.iterator();
        while (it.hasNext())
          uris[u++] = ((File) it.next()).toURI().toString();
        return uris;
      }
    catch (UnsupportedFlavorException ufe)
      {
      }
    catch (IOException ioe)
      {
      }
    catch (ClassCastException cce)
      {
      }

    return null;
  }

  /**
   * Called by gtk+ clipboard when an application requests the given
   * target mime-type. Returns a byte array containing the requested
   * data, or null when the contents cannot be provided in the
   * requested target mime-type. Only called after any explicit text,
   * image or file/uri requests have been handled earlier and failed.
   */
  private byte[] provideContent(String target)
  {
    // Sanity check. The callback could be triggered just after we
    // changed the clipboard.
    Transferable contents = this.contents;
    if (contents == null || contents instanceof GtkSelection)
      return null;

    // XXX - We are being called from a gtk+ callback. Which means we
    // should return as soon as possible and not call arbitrary code
    // that could deadlock or go bonkers. But we don't really know
    // what DataTransfer contents object we are dealing with. Same for
    // the other provideXXX() methods.
    try
      {
        DataFlavor flavor = new DataFlavor(target);
        Object o = contents.getTransferData(flavor);

        if (o instanceof byte[])
          return (byte[]) o;

        if (o instanceof InputStream)
          {
            InputStream is = (InputStream) o;
            ByteArrayOutputStream baos = new ByteArrayOutputStream();
            byte[] bs = new byte[1024];
            int l = is.read(bs);
            while (l != -1)
              {
                baos.write(bs, 0, l);
                l = is.read(bs);
              }
            return baos.toByteArray();
          }

        if (o instanceof Serializable)
          {
            ByteArrayOutputStream baos = new ByteArrayOutputStream();
            ObjectOutputStream oos = new ObjectOutputStream(baos);
            oos.writeObject(o);
            oos.close();
            return baos.toByteArray();
          }
      }
    catch (ClassNotFoundException cnfe)
      {
      }
    catch (UnsupportedFlavorException ufe)
      {
      }
    catch (IOException ioe)
      {
      }
    catch (ClassCastException cce)
      {
      }

    return null;
  }

  /**
   * Initializes the gtk+ clipboards and caches any native side
   * structures needed. Returns whether or not the contents of the
   * Clipboard can be cached (gdk_display_supports_selection_notification).
   */
  private static native boolean initNativeState(GtkClipboard clipboard,
<<<<<<< HEAD
						GtkClipboard selection,
						String stringTarget,
						String imageTarget,
						String filesTarget);
=======
                                                GtkClipboard selection,
                                                String stringTarget,
                                                String imageTarget,
                                                String filesTarget);
>>>>>>> 60a98cce
}<|MERGE_RESOLUTION|>--- conflicted
+++ resolved
@@ -71,15 +71,9 @@
   // cached by GtkSelection. True if
   // gdk_display_supports_selection_notification.
   static final boolean canCache = initNativeState(clipboard, selection,
-<<<<<<< HEAD
-						  stringMimeType,
-						  imageMimeType,
-						  filesMimeType);
-=======
                                                   stringMimeType,
                                                   imageMimeType,
                                                   filesMimeType);
->>>>>>> 60a98cce
 
   /**
    * Creates the clipboard and sets the initial contents to the
@@ -168,38 +162,6 @@
     String[] mimeTargets = new String[flavors.length];
     for (int i = 0; i < flavors.length; i++)
       {
-<<<<<<< HEAD
-	DataFlavor flavor = flavors[i];
-	String mimeType = flavor.getMimeType();
-	mimeTargets[i] = mimeType;
-
-	if (! text)
-	  if ("text".equals(flavor.getPrimaryType())
-	      || flavor.isRepresentationClassReader())
-	    text = true;
-
-	if (! images && flavors[i].equals(DataFlavor.imageFlavor))
-	  {
-	    try
-	      {
-		Object o = contents.getTransferData(DataFlavor.imageFlavor);
-		if (o instanceof Image)
-		  images = true;
-	      }
-	    catch (UnsupportedFlavorException ufe)
-	      {
-	      }
-	    catch (IOException ioe)
-	      {
-	      }
-	    catch (ClassCastException cce)
-	      {
-	      }
-	  }
-
-	if (flavors[i].equals(DataFlavor.javaFileListFlavor))
-	  files = true;
-=======
         DataFlavor flavor = flavors[i];
         String mimeType = flavor.getMimeType();
         mimeTargets[i] = mimeType;
@@ -230,7 +192,6 @@
 
         if (flavors[i].equals(DataFlavor.javaFileListFlavor))
           files = true;
->>>>>>> 60a98cce
       }
 
     advertiseContent(mimeTargets, text, images, files);
@@ -326,19 +287,11 @@
 
     try
       {
-<<<<<<< HEAD
-	Object o = contents.getTransferData(DataFlavor.imageFlavor);
-	if( o instanceof GtkImage )
-	  return (GtkImage) o;
-	else
-	  return new GtkImage(((Image)o).getSource());
-=======
         Object o = contents.getTransferData(DataFlavor.imageFlavor);
         if( o instanceof GtkImage )
           return (GtkImage) o;
         else
           return new GtkImage(((Image)o).getSource());
->>>>>>> 60a98cce
       }
     catch (UnsupportedFlavorException ufe)
       {
@@ -461,15 +414,8 @@
    * Clipboard can be cached (gdk_display_supports_selection_notification).
    */
   private static native boolean initNativeState(GtkClipboard clipboard,
-<<<<<<< HEAD
-						GtkClipboard selection,
-						String stringTarget,
-						String imageTarget,
-						String filesTarget);
-=======
                                                 GtkClipboard selection,
                                                 String stringTarget,
                                                 String imageTarget,
                                                 String filesTarget);
->>>>>>> 60a98cce
 }
--- conflicted
+++ resolved
@@ -76,26 +76,15 @@
   {
     if (hasHelpMenu)
       {
-<<<<<<< HEAD
-	// Remove the (help) menu, which is after all the other items.
-	delMenu(((MenuBar) awtWidget).getMenuCount());
-	hasHelpMenu = false;
-=======
         // Remove the (help) menu, which is after all the other items.
         delMenu(((MenuBar) awtWidget).getMenuCount());
         hasHelpMenu = false;
->>>>>>> 60a98cce
       }
 
     if (menu != null)
       {
-<<<<<<< HEAD
-	addMenu(menu);
-	hasHelpMenu = true;
-=======
         addMenu(menu);
         hasHelpMenu = true;
->>>>>>> 60a98cce
       }
   }
 
@@ -114,15 +103,9 @@
     // Make sure the help menu is the last one.
     if (hasHelpMenu)
       {
-<<<<<<< HEAD
-	addHelpMenu(null);
-	addMenu((GtkMenuPeer) m.getPeer());
-	addHelpMenu(((MenuBar) awtWidget).getHelpMenu());
-=======
         addHelpMenu(null);
         addMenu((GtkMenuPeer) m.getPeer());
         addHelpMenu(((MenuBar) awtWidget).getHelpMenu());
->>>>>>> 60a98cce
       }
     else
       addMenu((GtkMenuPeer) m.getPeer());

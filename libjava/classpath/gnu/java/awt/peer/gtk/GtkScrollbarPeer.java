/* GtkScrollbarPeer.java -- Implements ScrollbarPeer with GTK+
   Copyright (C) 1998, 1999, 2005, 2006  Free Software Foundation, Inc.

This file is part of GNU Classpath.

GNU Classpath is free software; you can redistribute it and/or modify
it under the terms of the GNU General Public License as published by
the Free Software Foundation; either version 2, or (at your option)
any later version.

GNU Classpath is distributed in the hope that it will be useful, but
WITHOUT ANY WARRANTY; without even the implied warranty of
MERCHANTABILITY or FITNESS FOR A PARTICULAR PURPOSE.  See the GNU
General Public License for more details.

You should have received a copy of the GNU General Public License
along with GNU Classpath; see the file COPYING.  If not, write to the
Free Software Foundation, Inc., 51 Franklin Street, Fifth Floor, Boston, MA
02110-1301 USA.

Linking this library statically or dynamically with other modules is
making a combined work based on this library.  Thus, the terms and
conditions of the GNU General Public License cover the whole
combination.

As a special exception, the copyright holders of this library give you
permission to link this library with independent modules to produce an
executable, regardless of the license terms of these independent
modules, and to copy and distribute the resulting executable under
terms of your choice, provided that you also meet, for each linked
independent module, the terms and conditions of the license of that
module.  An independent module is a module which is not derived from
or based on this library.  If you modify this library, you may extend
this exception to your version of the library, but you are not
obligated to do so.  If you do not wish to do so, delete this
exception statement from your version. */


package gnu.java.awt.peer.gtk;

import java.awt.Scrollbar;
import java.awt.event.AdjustmentEvent;
import java.awt.peer.ScrollbarPeer;

public class GtkScrollbarPeer extends GtkComponentPeer
    implements ScrollbarPeer
{
  void create ()
  {
    Scrollbar sb = (Scrollbar) awtComponent;

    create (sb.getOrientation (), sb.getValue (),
            sb.getMinimum (), sb.getMaximum (), 
            sb.getUnitIncrement (), sb.getBlockIncrement (),
            sb.getVisibleAmount ());
  }

  native void create (int orientation, int value,
                      int min, int max, int stepIncr, int pageIncr,
                      int visibleAmount);

  native void connectSignals ();

  public GtkScrollbarPeer (Scrollbar s)
  {
    super (s);
  }

  public native void setLineIncrement(int amount);
  public native void setPageIncrement(int amount);

  public void setValues(int value, int visible, int min, int max)
  {
    Scrollbar sb = (Scrollbar) awtComponent;
    if (!sb.getValueIsAdjusting())
      setBarValues(value, visible, min, max);
  }

  private native void setBarValues(int value, int visible, int min, int max);

  /**
   * Called from the native site when the scrollbar changed.
   * Posts a "user generated" AdjustmentEvent to the queue.
   */
  protected void postAdjustmentEvent (int type, int value)
  {
    Scrollbar bar = (Scrollbar) awtComponent;
    q().postEvent(new AdjustmentEvent(bar, 
<<<<<<< HEAD
				      AdjustmentEvent.ADJUSTMENT_VALUE_CHANGED,
				      type, value, true));
=======
                                      AdjustmentEvent.ADJUSTMENT_VALUE_CHANGED,
                                      type, value, true));
>>>>>>> 60a98cce
  }
}<|MERGE_RESOLUTION|>--- conflicted
+++ resolved
@@ -86,12 +86,7 @@
   {
     Scrollbar bar = (Scrollbar) awtComponent;
     q().postEvent(new AdjustmentEvent(bar, 
-<<<<<<< HEAD
-				      AdjustmentEvent.ADJUSTMENT_VALUE_CHANGED,
-				      type, value, true));
-=======
                                       AdjustmentEvent.ADJUSTMENT_VALUE_CHANGED,
                                       type, value, true));
->>>>>>> 60a98cce
   }
 }
/* GtkImage.java
   Copyright (C) 2005, 2006 Free Software Foundation, Inc.

This file is part of GNU Classpath.

GNU Classpath is free software; you can redistribute it and/or modify
it under the terms of the GNU General Public License as published by
the Free Software Foundation; either version 2, or (at your option)
any later version.

GNU Classpath is distributed in the hope that it will be useful, but
WITHOUT ANY WARRANTY; without even the implied warranty of
MERCHANTABILITY or FITNESS FOR A PARTICULAR PURPOSE.  See the GNU
General Public License for more details.

You should have received a copy of the GNU General Public License
along with GNU Classpath; see the file COPYING.  If not, write to the
Free Software Foundation, Inc., 51 Franklin Street, Fifth Floor, Boston, MA
02110-1301 USA.

Linking this library statically or dynamically with other modules is
making a combined work based on this library.  Thus, the terms and
conditions of the GNU General Public License cover the whole
combination.

As a special exception, the copyright holders of this library give you
permission to link this library with independent modules to produce an
executable, regardless of the license terms of these independent
modules, and to copy and distribute the resulting executable under
terms of your choice, provided that you also meet, for each linked
independent module, the terms and conditions of the license of that
module.  An independent module is a module which is not derived from
or based on this library.  If you modify this library, you may extend
this exception to your version of the library, but you are not
obligated to do so.  If you do not wish to do so, delete this
exception statement from your version. */


package gnu.java.awt.peer.gtk;

import java.awt.Graphics;
import java.awt.Image;
import java.awt.image.ColorModel;
import java.awt.image.DirectColorModel;
import java.awt.image.MemoryImageSource;
import java.awt.image.ImageObserver;
import java.awt.image.ImageProducer;
import java.io.File;
import java.io.IOException;
import java.util.Hashtable;
import java.util.Vector;
import java.io.ByteArrayOutputStream;
import java.io.BufferedInputStream;
import java.net.URL;
import gnu.classpath.Pointer;

/**
 * GtkImage - wraps a GdkPixbuf.
 *
 * A GdkPixbuf is 'on-screen' and the gdk cannot draw to it,
 * this is used for the other constructors (and other createImage methods), and
 * corresponds to the Image implementations returned by the Toolkit.createImage
 * methods, and is basically immutable. 
 *
 * @author Sven de Marothy
 */
public class GtkImage extends Image
{
  int width = -1, height = -1;

  /**
   * Properties.
   */
  Hashtable<?,?> props;

  /**
   * Loaded or not flag, for asynchronous compatibility.
   */
  boolean isLoaded;

  /**
   * Pointer to the GdkPixbuf - 
   * don't change the name without changing the native code.
   */
  Pointer pixbuf;

  /**
   * Observer queue.
   */
<<<<<<< HEAD
  Vector observers;
=======
  Vector<ImageObserver> observers;
>>>>>>> 60a98cce

  /**
   * Error flag for loading.
   */
  boolean errorLoading;

  /**
   * Original source, if created from an ImageProducer.
   */
  ImageProducer source;

  /*
   * The 32-bit AABBGGRR format the GDK uses.
   */
  static ColorModel nativeModel = new DirectColorModel(32, 
                                                       0x000000FF,
                                                       0x0000FF00,
                                                       0x00FF0000,
                                                       0xFF000000);

  /**
   * The singleton GtkImage that is returned on errors by GtkToolkit.
   */
  private static GtkImage errorImage;

  /**
   * Lock that should be held for all gdkpixbuf operations. We don't use
   * the global gdk_threads_enter/leave functions in most places since
   * most gdkpixbuf operations can be done in parallel to drawing and 
   * manipulating gtk widgets.
   */
  static Object pixbufLock = new Object();

  /**
   * Allocate a PixBuf from a given ARGB32 buffer pointer.
   */
  private native void initFromBuffer( long bufferPointer );

  /**
   * The singleton GtkImage that is returned on errors by GtkToolkit.
   */
  private static GtkImage errorImage;

  /**
   * Lock that should be held for all gdkpixbuf operations. We don't use
   * the global gdk_threads_enter/leave functions in most places since
   * most gdkpixbuf operations can be done in parallel to drawing and 
   * manipulating gtk widgets.
   */
  static Object pixbufLock = new Object();

  /**
   * Allocate a PixBuf from a given ARGB32 buffer pointer.
   */
  private native void initFromBuffer( long bufferPointer );

  /**
   * Returns a copy of the pixel data as a java array.
   * Should be called with the pixbufLock held.
   */
  native int[] getPixels();

  /**
   * Sets the pixel data from a java array.
   * Should be called with the pixbufLock held.
   */
  private native void setPixels(int[] pixels);

  /**
   * Loads an image using gdk-pixbuf from a file.
   * Should be called with the pixbufLock held.
   */
  private native boolean loadPixbuf(String name);

  /**
   * Loads an image using gdk-pixbuf from data.
   * Should be called with the pixbufLock held.
   */
  private native boolean loadImageFromData(byte[] data);

  /**
   * Allocates a Gtk Pixbuf
   * Should be called with the pixbufLock held.
   */
  private native void createPixbuf();

  /**
   * Frees the above.
   * Should be called with the pixbufLock held.
   */
  private native void freePixbuf();

  /**
   * Sets the pixbuf to scaled copy of src image. hints are rendering hints.
   * Should be called with the pixbufLock held.
   */
  private native void createScaledPixbuf(GtkImage src, int hints);

  /**
   * Constructs a GtkImage from an ImageProducer. Asynchronity is handled in
   * the following manner: 
   * A GtkImageConsumer gets the image data, and calls setImage() when 
   * completely finished. The GtkImage is not considered loaded until the
   * GtkImageConsumer is completely finished. We go for all "all or nothing".
   */
  public GtkImage (ImageProducer producer)
  {
    isLoaded = false;
    observers = new Vector<ImageObserver>();
    source = producer;
    errorLoading = false;
    source.startProduction(new GtkImageConsumer(this, source));
  }

  /**
   * Constructs a blank GtkImage.  This is called when
   * GtkToolkit.createImage (String) is called with an empty string
   * argument ("").  A blank image is loaded immediately upon
   * construction and has width -1 and height -1.
   */
  public GtkImage ()
  {
    isLoaded = true;
    observers = null;
<<<<<<< HEAD
    props = new Hashtable();
=======
    props = new Hashtable<String,Object>();
>>>>>>> 60a98cce
    errorLoading = false;
  }

  /**
   * Constructs a GtkImage by loading a given file.
   *
   * @throws IllegalArgumentException if the image could not be loaded.
   */
  public GtkImage (String filename)
  {
    File f = new File(filename);
    try
      {
<<<<<<< HEAD
	String path = f.getCanonicalPath();
	synchronized(pixbufLock)
	  {
	    if (loadPixbuf(f.getCanonicalPath()) != true)
	      throw new IllegalArgumentException("Couldn't load image: "
						 + filename);
	  }
      } 
    catch(IOException e)
      {
	IllegalArgumentException iae;
	iae = new IllegalArgumentException("Couldn't load image: "
					   + filename);
	iae.initCause(e);
	throw iae;
=======
        String path = f.getCanonicalPath();
        synchronized(pixbufLock)
          {
            if (loadPixbuf(f.getCanonicalPath()) != true)
              throw new IllegalArgumentException("Couldn't load image: "
                                                 + filename);
          }
      } 
    catch(IOException e)
      {
        IllegalArgumentException iae;
        iae = new IllegalArgumentException("Couldn't load image: "
                                           + filename);
        iae.initCause(e);
        throw iae;
>>>>>>> 60a98cce
      }

    isLoaded = true;
    observers = null;
<<<<<<< HEAD
    props = new Hashtable();
=======
    props = new Hashtable<String,Object>();
>>>>>>> 60a98cce
  }

  /**
   * Constructs a GtkImage from a byte array of an image file.
   *
   * @throws IllegalArgumentException if the image could not be
   * loaded.
   */
  public GtkImage (byte[] data)
  {
    synchronized(pixbufLock)
      {
<<<<<<< HEAD
	if (loadImageFromData (data) != true)
	  throw new IllegalArgumentException ("Couldn't load image.");
=======
        if (loadImageFromData (data) != true)
          throw new IllegalArgumentException ("Couldn't load image.");
>>>>>>> 60a98cce
      }

    isLoaded = true;
    observers = null;
<<<<<<< HEAD
    props = new Hashtable();
=======
    props = new Hashtable<String,Object>();
>>>>>>> 60a98cce
    errorLoading = false;
  }

  /**
   * Constructs a GtkImage from a URL. May result in an error image.
   */
  public GtkImage (URL url)
  {
    isLoaded = false;
    observers = new Vector<ImageObserver>();
    errorLoading = false;
    if( url == null)
      return;
    ByteArrayOutputStream baos = new ByteArrayOutputStream (5000);
    try
      {
        BufferedInputStream bis = new BufferedInputStream (url.openStream());

        byte[] buf = new byte[5000];
        int n = 0;

        while ((n = bis.read(buf)) != -1)
          baos.write(buf, 0, n); 
        bis.close();
      }
    catch(IOException e)
      {
        throw new IllegalArgumentException ("Couldn't load image.");
      }
    byte[] array = baos.toByteArray();
    synchronized(pixbufLock)
      {
        if (loadImageFromData(array) != true)
          throw new IllegalArgumentException ("Couldn't load image.");
      }
<<<<<<< HEAD
    byte[] array = baos.toByteArray();
    synchronized(pixbufLock)
      {
	if (loadImageFromData(array) != true)
	  throw new IllegalArgumentException ("Couldn't load image.");
      }

    isLoaded = true;
    observers = null;
    props = new Hashtable();
  }

=======

    isLoaded = true;
    observers = null;
    props = new Hashtable<String,Object>();
  }

>>>>>>> 60a98cce
  /**
   * Constructs a scaled version of the src bitmap, using the GDK.
   */
  private GtkImage (GtkImage src, int width, int height, int hints)
  {
    this.width = width;
    this.height = height;
    props = new Hashtable<String,Object>();
    isLoaded = true;
    observers = null;

    // Use the GDK scaling method.
    synchronized(pixbufLock)
      {
<<<<<<< HEAD
	createScaledPixbuf(src, hints);
=======
        createScaledPixbuf(src, hints);
>>>>>>> 60a98cce
      }
  }

  /**
   * Package private constructor to create a GtkImage from a given
   * PixBuf pointer.
   */
  GtkImage (Pointer pixbuf)
  {
    this.pixbuf = pixbuf;
    synchronized(pixbufLock)
      {
<<<<<<< HEAD
	createFromPixbuf();
      }
    isLoaded = true;
    observers = null;
    props = new Hashtable();
=======
        createFromPixbuf();
      }
    isLoaded = true;
    observers = null;
    props = new Hashtable<String,Object>();
  }

  /**
   * Wraps a buffer with a GtkImage.
   *
   * @param bufferPointer a pointer to an ARGB32 buffer
   */
  GtkImage(int width, int height, long bufferPointer)
  {
    this.width = width;
    this.height = height;
    props = new Hashtable<String,Object>();
    isLoaded = true;
    observers = null;
    initFromBuffer( bufferPointer );
  }

  /**
   * Returns an empty GtkImage with the errorLoading flag set.
   * Called from GtkToolKit when some error occured, but an image needs
   * to be returned anyway.
   */
  static synchronized GtkImage getErrorImage()
  {
    if (errorImage == null)
      {
        errorImage = new GtkImage();
        errorImage.errorLoading = true;
      }
    return errorImage;
>>>>>>> 60a98cce
  }

  /**
   * Wraps a buffer with a GtkImage.
   *
   * @param bufferPointer a pointer to an ARGB32 buffer
   */
  GtkImage(int width, int height, long bufferPointer)
  {
    this.width = width;
    this.height = height;
    props = new Hashtable();
    isLoaded = true;
    observers = null;
    initFromBuffer( bufferPointer );
  }

  /**
   * Returns an empty GtkImage with the errorLoading flag set.
   * Called from GtkToolKit when some error occured, but an image needs
   * to be returned anyway.
   */
  static synchronized GtkImage getErrorImage()
  {
    if (errorImage == null)
      {
	errorImage = new GtkImage();
	errorImage.errorLoading = true;
      }
    return errorImage;
  }

  /**
   * Native helper function for constructor that takes a pixbuf Pointer.
   * Should be called with the pixbufLock held.
   */
  private native void createFromPixbuf();

  /**
   * Callback from the image consumer.
   */
  public void setImage(int width, int height, 
		       int[] pixels, Hashtable<?,?> properties)
  {
    this.width = width;
    this.height = height;
    props = (properties != null) ? properties : new Hashtable<String,Object>();

    if (width <= 0 || height <= 0 || pixels == null)
      {
        errorLoading = true;
        return;
      }

    synchronized(pixbufLock)
      {
        createPixbuf();
        setPixels(pixels);
      }
    isLoaded = true;
    deliver();
<<<<<<< HEAD
    synchronized(pixbufLock)
      {
	createPixbuf();
	setPixels(pixels);
      }
=======
>>>>>>> 60a98cce
  }

  // java.awt.Image methods ////////////////////////////////////////////////

  public synchronized int getWidth (ImageObserver observer)
  {
    if (addObserver(observer))
      return -1;

    return width;
  }
  
  public synchronized int getHeight (ImageObserver observer)
  {
    if (addObserver(observer))
      return -1;
    
    return height;
  }

  public synchronized Object getProperty (String name, ImageObserver observer)
  {
    if (addObserver(observer))
      return UndefinedProperty;
    
    Object value = props.get (name);
    return (value == null) ? UndefinedProperty : value;
  }

  /**
   * Returns the source of this image.
   */
  public ImageProducer getSource ()
  {
    if (!isLoaded)
      return null;

    int[] pixels;
    synchronized (pixbufLock)
      {
        if (!errorLoading)
          pixels = getPixels();
        else
          return null;
      }
    return new MemoryImageSource(width, height, nativeModel, pixels, 
<<<<<<< HEAD
				 0, width);
=======
                                 0, width);
>>>>>>> 60a98cce
  }

  /**
   * Does nothing. Should not be called.
   */
  public Graphics getGraphics ()
  {
    throw new IllegalAccessError("This method only works for off-screen"
<<<<<<< HEAD
				 +" Images.");
=======
                                 +" Images.");
>>>>>>> 60a98cce
  }
  
  /**
   * Returns a scaled instance of this pixbuf.
   */
  public Image getScaledInstance(int width,
                                 int height,
                                 int hints)
  {
    if (width <= 0 || height <= 0)
      throw new IllegalArgumentException("Width and height of scaled bitmap"
                                         + "must be >= 0");

    return new GtkImage(this, width, height, hints);
  }

  /**
   * If the image is loaded and comes from an ImageProducer, 
   * regenerate the image from there.
   *
   * I have no idea if this is ever actually used. Since GtkImage can't be
   * instantiated directly, how is the user to know if it was created from
   * an ImageProducer or not?
   */
  public synchronized void flush ()
  {
    if (isLoaded && source != null)
      {
<<<<<<< HEAD
	observers = new Vector();
	isLoaded = false;
	synchronized(pixbufLock)
	  {
	    freePixbuf();
	  }
	source.startProduction(new GtkImageConsumer(this, source));
=======
        observers = new Vector<ImageObserver>();
        isLoaded = false;
        synchronized(pixbufLock)
	  {
	    freePixbuf();
	  }
        source.startProduction(new GtkImageConsumer(this, source));
>>>>>>> 60a98cce
      }
  }

  public void finalize()
  {
    if (isLoaded)
      {
<<<<<<< HEAD
	synchronized(pixbufLock)
	  {
	    freePixbuf();
	  }
=======
        synchronized(pixbufLock)
          {
            freePixbuf();
          }
>>>>>>> 60a98cce
      }
  }

  /**
   * Returns the image status, used by GtkToolkit
   */
  public int checkImage (ImageObserver observer)
  {
    if (addObserver(observer))
      {
        if (errorLoading == true)
          return ImageObserver.ERROR;
        else
          return 0;
      }

    return ImageObserver.ALLBITS | ImageObserver.WIDTH | ImageObserver.HEIGHT;
  }


  // Private methods ////////////////////////////////////////////////

  /**
   * Delivers notifications to all queued observers.
   */
  private void deliver()
  {
    int flags = ImageObserver.HEIGHT | 
      ImageObserver.WIDTH |
      ImageObserver.PROPERTIES |
      ImageObserver.ALLBITS;

    if (observers != null)
      for(int i=0; i < observers.size(); i++)
        ((ImageObserver)observers.elementAt(i)).imageUpdate(this, flags, 0, 0,
                                                            width, height);

    observers = null;
  }
  
  /**
   * Adds an observer, if we need to.
   * @return true if an observer was added.
   */
  private boolean addObserver(ImageObserver observer)
  {
    if (!isLoaded)
      {
        if(observer != null)
          if (!observers.contains (observer))
            observers.addElement (observer);
        return true;
      }
    return false;
  }
}<|MERGE_RESOLUTION|>--- conflicted
+++ resolved
@@ -87,11 +87,7 @@
   /**
    * Observer queue.
    */
-<<<<<<< HEAD
-  Vector observers;
-=======
   Vector<ImageObserver> observers;
->>>>>>> 60a98cce
 
   /**
    * Error flag for loading.
@@ -131,24 +127,6 @@
   private native void initFromBuffer( long bufferPointer );
 
   /**
-   * The singleton GtkImage that is returned on errors by GtkToolkit.
-   */
-  private static GtkImage errorImage;
-
-  /**
-   * Lock that should be held for all gdkpixbuf operations. We don't use
-   * the global gdk_threads_enter/leave functions in most places since
-   * most gdkpixbuf operations can be done in parallel to drawing and 
-   * manipulating gtk widgets.
-   */
-  static Object pixbufLock = new Object();
-
-  /**
-   * Allocate a PixBuf from a given ARGB32 buffer pointer.
-   */
-  private native void initFromBuffer( long bufferPointer );
-
-  /**
    * Returns a copy of the pixel data as a java array.
    * Should be called with the pixbufLock held.
    */
@@ -216,11 +194,7 @@
   {
     isLoaded = true;
     observers = null;
-<<<<<<< HEAD
-    props = new Hashtable();
-=======
-    props = new Hashtable<String,Object>();
->>>>>>> 60a98cce
+    props = new Hashtable<String,Object>();
     errorLoading = false;
   }
 
@@ -234,23 +208,6 @@
     File f = new File(filename);
     try
       {
-<<<<<<< HEAD
-	String path = f.getCanonicalPath();
-	synchronized(pixbufLock)
-	  {
-	    if (loadPixbuf(f.getCanonicalPath()) != true)
-	      throw new IllegalArgumentException("Couldn't load image: "
-						 + filename);
-	  }
-      } 
-    catch(IOException e)
-      {
-	IllegalArgumentException iae;
-	iae = new IllegalArgumentException("Couldn't load image: "
-					   + filename);
-	iae.initCause(e);
-	throw iae;
-=======
         String path = f.getCanonicalPath();
         synchronized(pixbufLock)
           {
@@ -266,16 +223,11 @@
                                            + filename);
         iae.initCause(e);
         throw iae;
->>>>>>> 60a98cce
-      }
-
-    isLoaded = true;
-    observers = null;
-<<<<<<< HEAD
-    props = new Hashtable();
-=======
-    props = new Hashtable<String,Object>();
->>>>>>> 60a98cce
+      }
+
+    isLoaded = true;
+    observers = null;
+    props = new Hashtable<String,Object>();
   }
 
   /**
@@ -288,22 +240,13 @@
   {
     synchronized(pixbufLock)
       {
-<<<<<<< HEAD
-	if (loadImageFromData (data) != true)
-	  throw new IllegalArgumentException ("Couldn't load image.");
-=======
         if (loadImageFromData (data) != true)
           throw new IllegalArgumentException ("Couldn't load image.");
->>>>>>> 60a98cce
-      }
-
-    isLoaded = true;
-    observers = null;
-<<<<<<< HEAD
-    props = new Hashtable();
-=======
-    props = new Hashtable<String,Object>();
->>>>>>> 60a98cce
+      }
+
+    isLoaded = true;
+    observers = null;
+    props = new Hashtable<String,Object>();
     errorLoading = false;
   }
 
@@ -339,27 +282,12 @@
         if (loadImageFromData(array) != true)
           throw new IllegalArgumentException ("Couldn't load image.");
       }
-<<<<<<< HEAD
-    byte[] array = baos.toByteArray();
-    synchronized(pixbufLock)
-      {
-	if (loadImageFromData(array) != true)
-	  throw new IllegalArgumentException ("Couldn't load image.");
-      }
-
-    isLoaded = true;
-    observers = null;
-    props = new Hashtable();
-  }
-
-=======
-
-    isLoaded = true;
-    observers = null;
-    props = new Hashtable<String,Object>();
-  }
-
->>>>>>> 60a98cce
+
+    isLoaded = true;
+    observers = null;
+    props = new Hashtable<String,Object>();
+  }
+
   /**
    * Constructs a scaled version of the src bitmap, using the GDK.
    */
@@ -374,11 +302,7 @@
     // Use the GDK scaling method.
     synchronized(pixbufLock)
       {
-<<<<<<< HEAD
-	createScaledPixbuf(src, hints);
-=======
         createScaledPixbuf(src, hints);
->>>>>>> 60a98cce
       }
   }
 
@@ -391,13 +315,6 @@
     this.pixbuf = pixbuf;
     synchronized(pixbufLock)
       {
-<<<<<<< HEAD
-	createFromPixbuf();
-      }
-    isLoaded = true;
-    observers = null;
-    props = new Hashtable();
-=======
         createFromPixbuf();
       }
     isLoaded = true;
@@ -433,37 +350,6 @@
         errorImage.errorLoading = true;
       }
     return errorImage;
->>>>>>> 60a98cce
-  }
-
-  /**
-   * Wraps a buffer with a GtkImage.
-   *
-   * @param bufferPointer a pointer to an ARGB32 buffer
-   */
-  GtkImage(int width, int height, long bufferPointer)
-  {
-    this.width = width;
-    this.height = height;
-    props = new Hashtable();
-    isLoaded = true;
-    observers = null;
-    initFromBuffer( bufferPointer );
-  }
-
-  /**
-   * Returns an empty GtkImage with the errorLoading flag set.
-   * Called from GtkToolKit when some error occured, but an image needs
-   * to be returned anyway.
-   */
-  static synchronized GtkImage getErrorImage()
-  {
-    if (errorImage == null)
-      {
-	errorImage = new GtkImage();
-	errorImage.errorLoading = true;
-      }
-    return errorImage;
   }
 
   /**
@@ -495,14 +381,6 @@
       }
     isLoaded = true;
     deliver();
-<<<<<<< HEAD
-    synchronized(pixbufLock)
-      {
-	createPixbuf();
-	setPixels(pixels);
-      }
-=======
->>>>>>> 60a98cce
   }
 
   // java.awt.Image methods ////////////////////////////////////////////////
@@ -549,11 +427,7 @@
           return null;
       }
     return new MemoryImageSource(width, height, nativeModel, pixels, 
-<<<<<<< HEAD
-				 0, width);
-=======
                                  0, width);
->>>>>>> 60a98cce
   }
 
   /**
@@ -562,11 +436,7 @@
   public Graphics getGraphics ()
   {
     throw new IllegalAccessError("This method only works for off-screen"
-<<<<<<< HEAD
-				 +" Images.");
-=======
                                  +" Images.");
->>>>>>> 60a98cce
   }
   
   /**
@@ -595,15 +465,6 @@
   {
     if (isLoaded && source != null)
       {
-<<<<<<< HEAD
-	observers = new Vector();
-	isLoaded = false;
-	synchronized(pixbufLock)
-	  {
-	    freePixbuf();
-	  }
-	source.startProduction(new GtkImageConsumer(this, source));
-=======
         observers = new Vector<ImageObserver>();
         isLoaded = false;
         synchronized(pixbufLock)
@@ -611,7 +472,6 @@
 	    freePixbuf();
 	  }
         source.startProduction(new GtkImageConsumer(this, source));
->>>>>>> 60a98cce
       }
   }
 
@@ -619,17 +479,10 @@
   {
     if (isLoaded)
       {
-<<<<<<< HEAD
-	synchronized(pixbufLock)
-	  {
-	    freePixbuf();
-	  }
-=======
         synchronized(pixbufLock)
           {
             freePixbuf();
           }
->>>>>>> 60a98cce
       }
   }
 

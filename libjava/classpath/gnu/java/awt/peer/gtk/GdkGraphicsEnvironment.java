/* GdkGraphicsEnvironment.java -- information about the graphics environment
   Copyright (C) 2004, 2005, 2006  Free Software Foundation, Inc.

This file is part of GNU Classpath.

GNU Classpath is free software; you can redistribute it and/or modify
it under the terms of the GNU General Public License as published by
the Free Software Foundation; either version 2, or (at your option)
any later version.

GNU Classpath is distributed in the hope that it will be useful, but
WITHOUT ANY WARRANTY; without even the implied warranty of
MERCHANTABILITY or FITNESS FOR A PARTICULAR PURPOSE.  See the GNU
General Public License for more details.

You should have received a copy of the GNU General Public License
along with GNU Classpath; see the file COPYING.  If not, write to the
Free Software Foundation, Inc., 51 Franklin Street, Fifth Floor, Boston, MA
02110-1301 USA.

Linking this library statically or dynamically with other modules is
making a combined work based on this library.  Thus, the terms and
conditions of the GNU General Public License cover the whole
combination.

As a special exception, the copyright holders of this library give you
permission to link this library with independent modules to produce an
executable, regardless of the license terms of these independent
modules, and to copy and distribute the resulting executable under
terms of your choice, provided that you also meet, for each linked
independent module, the terms and conditions of the license of that
module.  An independent module is a module which is not derived from
or based on this library.  If you modify this library, you may extend
this exception to your version of the library, but you are not
obligated to do so.  If you do not wish to do so, delete this
exception statement from your version. */


package gnu.java.awt.peer.gtk;

import gnu.java.awt.ClasspathGraphicsEnvironment;

import java.awt.Font;
import java.awt.Graphics2D;
import java.awt.GraphicsDevice;
import java.awt.GraphicsEnvironment;
import java.awt.HeadlessException;
import java.awt.image.BufferedImage;
<<<<<<< HEAD
import java.awt.image.Raster;
=======
import java.awt.image.ColorModel;
import java.awt.image.Raster;
import java.awt.image.SampleModel;
import java.awt.image.WritableRaster;
>>>>>>> 60a98cce
import java.util.Locale;

import gnu.classpath.Pointer;

public class GdkGraphicsEnvironment extends ClasspathGraphicsEnvironment
{
  private final int native_state = GtkGenericPeer.getUniqueInteger ();
  
  private GdkScreenGraphicsDevice defaultDevice;
  
  private GdkScreenGraphicsDevice[] devices;
<<<<<<< HEAD
  
=======

  /**
   * The pointer to the native display resource.
   *
   * This field is manipulated by native code. Don't change or remove
   * without adjusting the native code.
   */
  private Pointer display;

>>>>>>> 60a98cce
  static
  {
    System.loadLibrary("gtkpeer");

<<<<<<< HEAD
    initStaticState ();
  }
  
  static native void initStaticState();
=======
    GtkToolkit.initializeGlobalIDs();
    initIDs();
  }
  
  private static native void initIDs();
>>>>>>> 60a98cce
  
  public GdkGraphicsEnvironment ()
  {
    nativeInitState();
  }
  
  native void nativeInitState();

  public GraphicsDevice[] getScreenDevices ()
  {
    if (devices == null)
      {
        devices = nativeGetScreenDevices();
      }
    
    return (GraphicsDevice[]) devices.clone();
  }
  
  private native GdkScreenGraphicsDevice[] nativeGetScreenDevices();

  public GraphicsDevice getDefaultScreenDevice ()
  {
    if (GraphicsEnvironment.isHeadless ())
      throw new HeadlessException ();
    
    synchronized (GdkGraphicsEnvironment.class)
      {
        if (defaultDevice == null)
          {
            defaultDevice = nativeGetDefaultScreenDevice();
          }
      }
    
    return defaultDevice;
  }
  
  private native GdkScreenGraphicsDevice nativeGetDefaultScreenDevice();

  public Graphics2D createGraphics (BufferedImage image)
  {
    Raster raster = image.getRaster();
    if(raster instanceof CairoSurface)
      return ((CairoSurface)raster).getGraphics();

    return new BufferedImageGraphics( image );
  }
  
  private native int nativeGetNumFontFamilies();
  private native void nativeGetFontFamilies(String[] family_names);

  public Font[] getAllFonts ()
  {
    throw new java.lang.UnsupportedOperationException ();
  }

  public String[] getAvailableFontFamilyNames ()
  {
    String[] family_names;
    int array_size;

    array_size = nativeGetNumFontFamilies();
    family_names = new String[array_size];

    nativeGetFontFamilies(family_names);
    return family_names;
  }

  public String[] getAvailableFontFamilyNames (Locale l)
  {
    throw new java.lang.UnsupportedOperationException ();
  }

  /**
   * Used by GtkMouseInfoPeer.
   */ 
  native int[] getMouseCoordinates();
<<<<<<< HEAD
=======
  
  public WritableRaster createRaster(ColorModel cm, SampleModel sm)
  {
    if (CairoSurface.isCompatibleSampleModel(sm)
        && CairoSurface.isCompatibleColorModel(cm))
      return new CairoSurface(sm.getWidth(), sm.getHeight());
    else
      return null;
  }
>>>>>>> 60a98cce
}<|MERGE_RESOLUTION|>--- conflicted
+++ resolved
@@ -46,14 +46,10 @@
 import java.awt.GraphicsEnvironment;
 import java.awt.HeadlessException;
 import java.awt.image.BufferedImage;
-<<<<<<< HEAD
-import java.awt.image.Raster;
-=======
 import java.awt.image.ColorModel;
 import java.awt.image.Raster;
 import java.awt.image.SampleModel;
 import java.awt.image.WritableRaster;
->>>>>>> 60a98cce
 import java.util.Locale;
 
 import gnu.classpath.Pointer;
@@ -65,9 +61,6 @@
   private GdkScreenGraphicsDevice defaultDevice;
   
   private GdkScreenGraphicsDevice[] devices;
-<<<<<<< HEAD
-  
-=======
 
   /**
    * The pointer to the native display resource.
@@ -77,23 +70,15 @@
    */
   private Pointer display;
 
->>>>>>> 60a98cce
   static
   {
     System.loadLibrary("gtkpeer");
 
-<<<<<<< HEAD
-    initStaticState ();
-  }
-  
-  static native void initStaticState();
-=======
     GtkToolkit.initializeGlobalIDs();
     initIDs();
   }
   
   private static native void initIDs();
->>>>>>> 60a98cce
   
   public GdkGraphicsEnvironment ()
   {
@@ -170,8 +155,6 @@
    * Used by GtkMouseInfoPeer.
    */ 
   native int[] getMouseCoordinates();
-<<<<<<< HEAD
-=======
   
   public WritableRaster createRaster(ColorModel cm, SampleModel sm)
   {
@@ -181,5 +164,4 @@
     else
       return null;
   }
->>>>>>> 60a98cce
 }
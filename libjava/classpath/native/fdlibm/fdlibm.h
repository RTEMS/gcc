--- conflicted
+++ resolved
@@ -158,11 +158,7 @@
 extern double gamma __P((double));
 extern double hypot __P((double, double));
 
-<<<<<<< HEAD
-#if !defined(isnan) && !defined(HAVE_ISNAN)
-=======
 #if !defined(isnan)
->>>>>>> f8383f28
 #define isnan(x) ((x) != (x))
 #endif
 

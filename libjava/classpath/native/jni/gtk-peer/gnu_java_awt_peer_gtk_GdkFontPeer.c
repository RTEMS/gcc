/* gnu_java_awt_GdkFont.c
   Copyright (C) 2003, 2004 Free Software Foundation, Inc.
   
   This file is part of GNU Classpath.
   
   GNU Classpath is free software; you can redistribute it and/or modify
   it under the terms of the GNU General Public License as published by
   the Free Software Foundation; either version 2, or (at your option)
   any later version.
   
   GNU Classpath is distributed in the hope that it will be useful, but
   WITHOUT ANY WARRANTY; without even the implied warranty of
   MERCHANTABILITY or FITNESS FOR A PARTICULAR PURPOSE.  See the GNU
   General Public License for more details.
   
   You should have received a copy of the GNU General Public License
   along with GNU Classpath; see the file COPYING.  If not, write to the
   Free Software Foundation, Inc., 51 Franklin Street, Fifth Floor, Boston, MA
   02110-1301 USA.
   
   Linking this library statically or dynamically with other modules is
   making a combined work based on this library.  Thus, the terms and
   conditions of the GNU General Public License cover the whole
   combination.
   
   As a special exception, the copyright holders of this library give you
   permission to link this library with independent modules to produce an
   executable, regardless of the license terms of these independent
   modules, and to copy and distribute the resulting executable under
   terms of your choice, provided that you also meet, for each linked
   independent module, the terms and conditions of the license of that
   module.  An independent module is a module which is not derived from
   or based on this library.  If you modify this library, you may extend
   this exception to your version of the library, but you are not
   obligated to do so.  If you do not wish to do so, delete this
   exception statement from your version. */

#include <pango/pango.h>
#include <pango/pangoft2.h>
#include <pango/pangofc-font.h>
#include <freetype/ftglyph.h>
#include <freetype/ftoutln.h>
#include <freetype/fttypes.h>
#include <freetype/tttables.h>
#include "gdkfont.h"
#include "gnu_java_awt_peer_gtk_GdkFontPeer.h"

struct state_table *cp_gtk_native_font_state_table;

enum java_awt_font_style {
  java_awt_font_PLAIN = 0,
  java_awt_font_BOLD = 1,
  java_awt_font_ITALIC = 2
};

enum java_awt_font_baseline {
  java_awt_font_ROMAN_BASELINE = 0,
  java_awt_font_CENTER_BASELINE = 1,
  java_awt_font_HANGING_BASELINE = 2
};

JNIEXPORT void JNICALL
Java_gnu_java_awt_peer_gtk_GdkFontPeer_initStaticState 
  (JNIEnv *env, jclass clazz)
{
  NSA_FONT_INIT (env, clazz);
<<<<<<< HEAD

  glyphVector_class = (*env)->FindClass 
    (env, "gnu/java/awt/peer/gtk/GdkGlyphVector");

  glyphVector_class = (*env)->NewGlobalRef
    (env, glyphVector_class);

  glyphVector_ctor = (*env)->GetMethodID 
    (env, glyphVector_class, "<init>", 
     "([D[ILjava/awt/Font;Ljava/awt/font/FontRenderContext;)V");
=======
>>>>>>> f8383f28
}

JNIEXPORT void JNICALL
Java_gnu_java_awt_peer_gtk_GdkFontPeer_initState
  (JNIEnv *env, jobject self)
{
  struct peerfont *pfont = NULL;

  gdk_threads_enter ();

  g_assert (self != NULL);
  pfont = (struct peerfont *) g_malloc0 (sizeof (struct peerfont));
  g_assert (pfont != NULL);
  NSA_SET_FONT_PTR (env, self, pfont);

  gdk_threads_leave ();
}


JNIEXPORT void JNICALL
Java_gnu_java_awt_peer_gtk_GdkFontPeer_dispose
  (JNIEnv *env, jobject self)
{
  struct peerfont *pfont = NULL;

  gdk_threads_enter ();

  pfont = (struct peerfont *)NSA_DEL_FONT_PTR (env, self);
  g_assert (pfont != NULL);
  if (pfont->layout != NULL)
    g_object_unref (pfont->layout);
  if (pfont->font != NULL)
    g_object_unref (pfont->font);
  if (pfont->ctx != NULL)
    g_object_unref (pfont->ctx);
  if (pfont->desc != NULL)
    pango_font_description_free (pfont->desc);
  g_free (pfont);

  gdk_threads_leave ();
}


JNIEXPORT void JNICALL
Java_gnu_java_awt_peer_gtk_GdkFontPeer_releasePeerGraphicsResource
   (JNIEnv *env, jobject java_font)
{
  struct peerfont *pfont = NULL;

  gdk_threads_enter();

  pfont = (struct peerfont *) NSA_GET_FONT_PTR (env, java_font);
  g_assert (pfont != NULL);
  if (pfont->graphics_resource != NULL)
    {
      cairo_font_face_destroy ((cairo_font_face_t *) pfont->graphics_resource);
      pfont->graphics_resource = NULL;
    }

  gdk_threads_leave();
}


JNIEXPORT void JNICALL
Java_gnu_java_awt_peer_gtk_GdkFontPeer_getFontMetrics
   (JNIEnv *env, jobject java_font, jdoubleArray java_metrics)
{
  struct peerfont *pfont = NULL;
  jdouble *native_metrics = NULL;
  PangoFontMetrics *pango_metrics = NULL;
  PangoLayout* layout = NULL;
  PangoRectangle ink_rect;
  PangoRectangle logical_rect;
  PangoLayoutIter* iter = NULL;
  int pango_ascent = 0;
  int pango_descent = 0;
  int pango_ink_ascent = 0;
  int pango_ink_descent = 0;
  int baseline = 0;
  int java_ascent = 0;
  int java_descent = 0;

  gdk_threads_enter();

  pfont = (struct peerfont *) NSA_GET_FONT_PTR (env, java_font);
  g_assert (pfont != NULL);

  pango_metrics 
    = pango_context_get_metrics (pfont->ctx, pfont->desc,
				 gtk_get_default_language ());

  native_metrics 
    = (*env)->GetDoubleArrayElements (env, java_metrics, NULL);

  g_assert (native_metrics != NULL);

  pango_ascent = PANGO_PIXELS (pango_font_metrics_get_ascent (pango_metrics));
  pango_descent = PANGO_PIXELS (pango_font_metrics_get_descent (pango_metrics));

  layout = pango_layout_new (pfont->ctx);

  /* Pango seems to produce ascent and descent values larger than
     those that Sun produces for the same-sized font.  It turns out
     that an average of the "ink ascent" and "logical ascent" closely
     approximates Sun's ascent values.  Likewise for descent values.
     This is expensive but we cache GdkFontMetrics so this should only
     run once per Font instance. */
  pango_layout_set_text (layout, "abcdefghijklmnopqrstuvwxyzABCDEFGHIJKL"
                         "MNOPQRSTUVWXYZ0123456789", -1);
  pango_layout_set_font_description (layout, pfont->desc);

  pango_layout_get_pixel_extents (layout, &ink_rect, &logical_rect);

  iter = pango_layout_get_iter (layout);

  baseline = PANGO_PIXELS (pango_layout_iter_get_baseline (iter));

  pango_ink_ascent = baseline - ink_rect.y;
  pango_ink_descent = ink_rect.y + ink_rect.height - baseline;

  java_ascent = (pango_ascent + pango_ink_ascent) >> 1;
  java_descent = (pango_descent + pango_ink_descent) >> 1;

  java_ascent = MAX(0, java_ascent);
  java_descent = MAX(0, java_descent);

  pango_ascent = MAX(0, pango_ascent);
  pango_descent = MAX(0, pango_descent);

  /* Pango monospaced fonts have smaller ascent metrics than Sun's so
     we return the logical ascent for monospaced fonts. */
  if (!strcmp (pango_font_description_get_family (pfont->desc),
               "Courier"))
    native_metrics[FONT_METRICS_ASCENT] = pango_ascent;
  else
    native_metrics[FONT_METRICS_ASCENT] = java_ascent;

  native_metrics[FONT_METRICS_MAX_ASCENT] = pango_ascent;

  native_metrics[FONT_METRICS_DESCENT] = java_descent;

  native_metrics[FONT_METRICS_MAX_DESCENT] = pango_descent;

  native_metrics[FONT_METRICS_MAX_ADVANCE] 
    = PANGO_PIXELS (pango_font_metrics_get_approximate_char_width 
		    (pango_metrics));
	 
  (*env)->ReleaseDoubleArrayElements (env, 
				      java_metrics, 
				      native_metrics, 0);

  pango_font_metrics_unref (pango_metrics);

  gdk_threads_leave();
}

JNIEXPORT void JNICALL
Java_gnu_java_awt_peer_gtk_GdkFontPeer_getTextMetrics
   (JNIEnv *env, jobject java_font, jstring str, jdoubleArray java_metrics)
{
  struct peerfont *pfont = NULL;
  const char *cstr = NULL;
  jdouble *native_metrics = NULL;  
  PangoRectangle log;
  PangoRectangle log2;
  int line_count = 0;
  int i = 0;
  int width = 0;

  gdk_threads_enter();

  pfont = (struct peerfont *)NSA_GET_FONT_PTR (env, java_font);
  g_assert (pfont != NULL);

  cstr = (*env)->GetStringUTFChars (env, str, NULL);
  g_assert(cstr != NULL);
  
  pango_layout_set_text (pfont->layout, cstr, -1);
  pango_layout_get_extents (pfont->layout, NULL, &log);
  
  line_count = pango_layout_get_line_count (pfont->layout);
  for (i = 0; i < line_count; i++)
   {
     pango_layout_line_get_extents (pango_layout_get_line (pfont->layout, i), 
       NULL, &log2);
     width += log2.width;
   }

  (*env)->ReleaseStringUTFChars (env, str, cstr);  
  pango_layout_set_text (pfont->layout, "", -1);

  native_metrics = (*env)->GetDoubleArrayElements (env, java_metrics, NULL);
  g_assert (native_metrics != NULL);

  native_metrics[TEXT_METRICS_X_BEARING] 
    = PANGO_PIXELS( ((double)log.x) );

  native_metrics[TEXT_METRICS_Y_BEARING] 
    = PANGO_PIXELS( ((double)log.y) );

  native_metrics[TEXT_METRICS_HEIGHT] 
    = PANGO_PIXELS( ((double)log.height) );

  native_metrics[TEXT_METRICS_WIDTH]
    = PANGO_PIXELS( ((double)width) );

  native_metrics[TEXT_METRICS_X_ADVANCE] 
    = PANGO_PIXELS( ((double) (log.x + log.width)) );

  native_metrics[TEXT_METRICS_Y_ADVANCE] 
    = PANGO_PIXELS( ((double) (log.y + log.height)) );
	 
  (*env)->ReleaseDoubleArrayElements (env, java_metrics, native_metrics, 0);

  gdk_threads_leave();
}


JNIEXPORT void JNICALL
Java_gnu_java_awt_peer_gtk_GdkFontPeer_setFont
  (JNIEnv *env, jobject self, jstring family_name_str, jint style_int, jint size)
{
  struct peerfont *pfont = NULL;
  char const *family_name = NULL;
  enum java_awt_font_style style;
  PangoFT2FontMap *ft2_map = NULL;

  gdk_threads_enter ();

  style = (enum java_awt_font_style) style_int;

  g_assert (self != NULL);
  pfont = (struct peerfont *)NSA_GET_FONT_PTR (env, self);
  g_assert (pfont != NULL);

  if (pfont->ctx != NULL)
    g_object_unref (pfont->ctx);
  if (pfont->font != NULL)
    g_object_unref (pfont->font);
  if (pfont->desc != NULL)
    pango_font_description_free (pfont->desc);

  pfont->desc = pango_font_description_new ();
  g_assert (pfont->desc != NULL);

  family_name = (*env)->GetStringUTFChars(env, family_name_str, 0);
  g_assert (family_name != NULL);
  pango_font_description_set_family (pfont->desc, family_name);
  (*env)->ReleaseStringUTFChars(env, family_name_str, family_name);


  if (style & java_awt_font_BOLD)
    pango_font_description_set_weight (pfont->desc, PANGO_WEIGHT_BOLD);

  if (style & java_awt_font_ITALIC)
    pango_font_description_set_style (pfont->desc, PANGO_STYLE_ITALIC);

  pango_font_description_set_size (pfont->desc, size * PANGO_SCALE);
  if (pfont->ctx == NULL)
    {
      ft2_map = PANGO_FT2_FONT_MAP(pango_ft2_font_map_for_display ());
      pfont->ctx = pango_ft2_font_map_create_context (ft2_map);
    }

  g_assert (pfont->ctx != NULL);
  
  if (pfont->font != NULL)
    {
      g_object_unref (pfont->font);
      pfont->font = NULL;
    }
  
  pango_context_set_font_description (pfont->ctx, pfont->desc);
  pango_context_set_language (pfont->ctx, gtk_get_default_language());
  pfont->font = pango_context_load_font (pfont->ctx, pfont->desc);
  g_assert (pfont->font != NULL);

  if (pfont->layout == NULL)
    pfont->layout = pango_layout_new (pfont->ctx);
  g_assert (pfont->layout != NULL);

  gdk_threads_leave ();
}


JNIEXPORT jbyteArray JNICALL 
Java_gnu_java_awt_peer_gtk_GdkFontPeer_getTrueTypeTable 
  (JNIEnv *env, jobject self, jbyte n, jbyte a, jbyte m, jbyte e)
{
  struct peerfont *pfont = NULL;
  FT_Face face;
  FT_ULong length = 0;
  FT_ULong tag;
  int error;
  FT_Byte *buffer;
  jbyteArray result_array;
  jbyte *rbuf;

  pfont = (struct peerfont *)NSA_GET_FONT_PTR (env, self);
  if(pfont == NULL)
    return NULL;

  gdk_threads_enter ();
  face = pango_fc_font_lock_face ((PangoFcFont *)pfont->font);
  tag = FT_MAKE_TAG( n, a, m, e );

  /* Get the length of the table requested */
  error = FT_Load_Sfnt_Table( face, tag, 0, NULL, &length );
  if ( error ) 
    {
      pango_fc_font_unlock_face ((PangoFcFont *)pfont->font);
      gdk_threads_leave ();
      return NULL;
    }

  buffer = (FT_Byte *)g_malloc0( length );
  if ( buffer == NULL ) 
    {
      pango_fc_font_unlock_face ((PangoFcFont *)pfont->font);
      gdk_threads_leave ();
      return NULL;
    }
  /* get the table data */
  error = FT_Load_Sfnt_Table( face, tag, 0, buffer, &length );
  if ( error ) 
    {
      pango_fc_font_unlock_face ((PangoFcFont *)pfont->font);
      g_free(buffer);
      gdk_threads_leave ();
      return NULL;
    }

  /* copy to a jbytearray */
  result_array = (*env)->NewByteArray (env, length);

  rbuf = (*env)->GetByteArrayElements (env, result_array, NULL);
  memcpy(rbuf, buffer, length);
  (*env)->ReleaseByteArrayElements (env, result_array, rbuf, 0);

  g_free(buffer);
  pango_fc_font_unlock_face ((PangoFcFont *)pfont->font);
  gdk_threads_leave ();

  /* done */
  return result_array;
}<|MERGE_RESOLUTION|>--- conflicted
+++ resolved
@@ -64,19 +64,6 @@
   (JNIEnv *env, jclass clazz)
 {
   NSA_FONT_INIT (env, clazz);
-<<<<<<< HEAD
-
-  glyphVector_class = (*env)->FindClass 
-    (env, "gnu/java/awt/peer/gtk/GdkGlyphVector");
-
-  glyphVector_class = (*env)->NewGlobalRef
-    (env, glyphVector_class);
-
-  glyphVector_ctor = (*env)->GetMethodID 
-    (env, glyphVector_class, "<init>", 
-     "([D[ILjava/awt/Font;Ljava/awt/font/FontRenderContext;)V");
-=======
->>>>>>> f8383f28
 }
 
 JNIEXPORT void JNICALL

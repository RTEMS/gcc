/* gtkframepeer.c -- Native implementation of GtkFramePeer
   Copyright (C) 1998, 1999, 2002 Free Software Foundation, Inc.

   This file is part of GNU Classpath.

   GNU Classpath is free software; you can redistribute it and/or modify
   it under the terms of the GNU General Public License as published by
   the Free Software Foundation; either version 2, or (at your option)
   any later version.

   GNU Classpath is distributed in the hope that it will be useful, but
   WITHOUT ANY WARRANTY; without even the implied warranty of
   MERCHANTABILITY or FITNESS FOR A PARTICULAR PURPOSE.  See the GNU
   General Public License for more details.

   You should have received a copy of the GNU General Public License
   along with GNU Classpath; see the file COPYING.  If not, write to the
   Free Software Foundation, Inc., 51 Franklin Street, Fifth Floor, Boston, MA
   02110-1301 USA.

   Linking this library statically or dynamically with other modules is
   making a combined work based on this library.  Thus, the terms and
   conditions of the GNU General Public License cover the whole
   combination.

   As a special exception, the copyright holders of this library give you
   permission to link this library with independent modules to produce an
   executable, regardless of the license terms of these independent
   modules, and to copy and distribute the resulting executable under
   terms of your choice, provided that you also meet, for each linked
   independent module, the terms and conditions of the license of that
   module.  An independent module is a module which is not derived from
   or based on this library.  If you modify this library, you may extend
   this exception to your version of the library, but you are not
   obligated to do so.  If you do not wish to do so, delete this
   exception statement from your version. */

#include "gtkpeer.h"
#include "gnu_java_awt_peer_gtk_GtkFramePeer.h"

JNIEXPORT void JNICALL
Java_gnu_java_awt_peer_gtk_GtkFramePeer_removeMenuBarPeer
  (JNIEnv *env, jobject obj)
{
  void *ptr;
  void *mptr;
  void *fixed;
  GList* children;

  gdk_threads_enter ();

  ptr = gtkpeer_get_widget (env, obj);

  fixed = gtk_container_get_children (GTK_CONTAINER (ptr))->data;
  children = gtk_container_get_children (GTK_CONTAINER (fixed));

  while (children != NULL && !GTK_IS_MENU_SHELL (children->data))
  {
    children = children->next;
  }

  /* If there's a menu bar, remove it. */
  if (children != NULL)
    {
      mptr = children->data;

      /* This will actually destroy the MenuBar. By removing it from
         its parent, the reference count for the MenuBar widget will
         decrement to 0. The widget will be automatically destroyed by
         GTK. */
      gtk_container_remove (GTK_CONTAINER (fixed), GTK_WIDGET (mptr));  
    }

  gdk_threads_leave ();
}

JNIEXPORT void JNICALL
Java_gnu_java_awt_peer_gtk_GtkFramePeer_setMenuBarPeer
  (JNIEnv *env, jobject obj, jobject menubar)
{
  void *ptr;
  void *mptr;
  void *fixed;

  gdk_threads_enter ();

  ptr = gtkpeer_get_widget (env, obj);

  if (menubar)
    {
      mptr = gtkpeer_get_widget (env, menubar);

      fixed = gtk_container_get_children (GTK_CONTAINER (ptr))->data;
      gtk_fixed_put (GTK_FIXED (fixed), mptr, 0, 0);
      gtk_widget_show (mptr);
    }

  gdk_threads_leave ();
}

JNIEXPORT jint JNICALL
Java_gnu_java_awt_peer_gtk_GtkFramePeer_getMenuBarHeight
  (JNIEnv *env, jobject obj __attribute__((unused)), jobject menubar)
{
  GtkWidget *ptr;
  GtkRequisition requisition;

  gdk_threads_enter ();

  ptr = gtkpeer_get_widget (env, menubar);

  gtk_widget_size_request (ptr, &requisition);

  gdk_threads_leave ();

  return requisition.height;
}

JNIEXPORT void JNICALL
Java_gnu_java_awt_peer_gtk_GtkFramePeer_setMenuBarWidth
  (JNIEnv *env, jobject obj, jobject menubar, jint width)
{
  gdk_threads_enter ();

  Java_gnu_java_awt_peer_gtk_GtkFramePeer_setMenuBarWidthUnlocked
    (env, obj, menubar, width);

  gdk_threads_leave ();
}

JNIEXPORT void JNICALL
Java_gnu_java_awt_peer_gtk_GtkFramePeer_setMenuBarWidthUnlocked
  (JNIEnv *env, jobject obj __attribute__((unused)), jobject menubar, jint width)
{
  GtkWidget *ptr;
  GtkRequisition natural_req;

  if (menubar)
    {
      ptr = gtkpeer_get_widget (env, menubar);

      /* Get the menubar's natural size request. */
      gtk_widget_set_size_request (GTK_WIDGET (ptr), -1, -1);
      gtk_widget_size_request (GTK_WIDGET (ptr), &natural_req);

      /* Set the menubar's size request to width by natural_req.height. */
      gtk_widget_set_size_request (GTK_WIDGET (ptr),
                                   width, natural_req.height);
    }
}

JNIEXPORT void JNICALL
Java_gnu_java_awt_peer_gtk_GtkFramePeer_gtkFixedSetVisible
  (JNIEnv *env, jobject obj, jboolean visible)
{
  void *ptr;
  void *fixed;

  gdk_threads_enter ();

  ptr = gtkpeer_get_widget (env, obj);

  fixed = gtk_container_get_children (GTK_CONTAINER (ptr))->data;

  if (visible)
    gtk_widget_show (GTK_WIDGET (fixed));
  else
    gtk_widget_hide (GTK_WIDGET (fixed));

  gdk_threads_leave ();
}

JNIEXPORT void JNICALL
Java_gnu_java_awt_peer_gtk_GtkFramePeer_nativeSetIconImage
  (JNIEnv *env, jobject obj, jobject gtkimage)
{
  void *ptr;
  GdkPixbuf *pixbuf = NULL;

  gdk_threads_enter ();

  pixbuf = cp_gtk_image_get_pixbuf (env, gtkimage);
  g_assert (pixbuf != NULL);

  ptr = gtkpeer_get_widget (env, obj);

  gtk_window_set_icon (GTK_WINDOW (ptr), pixbuf);

  gdk_threads_leave ();
}

JNIEXPORT void JNICALL
Java_gnu_java_awt_peer_gtk_GtkFramePeer_maximize
(JNIEnv *env, jobject obj)
{
  void *ptr;
  gdk_threads_enter ();
<<<<<<< HEAD
  ptr = NSA_GET_PTR (env, obj);
=======
  ptr = gtkpeer_get_widget (env, obj);
>>>>>>> 60a98cce
  gtk_window_maximize (GTK_WINDOW (ptr));
  gdk_threads_leave ();
}

JNIEXPORT void JNICALL
Java_gnu_java_awt_peer_gtk_GtkFramePeer_unmaximize
(JNIEnv *env, jobject obj)
{
  void *ptr;
  gdk_threads_enter ();
<<<<<<< HEAD
  ptr = NSA_GET_PTR (env, obj);
=======
  ptr = gtkpeer_get_widget (env, obj);
>>>>>>> 60a98cce
  gtk_window_unmaximize (GTK_WINDOW (ptr));
  gdk_threads_leave ();
}

JNIEXPORT void JNICALL
Java_gnu_java_awt_peer_gtk_GtkFramePeer_iconify
(JNIEnv *env, jobject obj)
{
  void *ptr;
  gdk_threads_enter ();
<<<<<<< HEAD
  ptr = NSA_GET_PTR (env, obj);
=======
  ptr = gtkpeer_get_widget (env, obj);
>>>>>>> 60a98cce
  gtk_window_iconify (GTK_WINDOW (ptr));
  gdk_threads_leave ();
}

JNIEXPORT void JNICALL
Java_gnu_java_awt_peer_gtk_GtkFramePeer_deiconify
(JNIEnv *env, jobject obj)
{
  void *ptr;
  gdk_threads_enter ();
<<<<<<< HEAD
  ptr = NSA_GET_PTR (env, obj);
=======
  ptr = gtkpeer_get_widget (env, obj);
>>>>>>> 60a98cce
  gtk_window_deiconify (GTK_WINDOW (ptr));
  gdk_threads_leave ();
}<|MERGE_RESOLUTION|>--- conflicted
+++ resolved
@@ -195,11 +195,7 @@
 {
   void *ptr;
   gdk_threads_enter ();
-<<<<<<< HEAD
-  ptr = NSA_GET_PTR (env, obj);
-=======
-  ptr = gtkpeer_get_widget (env, obj);
->>>>>>> 60a98cce
+  ptr = gtkpeer_get_widget (env, obj);
   gtk_window_maximize (GTK_WINDOW (ptr));
   gdk_threads_leave ();
 }
@@ -210,11 +206,7 @@
 {
   void *ptr;
   gdk_threads_enter ();
-<<<<<<< HEAD
-  ptr = NSA_GET_PTR (env, obj);
-=======
-  ptr = gtkpeer_get_widget (env, obj);
->>>>>>> 60a98cce
+  ptr = gtkpeer_get_widget (env, obj);
   gtk_window_unmaximize (GTK_WINDOW (ptr));
   gdk_threads_leave ();
 }
@@ -225,11 +217,7 @@
 {
   void *ptr;
   gdk_threads_enter ();
-<<<<<<< HEAD
-  ptr = NSA_GET_PTR (env, obj);
-=======
-  ptr = gtkpeer_get_widget (env, obj);
->>>>>>> 60a98cce
+  ptr = gtkpeer_get_widget (env, obj);
   gtk_window_iconify (GTK_WINDOW (ptr));
   gdk_threads_leave ();
 }
@@ -240,11 +228,7 @@
 {
   void *ptr;
   gdk_threads_enter ();
-<<<<<<< HEAD
-  ptr = NSA_GET_PTR (env, obj);
-=======
-  ptr = gtkpeer_get_widget (env, obj);
->>>>>>> 60a98cce
+  ptr = gtkpeer_get_widget (env, obj);
   gtk_window_deiconify (GTK_WINDOW (ptr));
   gdk_threads_leave ();
 }
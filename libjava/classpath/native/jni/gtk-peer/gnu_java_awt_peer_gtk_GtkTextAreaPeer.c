/* gtktextareapeer.c -- Native implementation of GtkTextAreaPeer
   Copyright (C) 1998, 1999, 2003 Free Software Foundation, Inc.

This file is part of GNU Classpath.

GNU Classpath is free software; you can redistribute it and/or modify
it under the terms of the GNU General Public License as published by
the Free Software Foundation; either version 2, or (at your option)
any later version.

GNU Classpath is distributed in the hope that it will be useful, but
WITHOUT ANY WARRANTY; without even the implied warranty of
MERCHANTABILITY or FITNESS FOR A PARTICULAR PURPOSE.  See the GNU
General Public License for more details.

You should have received a copy of the GNU General Public License
along with GNU Classpath; see the file COPYING.  If not, write to the
Free Software Foundation, Inc., 51 Franklin Street, Fifth Floor, Boston, MA
02110-1301 USA.

Linking this library statically or dynamically with other modules is
making a combined work based on this library.  Thus, the terms and
conditions of the GNU General Public License cover the whole
combination.

As a special exception, the copyright holders of this library give you
permission to link this library with independent modules to produce an
executable, regardless of the license terms of these independent
modules, and to copy and distribute the resulting executable under
terms of your choice, provided that you also meet, for each linked
independent module, the terms and conditions of the license of that
module.  An independent module is a module which is not derived from
or based on this library.  If you modify this library, you may extend
this exception to your version of the library, but you are not
obligated to do so.  If you do not wish to do so, delete this
exception statement from your version. */


#include "gtkpeer.h"
#include "gnu_java_awt_peer_gtk_GtkTextAreaPeer.h"

#define AWT_TEXTAREA_SCROLLBARS_BOTH 0
#define AWT_TEXTAREA_SCROLLBARS_VERTICAL_ONLY 1
#define AWT_TEXTAREA_SCROLLBARS_HORIZONTAL_ONLY 2

static GtkWidget *textarea_get_widget (GtkWidget *widget);

JNIEXPORT void JNICALL 
Java_gnu_java_awt_peer_gtk_GtkTextAreaPeer_create
  (JNIEnv *env, jobject obj,
   jint textview_width, jint textview_height,  jint scroll)
{
  GtkWidget *text;
  GtkWidget *sw;
  GtkWidget *eventbox;

  gdk_threads_enter ();

  /* Create global reference and save it for future use */
  gtkpeer_set_global_ref (env, obj);

  text = gtk_text_view_new ();
  gtk_widget_set_size_request (text, textview_width, textview_height);
  gtk_text_view_set_cursor_visible(GTK_TEXT_VIEW (text), TRUE);

  gtk_widget_show (text);

  eventbox = gtk_event_box_new ();
  sw = gtk_scrolled_window_new (NULL, NULL);
  gtk_container_add (GTK_CONTAINER (sw), text);
  gtk_container_add (GTK_CONTAINER (eventbox), sw);
  gtk_widget_show (sw);
  
  gtk_scrolled_window_set_policy (GTK_SCROLLED_WINDOW (sw),
     /* horizontal scrollbar */
     (scroll == AWT_TEXTAREA_SCROLLBARS_BOTH
      || scroll == AWT_TEXTAREA_SCROLLBARS_HORIZONTAL_ONLY) ? 
       GTK_POLICY_ALWAYS : GTK_POLICY_NEVER,
     /* vertical scrollbar */
     (scroll == AWT_TEXTAREA_SCROLLBARS_BOTH
      || scroll == AWT_TEXTAREA_SCROLLBARS_VERTICAL_ONLY) ? 
       GTK_POLICY_ALWAYS : GTK_POLICY_NEVER);

  gtk_text_view_set_wrap_mode (GTK_TEXT_VIEW (text),
			       (scroll == AWT_TEXTAREA_SCROLLBARS_BOTH
				|| scroll == AWT_TEXTAREA_SCROLLBARS_HORIZONTAL_ONLY)
			       ? GTK_WRAP_NONE : GTK_WRAP_WORD);

<<<<<<< HEAD
  NSA_SET_PTR (env, obj, eventbox);
=======
  gtkpeer_set_widget (env, obj, eventbox);
>>>>>>> 60a98cce

  gdk_threads_leave ();
}

JNIEXPORT void JNICALL
Java_gnu_java_awt_peer_gtk_GtkTextAreaPeer_connectSignals
  (JNIEnv *env, jobject obj)
{
  GtkWidget *text = NULL;
  GtkTextBuffer *buf;
  void *ptr;
  jobject gref;

  gdk_threads_enter ();

  ptr = gtkpeer_get_widget (env, obj);
  gref = gtkpeer_get_global_ref (env, obj);

  /* Unwrap the text view from the scrolled window */
  text = textarea_get_widget (GTK_WIDGET (ptr));

  buf = gtk_text_view_get_buffer (GTK_TEXT_VIEW (text));

  /* TextComponent signals */
  cp_gtk_textcomponent_connect_signals (G_OBJECT (buf), gref);

  /* Component signals */
  cp_gtk_component_connect_signals (G_OBJECT (text), gref);

  gdk_threads_leave ();
}

JNIEXPORT void JNICALL 
Java_gnu_java_awt_peer_gtk_GtkTextAreaPeer_insert
  (JNIEnv *env, jobject obj, jstring contents, jint position)
{
  GtkTextBuffer *buf;
  GtkTextIter iter;
  GtkWidget *text;
  void *ptr;
  const char *str;

  gdk_threads_enter ();

  ptr = gtkpeer_get_widget (env, obj);
  str = (*env)->GetStringUTFChars (env, contents, NULL);
  
  text = textarea_get_widget (GTK_WIDGET (ptr));

  buf = gtk_text_view_get_buffer (GTK_TEXT_VIEW (text));
  gtk_text_buffer_get_iter_at_offset (buf, &iter, position);
  gtk_text_buffer_insert (buf, &iter, str, strlen (str));

  (*env)->ReleaseStringUTFChars (env, contents, str);

  gdk_threads_leave ();
}

JNIEXPORT void JNICALL 
Java_gnu_java_awt_peer_gtk_GtkTextAreaPeer_replaceRange
  (JNIEnv *env, jobject obj, jstring contents, jint start, jint end)
{
  GtkWidget *text;
  GtkTextBuffer *buf;
  GtkTextIter iter, startIter, endIter;
  void *ptr;
  const char *str;
  int mystart = start;
  int myend = end;

  gdk_threads_enter ();
  
  ptr = gtkpeer_get_widget (env, obj);
  str = (*env)->GetStringUTFChars (env, contents, NULL);
  
  text = textarea_get_widget (GTK_WIDGET (ptr));
  
  buf = gtk_text_view_get_buffer (GTK_TEXT_VIEW (text));

  gtk_text_buffer_get_iter_at_offset (buf, &startIter, mystart);
  gtk_text_buffer_get_iter_at_offset (buf, &endIter, myend);
  gtk_text_buffer_delete (buf, &startIter, &endIter);

  gtk_text_buffer_get_iter_at_offset (buf, &iter, mystart);
  gtk_text_buffer_insert(buf, &iter, str, strlen (str));

  (*env)->ReleaseStringUTFChars (env, contents, str);

  gdk_threads_leave ();
}

JNIEXPORT void JNICALL
Java_gnu_java_awt_peer_gtk_GtkTextAreaPeer_gtkWidgetModifyFont
  (JNIEnv *env, jobject obj, jstring name, jint style, jint size)
{
  const char *font_name;
  void *ptr;
  GtkWidget *text;
  PangoFontDescription *font_desc;

  gdk_threads_enter();

<<<<<<< HEAD
  ptr = NSA_GET_PTR (env, obj);
=======
  ptr = gtkpeer_get_widget (env, obj);
>>>>>>> 60a98cce
  
  text = textarea_get_widget (GTK_WIDGET (ptr));

  font_name = (*env)->GetStringUTFChars (env, name, NULL);

  font_desc = pango_font_description_from_string (font_name);
  pango_font_description_set_size (font_desc,
                                   size * cp_gtk_dpi_conversion_factor);

  if (style & AWT_STYLE_BOLD)
    pango_font_description_set_weight (font_desc, PANGO_WEIGHT_BOLD);

  if (style & AWT_STYLE_ITALIC)
    pango_font_description_set_style (font_desc, PANGO_STYLE_OBLIQUE);

  gtk_widget_modify_font (GTK_WIDGET (text), font_desc);

  pango_font_description_free (font_desc);

  (*env)->ReleaseStringUTFChars (env, name, font_name);

  gdk_threads_leave();
}

JNIEXPORT void JNICALL 
Java_gnu_java_awt_peer_gtk_GtkTextAreaPeer_gtkWidgetRequestFocus
  (JNIEnv *env, jobject obj)
{
  void *ptr;
  GtkWidget *text;

  gdk_threads_enter ();

  ptr = gtkpeer_get_widget (env, obj);
  
  text = textarea_get_widget (GTK_WIDGET (ptr));

  gtk_widget_grab_focus (text);

  gdk_threads_leave ();
}

JNIEXPORT jint JNICALL
Java_gnu_java_awt_peer_gtk_GtkTextAreaPeer_getHScrollbarHeight
  (JNIEnv *env, jobject obj)
{
  void *ptr;
  GtkWidget *bin;
  GtkScrolledWindow *sw;
  GtkRequisition requisition;
  jint height = 0;
  jint spacing = 0;

  gdk_threads_enter ();

  ptr = gtkpeer_get_widget (env, obj);

  bin = gtk_bin_get_child (GTK_BIN (ptr));
  sw = GTK_SCROLLED_WINDOW (bin);

  if (sw)
    {
      gtk_widget_size_request (sw->hscrollbar, &requisition);
      gtk_widget_style_get (GTK_WIDGET (sw), "scrollbar_spacing", &spacing, NULL);
      height = requisition.height + spacing;
    }

  gdk_threads_leave ();

  return height;
}

JNIEXPORT jint JNICALL 
Java_gnu_java_awt_peer_gtk_GtkTextAreaPeer_getVScrollbarWidth
  (JNIEnv *env, jobject obj)
{
  void *ptr;
  GtkWidget *bin;
  GtkScrolledWindow *sw;
  GtkRequisition requisition;
  jint width = 0;
  jint spacing = 0;

  gdk_threads_enter ();

<<<<<<< HEAD
  ptr = NSA_GET_PTR (env, obj);
=======
  ptr = gtkpeer_get_widget (env, obj);
>>>>>>> 60a98cce
  
  bin = gtk_bin_get_child (GTK_BIN (ptr));
  sw = GTK_SCROLLED_WINDOW (bin);

  if (sw)
    {
      gtk_widget_size_request (sw->vscrollbar, &requisition);
      gtk_widget_style_get (GTK_WIDGET (sw), "scrollbar_spacing", &spacing, NULL);
      width = requisition.width + spacing;
    }

  gdk_threads_leave ();

  return width;
}

JNIEXPORT jint JNICALL 
Java_gnu_java_awt_peer_gtk_GtkTextAreaPeer_getCaretPosition
  (JNIEnv *env, jobject obj)
{
  void *ptr;
  int pos = 0;
  GtkWidget *text = NULL;
  GtkTextBuffer *buf;
  GtkTextMark *mark;
  GtkTextIter iter;

  gdk_threads_enter ();

<<<<<<< HEAD
  ptr = NSA_GET_PTR (env, obj);
=======
  ptr = gtkpeer_get_widget (env, obj);
>>>>>>> 60a98cce
  
  text = textarea_get_widget (GTK_WIDGET (ptr));

  buf = gtk_text_view_get_buffer (GTK_TEXT_VIEW (text));
  mark = gtk_text_buffer_get_insert (buf);
  gtk_text_buffer_get_iter_at_mark (buf, &iter, mark);
  pos = gtk_text_iter_get_offset (&iter);

  gdk_threads_leave ();
  
  return pos;
}

JNIEXPORT void JNICALL 
Java_gnu_java_awt_peer_gtk_GtkTextAreaPeer_setCaretPosition
  (JNIEnv *env, jobject obj, jint pos)
{
  void *ptr;
  GtkWidget *text = NULL;
  GtkTextBuffer *buf;
  GtkTextIter iter;
  GtkTextMark *oldmark;
  GtkTextIter olditer;
  int oldpos;

  gdk_threads_enter ();

<<<<<<< HEAD
  ptr = NSA_GET_PTR (env, obj);
=======
  ptr = gtkpeer_get_widget (env, obj);
>>>>>>> 60a98cce
  
  text = textarea_get_widget (GTK_WIDGET (ptr));

  buf = gtk_text_view_get_buffer (GTK_TEXT_VIEW (text));

  /* Save old position. */
  oldmark = gtk_text_buffer_get_insert (buf);
  gtk_text_buffer_get_iter_at_mark (buf, &olditer, oldmark);
  oldpos = gtk_text_iter_get_offset (&olditer);

  /* Move to new position. */
  gtk_text_buffer_get_iter_at_offset (buf, &iter, pos);
  gtk_text_buffer_place_cursor (buf, &iter);

  /* Scroll to new position. Alignment is determined
     comparing the new position to the old position. */
  if (oldpos > pos)
    gtk_text_view_scroll_to_iter (GTK_TEXT_VIEW (text),
                                  &iter, 0, TRUE, 0, 0);
  else if (oldpos < pos)
    gtk_text_view_scroll_to_iter (GTK_TEXT_VIEW (text),
                                  &iter, 0, TRUE, 1, 1);

  gdk_threads_leave ();
}

JNIEXPORT jint JNICALL 
Java_gnu_java_awt_peer_gtk_GtkTextAreaPeer_getSelectionStart
  (JNIEnv *env, jobject obj)
{
  void *ptr;
  int pos = 0;
  GtkWidget *text = NULL;
  GtkTextBuffer *buf;
  GtkTextIter start;
  GtkTextIter end;
  GtkTextMark *mark;
  GtkTextIter iter;

  gdk_threads_enter ();

  ptr = gtkpeer_get_widget (env, obj);

  text = textarea_get_widget (GTK_WIDGET (ptr));

  buf = gtk_text_view_get_buffer (GTK_TEXT_VIEW (text));

  if (gtk_text_buffer_get_selection_bounds (buf, &start, &end))
    {
      pos = gtk_text_iter_get_offset (&start);
    }
  else
    {
      mark = gtk_text_buffer_get_insert (buf);
      gtk_text_buffer_get_iter_at_mark (buf, &iter, mark);
      pos = gtk_text_iter_get_offset (&iter);
    }

  gdk_threads_leave ();

  return pos;
}

JNIEXPORT jint JNICALL 
Java_gnu_java_awt_peer_gtk_GtkTextAreaPeer_getSelectionEnd
  (JNIEnv *env, jobject obj)
{
  void *ptr;
  int pos = 0;
  GtkWidget *text = NULL;
  GtkTextBuffer *buf;
  GtkTextIter start;
  GtkTextIter end;
  GtkTextMark *mark;
  GtkTextIter iter;

  gdk_threads_enter ();

  ptr = gtkpeer_get_widget (env, obj);

  text = textarea_get_widget (GTK_WIDGET (ptr));

  buf = gtk_text_view_get_buffer (GTK_TEXT_VIEW (text));

  if (gtk_text_buffer_get_selection_bounds (buf, &start, &end))
    {
      pos = gtk_text_iter_get_offset (&end);
    }
  else
    {
      mark = gtk_text_buffer_get_insert (buf);
      gtk_text_buffer_get_iter_at_mark (buf, &iter, mark);
      pos = gtk_text_iter_get_offset (&iter);
    }

  gdk_threads_leave ();

  return pos;
}

JNIEXPORT void JNICALL 
Java_gnu_java_awt_peer_gtk_GtkTextAreaPeer_select
  (JNIEnv *env, jobject obj, jint start, jint end)
{
  void *ptr;
  GtkWidget *text = NULL;
  GtkTextBuffer *buf;
  GtkTextIter iter;

  gdk_threads_enter ();

  ptr = gtkpeer_get_widget (env, obj);

  text = textarea_get_widget (GTK_WIDGET (ptr));

  buf = gtk_text_view_get_buffer (GTK_TEXT_VIEW (text));
  gtk_text_buffer_get_iter_at_offset (buf, &iter, start);
  /* quickly move both 'insert' and 'selection_bound' to the 
     same position */
  gtk_text_buffer_place_cursor (buf, &iter);  
  gtk_text_buffer_get_iter_at_offset (buf, &iter, end);
  gtk_text_buffer_move_mark_by_name (buf, "selection_bound", &iter);

  gdk_threads_leave ();
}

JNIEXPORT void JNICALL 
Java_gnu_java_awt_peer_gtk_GtkTextAreaPeer_setEditable
  (JNIEnv *env, jobject obj, jboolean state)
{
  void *ptr;
  GtkWidget *text = NULL;

  gdk_threads_enter ();

  ptr = gtkpeer_get_widget (env, obj);

  text = textarea_get_widget (GTK_WIDGET (ptr));

  gtk_text_view_set_editable (GTK_TEXT_VIEW (text), state);

  gdk_threads_leave ();
}

JNIEXPORT jstring JNICALL
Java_gnu_java_awt_peer_gtk_GtkTextAreaPeer_getText
  (JNIEnv *env, jobject obj)
{
  void *ptr;
  char *contents = NULL;
  jstring jcontents;
  GtkWidget *text = NULL;
  GtkTextBuffer *buf;
  GtkTextIter start, end;

  gdk_threads_enter ();

<<<<<<< HEAD
  ptr = NSA_GET_PTR (env, obj);
=======
  ptr = gtkpeer_get_widget (env, obj);
>>>>>>> 60a98cce

  text = textarea_get_widget (GTK_WIDGET (ptr));

  buf = gtk_text_view_get_buffer (GTK_TEXT_VIEW (text));
  gtk_text_buffer_get_start_iter (buf, &start);
  gtk_text_buffer_get_end_iter (buf, &end);
  contents = gtk_text_buffer_get_text (buf, &start, &end, FALSE);

  jcontents = (*env)->NewStringUTF (env, contents);
  g_free (contents);

  gdk_threads_leave ();

  return jcontents;
}

JNIEXPORT void JNICALL 
Java_gnu_java_awt_peer_gtk_GtkTextAreaPeer_setText
  (JNIEnv *env, jobject obj, jstring contents)
{
  void *ptr;
  const char *str;
  GtkWidget *text = NULL;
  GtkTextBuffer *buf;
  
  gdk_threads_enter ();

  ptr = gtkpeer_get_widget (env, obj);
  str = (*env)->GetStringUTFChars (env, contents, NULL);

  text = textarea_get_widget (GTK_WIDGET (ptr));

  buf = gtk_text_view_get_buffer (GTK_TEXT_VIEW (text));
  gtk_text_buffer_set_text (buf, str, strlen (str));

  (*env)->ReleaseStringUTFChars (env, contents, str);

  gdk_threads_leave ();
}

static GtkWidget *
textarea_get_widget (GtkWidget *widget)
{
   GtkWidget *wid;
   g_assert (GTK_IS_EVENT_BOX (widget));

   wid = gtk_bin_get_child (GTK_BIN (widget));
   g_assert (GTK_IS_SCROLLED_WINDOW (wid));

   wid = gtk_bin_get_child (GTK_BIN (wid));

   return wid;
}<|MERGE_RESOLUTION|>--- conflicted
+++ resolved
@@ -86,11 +86,7 @@
 				|| scroll == AWT_TEXTAREA_SCROLLBARS_HORIZONTAL_ONLY)
 			       ? GTK_WRAP_NONE : GTK_WRAP_WORD);
 
-<<<<<<< HEAD
-  NSA_SET_PTR (env, obj, eventbox);
-=======
   gtkpeer_set_widget (env, obj, eventbox);
->>>>>>> 60a98cce
 
   gdk_threads_leave ();
 }
@@ -193,11 +189,7 @@
 
   gdk_threads_enter();
 
-<<<<<<< HEAD
-  ptr = NSA_GET_PTR (env, obj);
-=======
-  ptr = gtkpeer_get_widget (env, obj);
->>>>>>> 60a98cce
+  ptr = gtkpeer_get_widget (env, obj);
   
   text = textarea_get_widget (GTK_WIDGET (ptr));
 
@@ -283,11 +275,7 @@
 
   gdk_threads_enter ();
 
-<<<<<<< HEAD
-  ptr = NSA_GET_PTR (env, obj);
-=======
-  ptr = gtkpeer_get_widget (env, obj);
->>>>>>> 60a98cce
+  ptr = gtkpeer_get_widget (env, obj);
   
   bin = gtk_bin_get_child (GTK_BIN (ptr));
   sw = GTK_SCROLLED_WINDOW (bin);
@@ -317,11 +305,7 @@
 
   gdk_threads_enter ();
 
-<<<<<<< HEAD
-  ptr = NSA_GET_PTR (env, obj);
-=======
-  ptr = gtkpeer_get_widget (env, obj);
->>>>>>> 60a98cce
+  ptr = gtkpeer_get_widget (env, obj);
   
   text = textarea_get_widget (GTK_WIDGET (ptr));
 
@@ -349,11 +333,7 @@
 
   gdk_threads_enter ();
 
-<<<<<<< HEAD
-  ptr = NSA_GET_PTR (env, obj);
-=======
-  ptr = gtkpeer_get_widget (env, obj);
->>>>>>> 60a98cce
+  ptr = gtkpeer_get_widget (env, obj);
   
   text = textarea_get_widget (GTK_WIDGET (ptr));
 
@@ -511,11 +491,7 @@
 
   gdk_threads_enter ();
 
-<<<<<<< HEAD
-  ptr = NSA_GET_PTR (env, obj);
-=======
-  ptr = gtkpeer_get_widget (env, obj);
->>>>>>> 60a98cce
+  ptr = gtkpeer_get_widget (env, obj);
 
   text = textarea_get_widget (GTK_WIDGET (ptr));
 

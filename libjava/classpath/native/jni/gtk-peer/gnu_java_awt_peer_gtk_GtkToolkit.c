
/* gtktoolkit.c -- Native portion of GtkToolkit
   Copyright (C) 1998, 1999, 2005, 2007  Free Software Foundation, Inc.

This file is part of GNU Classpath.

GNU Classpath is free software; you can redistribute it and/or modify
it under the terms of the GNU General Public License as published by
the Free Software Foundation; either version 2, or (at your option)
any later version.

GNU Classpath is distributed in the hope that it will be useful, but
WITHOUT ANY WARRANTY; without even the implied warranty of
MERCHANTABILITY or FITNESS FOR A PARTICULAR PURPOSE.  See the GNU
General Public License for more details.

You should have received a copy of the GNU General Public License
along with GNU Classpath; see the file COPYING.  If not, write to the
Free Software Foundation, Inc., 51 Franklin Street, Fifth Floor, Boston, MA
02110-1301 USA.

Linking this library statically or dynamically with other modules is
making a combined work based on this library.  Thus, the terms and
conditions of the GNU General Public License cover the whole
combination.

As a special exception, the copyright holders of this library give you
permission to link this library with independent modules to produce an
executable, regardless of the license terms of these independent
modules, and to copy and distribute the resulting executable under
terms of your choice, provided that you also meet, for each linked
independent module, the terms and conditions of the license of that
module.  An independent module is a module which is not derived from
or based on this library.  If you modify this library, you may extend
this exception to your version of the library, but you are not
obligated to do so.  If you do not wish to do so, delete this
exception statement from your version. */


#include "gtkpeer.h"
#include "gnu_java_awt_peer_gtk_GtkToolkit.h"
#include "jcl.h"
#include <gdk/gdkx.h>

#define RC_FILE ".classpath-gtkrc"

/* From java.awt.SystemColor */
#define AWT_DESKTOP                  0
#define AWT_ACTIVE_CAPTION           1
#define AWT_ACTIVE_CAPTION_TEXT      2
#define AWT_ACTIVE_CAPTION_BORDER    3
#define AWT_INACTIVE_CAPTION         4
#define AWT_INACTIVE_CAPTION_TEXT    5
#define AWT_INACTIVE_CAPTION_BORDER  6
#define AWT_WINDOW                   7
#define AWT_WINDOW_BORDER            8
#define AWT_WINDOW_TEXT              9
#define AWT_MENU                    10
#define AWT_MENU_TEXT               11
#define AWT_TEXT                    12
#define AWT_TEXT_TEXT               13
#define AWT_TEXT_HIGHLIGHT          14
#define AWT_TEXT_HIGHLIGHT_TEXT     15
#define AWT_TEXT_INACTIVE_TEXT      16
#define AWT_CONTROL                 17
#define AWT_CONTROL_TEXT            18
#define AWT_CONTROL_HIGHLIGHT       19
#define AWT_CONTROL_LT_HIGHLIGHT    20
#define AWT_CONTROL_SHADOW          21
#define AWT_CONTROL_DK_SHADOW       22
#define AWT_SCROLLBAR               23
#define AWT_INFO                    24
#define AWT_INFO_TEXT               25
#define AWT_NUM_COLORS              26

#define VK_SHIFT 16
#define VK_CONTROL 17
#define VK_ALT 18
#define VK_CAPS_LOCK 20
#define VK_META 157

static jclass gtkgenericpeer;
static jclass gtktoolkit;
static JavaVM *java_vm;
static jmethodID printCurrentThreadID;
static jmethodID setRunningID;
<<<<<<< HEAD
=======

/**
 * The global AWT lock object.
 */
static jobject global_lock;
>>>>>>> 60a98cce

union env_union
{
  void *void_env;
  JNIEnv *jni_env;
};

JNIEnv *
cp_gtk_gdk_env()
{
  union env_union tmp;
  g_assert((*java_vm)->GetEnv(java_vm, &tmp.void_env, JNI_VERSION_1_2) == JNI_OK);
  return tmp.jni_env;
}


GtkWindowGroup *cp_gtk_global_window_group;
double cp_gtk_dpi_conversion_factor;

<<<<<<< HEAD
static void init_glib_threads(JNIEnv *, jint);
=======
static void jni_lock_cb();
static void jni_unlock_cb();
static void init_glib_threads(JNIEnv*, jint, jobject);
>>>>>>> 60a98cce
static gboolean post_set_running_flag (gpointer);
static gboolean set_running_flag (gpointer);
static gboolean clear_running_flag (gpointer);
static void init_dpi_conversion_factor (void);
static void dpi_changed_cb (GtkSettings  *settings,
                            GParamSpec   *pspec);

#if GTK_MINOR_VERSION > 4
static GLogFunc old_glog_func;
static void glog_func (const gchar *log_domain,
		       GLogLevelFlags log_level,
		       const gchar *message,
		       gpointer user_data);
#endif

JNIEXPORT void JNICALL
Java_gnu_java_awt_peer_gtk_GtkToolkit_initIDs
(JNIEnv *env, jclass cls __attribute__((unused)))
{
  gtkpeer_init_pointer_IDs(env);
}

/*
 * Call gtk_init.  It is very important that this happen before any other
 * gtk calls.
 *
 * The portableNativeSync argument may have the values:
 *   1 if the Java property gnu.classpath.awt.gtk.portable.native.sync
 *     is set to "true".  
 *   0 if it is set to "false"
 *  -1 if unset.
 */


JNIEXPORT void JNICALL 
Java_gnu_java_awt_peer_gtk_GtkToolkit_gtkInit (JNIEnv *env, 
					       jclass clazz __attribute__((unused)),
					       jint portableNativeSync,
                                               jobject lock)
{
  int argc = 1;
  char **argv;
  char *homedir, *rcpath = NULL;

  gtkgenericpeer = (*env)->FindClass(env, "gnu/java/awt/peer/gtk/GtkGenericPeer");

  gtkgenericpeer = (*env)->NewGlobalRef(env, gtkgenericpeer);

  printCurrentThreadID = (*env)->GetStaticMethodID (env, gtkgenericpeer,
                                                    "printCurrentThread", "()V");
 
  g_assert((*env)->GetJavaVM(env, &java_vm) == 0);

  /* GTK requires a program's argc and argv variables, and requires that they
     be valid.  Set it up. */
  argv = (char **) g_malloc (sizeof (char *) * 2);
  argv[0] = (char *) g_malloc(1);
  argv[0][0] = '\0';
  argv[1] = NULL;
  
  init_glib_threads(env, portableNativeSync, lock);

  /* From GDK 2.0 onwards we have to explicitly call gdk_threads_init */
  gdk_threads_init();

  gtk_init (&argc, &argv);

#if SYNCHRONIZE_GDK
  XSynchronize (GDK_DISPLAY_XDISPLAY (gdk_display_get_default ()), True);
#endif

  gtk_widget_set_default_colormap (gdk_rgb_get_colormap ());

  /* Make sure queued calls don't get sent to GTK/GDK while 
     we're shutting down. */
  atexit (gdk_threads_enter);

  if ((homedir = getenv ("HOME")))
    {
      rcpath = (char *) g_malloc (strlen (homedir) + strlen (RC_FILE) + 2);
      sprintf (rcpath, "%s/%s", homedir, RC_FILE);
    }
  
  gtk_rc_parse ((rcpath) ? rcpath : RC_FILE);

  g_free (rcpath);
  g_free (argv[0]);
  g_free (argv);

  /* On errors or warning print a whole stacktrace. */
#if GTK_MINOR_VERSION > 4
  old_glog_func = g_log_set_default_handler (&glog_func, NULL);
#endif

<<<<<<< HEAD
  cp_gtk_button_init_jni ();
=======
  cp_gtk_button_init_jni (env);
>>>>>>> 60a98cce
  cp_gtk_checkbox_init_jni ();
  cp_gtk_choice_init_jni ();
  cp_gtk_component_init_jni ();
  cp_gtk_filedialog_init_jni ();
  cp_gtk_list_init_jni ();
  cp_gtk_menuitem_init_jni ();
  cp_gtk_scrollbar_init_jni ();
  cp_gtk_textcomponent_init_jni ();
  cp_gtk_window_init_jni ();

  cp_gtk_global_window_group = gtk_window_group_new ();

  init_dpi_conversion_factor ();

  gtktoolkit = (*env)->FindClass(env, "gnu/java/awt/peer/gtk/GtkMainThread");
  setRunningID = (*env)->GetStaticMethodID (env, gtktoolkit,
                                            "setRunning", "(Z)V");
<<<<<<< HEAD
=======
}

/**
 * A callback function that implements gdk_threads_enter(). This is
 * implemented to wrap the JNI MonitorEnter() function.
 */
static void jni_lock_cb()
{
  JNIEnv * env = cp_gtk_gdk_env();
  if ((*env)->MonitorEnter(env, global_lock) != JNI_OK)
    {
      printf("failure while entering GTK monitor\n");
    }
>>>>>>> 60a98cce
}

/**
 * A callback function that implements gdk_threads_leave(). This is
 * implemented to wrap the JNI MonitorExit() function.
 */
static void jni_unlock_cb()
{

  JNIEnv * env = cp_gtk_gdk_env();
  if ((*env)->MonitorExit(env, global_lock))
    {
      printf("failure while exiting GTK monitor\n");
    }
}

/** Initialize GLIB's threads properly, based on the value of the
    gnu.classpath.awt.gtk.portable.native.sync Java system property.  If
    that's unset, use the PORTABLE_NATIVE_SYNC config.h macro.  (TODO: 
    In some release following 0.10, that config.h macro will go away.)
    */ 
static void 
init_glib_threads(JNIEnv *env, jint portableNativeSync, jobject lock)
{
  if (portableNativeSync < 0)
    {
#ifdef PORTABLE_NATIVE_SYNC /* Default value, if not set by the Java system
                               property */ 
      portableNativeSync = 1;
#else
      portableNativeSync = 0;
#endif
    }
  
  if (!g_thread_supported ())
    {
      if (portableNativeSync)
        {
          global_lock = (*env)->NewGlobalRef(env, lock);
          gdk_threads_set_lock_functions(&jni_lock_cb, &jni_unlock_cb);
        }
      g_thread_init(NULL);
    }
  else
    {
      /* Warn if portable native sync is desired but the threading
         system is already initialized.  In that case we can't
         override the threading implementation with our portable
         native sync functions. */
      if (portableNativeSync)
        g_printerr ("peer warning: portable native sync disabled.\n");
    }

  /* Debugging progress message; uncomment if needed: */
  /*   printf("called gthread init\n"); */
}

void
cp_gtk_print_current_thread (void)
{
  (*cp_gtk_gdk_env())->CallStaticVoidMethod (cp_gtk_gdk_env(), gtkgenericpeer, printCurrentThreadID);
}

/* This is a big hack, needed until this pango bug is resolved:
   http://bugzilla.gnome.org/show_bug.cgi?id=119081.
   See: http://mail.gnome.org/archives/gtk-i18n-list/2003-August/msg00001.html
   for details. */
static void
init_dpi_conversion_factor ()
{
  GtkSettings *settings = gtk_settings_get_default ();
  GObjectClass *klass;

  klass = G_OBJECT_CLASS (GTK_SETTINGS_GET_CLASS (settings));
  if (g_object_class_find_property (klass, "gtk-xft-dpi"))
    {
      int int_dpi;
      g_object_get (settings, "gtk-xft-dpi", &int_dpi, NULL);
      /* If int_dpi == -1 gtk-xft-dpi returns the default value. So we
	 have to do approximate calculation here.  */
      if (int_dpi < 0)
	cp_gtk_dpi_conversion_factor = PANGO_SCALE * 72.0 / 96.;
      else
	cp_gtk_dpi_conversion_factor =
          PANGO_SCALE * 72.0 / (int_dpi / PANGO_SCALE);

      g_signal_connect (settings, "notify::gtk-xft-dpi",
			G_CALLBACK (dpi_changed_cb), NULL);
    }
  else
    /* Approximate. */
    cp_gtk_dpi_conversion_factor = PANGO_SCALE * 72.0 / 96.;
}

static void
dpi_changed_cb (GtkSettings  *settings,
		GParamSpec *pspec __attribute__((unused)))
{
  int int_dpi;
  g_object_get (settings, "gtk-xft-dpi", &int_dpi, NULL);
  if (int_dpi < 0)
    cp_gtk_dpi_conversion_factor = PANGO_SCALE * 72.0 / 96.;
  else
    cp_gtk_dpi_conversion_factor =
      PANGO_SCALE * 72.0 / (int_dpi / PANGO_SCALE);
}

#if GTK_MINOR_VERSION > 4
static void
glog_func (const gchar *log_domain,
	   GLogLevelFlags log_level,
	   const gchar *message,
	   gpointer user_data)
{
  old_glog_func (log_domain, log_level, message, user_data);
  if (log_level & (G_LOG_LEVEL_ERROR
		   | G_LOG_LEVEL_CRITICAL
		   | G_LOG_LEVEL_WARNING))
    {
      JNIEnv *env = cp_gtk_gdk_env ();
      jthrowable *exc = (*env)->ExceptionOccurred(env);
      gchar *detail = g_strconcat (log_domain, ": ", message, NULL);
      JCL_ThrowException (env, "java/lang/InternalError", detail);
      g_free (detail);
      (*env)->ExceptionDescribe (env);
      if (exc != NULL)
	(*env)->Throw (env, exc);
      else
	(*env)->ExceptionClear (env);
    }
}
#endif

JNIEXPORT void JNICALL
Java_gnu_java_awt_peer_gtk_GtkToolkit_gtkMain
(JNIEnv *env __attribute__((unused)), jobject obj __attribute__((unused)))
{
  gdk_threads_enter();

  gtk_init_add (post_set_running_flag, NULL);
  gtk_quit_add (gtk_main_level (), clear_running_flag, NULL);

  gtk_init_add (post_set_running_flag, NULL);
  gtk_quit_add (gtk_main_level (), clear_running_flag, NULL);

  gtk_main ();

  gdk_threads_leave();
}

JNIEXPORT void JNICALL
Java_gnu_java_awt_peer_gtk_GtkToolkit_gtkQuit
(JNIEnv *env __attribute__((unused)), jobject obj __attribute__((unused)))
{
  gdk_threads_enter ();

  gtk_main_quit ();

  gdk_threads_leave ();
}

JNIEXPORT void JNICALL
Java_gnu_java_awt_peer_gtk_GtkToolkit_gtkQuit
(JNIEnv *env __attribute__((unused)), jobject obj __attribute__((unused)))
{
  gdk_threads_enter ();

  gtk_main_quit ();

  gdk_threads_leave ();
}


static jint gdk_color_to_java_color (GdkColor color);


JNIEXPORT void JNICALL 
Java_gnu_java_awt_peer_gtk_GtkToolkit_beep
  (JNIEnv *env __attribute__((unused)), jobject obj __attribute__((unused)))
{
  gdk_threads_enter ();

  gdk_beep ();

  gdk_threads_leave ();
}

JNIEXPORT void JNICALL 
Java_gnu_java_awt_peer_gtk_GtkToolkit_sync
  (JNIEnv *env __attribute__((unused)), jobject obj __attribute__((unused)))
{
  gdk_threads_enter ();

  gdk_flush ();

  gdk_threads_leave ();
}

JNIEXPORT void JNICALL 
Java_gnu_java_awt_peer_gtk_GtkToolkit_getScreenSizeDimensions
  (JNIEnv *env __attribute__((unused)), jobject obj __attribute__((unused)),
   jintArray jdims)
{
  jint *dims = (*env)->GetIntArrayElements (env, jdims, 0);  

  gdk_threads_enter ();

  dims[0] = gdk_screen_width ();
  dims[1] = gdk_screen_height ();

  gdk_threads_leave ();

  (*env)->ReleaseIntArrayElements(env, jdims, dims, 0);
}

JNIEXPORT jint JNICALL 
Java_gnu_java_awt_peer_gtk_GtkToolkit_getScreenResolution
  (JNIEnv *env __attribute__((unused)), jobject obj __attribute__((unused)))
{
  jint res;

  gdk_threads_enter ();

  res = gdk_screen_width () / (gdk_screen_width_mm () / 25.4);

  gdk_threads_leave ();

  return res;
}

/**
 * Report the number of mouse buttons
 * Returns the number of buttons of the first mouse found, or -1 if no mouse
 * seems to be connected.
 */
JNIEXPORT jint JNICALL 
Java_gnu_java_awt_peer_gtk_GtkToolkit_getMouseNumberOfButtons
  (JNIEnv *env __attribute__((unused)), jobject obj __attribute__((unused)))
{
  jint res = -1;
  GList *devices;
  GdkDevice *d;

  gdk_threads_enter ();

  /* FIXME: Why doesn't this return the correct number? */
  devices = gdk_devices_list();

  while( res == -1 && devices != NULL )
    {
      d = GDK_DEVICE( devices->data );
      if( d->source == GDK_SOURCE_MOUSE )
	res = d->num_keys;
      devices = devices->next;
    }

  gdk_threads_leave ();

  return res;
}

#define CONVERT(type, state) \
  gdk_color_to_java_color (style->type[GTK_STATE_ ## state])

JNIEXPORT void JNICALL
Java_gnu_java_awt_peer_gtk_GtkToolkit_loadSystemColors
  (JNIEnv *env, jobject obj __attribute__((unused)),
   jintArray jcolors)
{
  jint *colors;
  GtkStyle *style;

  /* FIXME: this was deadlocking so assume it is thread-safe for now;
     we need to replace this call with a .properties file anyway. */
#if 0
  gdk_threads_enter ();
#endif

  colors = (*env)->GetIntArrayElements (env, jcolors, 0);

  style = gtk_widget_get_default_style ();

  colors[AWT_DESKTOP]                 = CONVERT (bg, SELECTED);
  colors[AWT_ACTIVE_CAPTION]          = CONVERT (bg, SELECTED);
  colors[AWT_ACTIVE_CAPTION_TEXT]     = CONVERT (text, SELECTED);
  colors[AWT_ACTIVE_CAPTION_BORDER]   = CONVERT (fg, NORMAL);
  colors[AWT_INACTIVE_CAPTION]        = CONVERT (base, INSENSITIVE);
  colors[AWT_INACTIVE_CAPTION_TEXT]   = CONVERT (fg, INSENSITIVE);
  colors[AWT_INACTIVE_CAPTION_BORDER] = CONVERT (fg, INSENSITIVE);
  colors[AWT_WINDOW]                  = CONVERT (bg, NORMAL);
  colors[AWT_WINDOW_BORDER]           = CONVERT (fg, NORMAL);
  colors[AWT_WINDOW_TEXT]             = CONVERT (fg, NORMAL);
  colors[AWT_MENU]                    = CONVERT (bg, NORMAL);
  colors[AWT_MENU_TEXT]               = CONVERT (fg, NORMAL);
  colors[AWT_TEXT]                    = CONVERT (bg, NORMAL);
  colors[AWT_TEXT_TEXT]               = CONVERT (fg, NORMAL);
  colors[AWT_TEXT_HIGHLIGHT]          = CONVERT (bg, SELECTED);
  colors[AWT_TEXT_HIGHLIGHT_TEXT]     = CONVERT (fg, SELECTED);
  colors[AWT_TEXT_INACTIVE_TEXT]      = CONVERT (bg, INSENSITIVE);
  colors[AWT_CONTROL]                 = CONVERT (bg, NORMAL);
  colors[AWT_CONTROL_TEXT]            = CONVERT (fg, NORMAL);
  colors[AWT_CONTROL_HIGHLIGHT]       = CONVERT (base, ACTIVE);
  colors[AWT_CONTROL_LT_HIGHLIGHT]    = CONVERT (bg, PRELIGHT);
  colors[AWT_CONTROL_SHADOW]          = CONVERT (bg, ACTIVE);
  colors[AWT_CONTROL_DK_SHADOW]       = CONVERT (fg, INSENSITIVE);
  colors[AWT_SCROLLBAR]               = CONVERT (base, INSENSITIVE);
  colors[AWT_INFO]                    = CONVERT (bg, NORMAL);
  colors[AWT_INFO_TEXT]               = CONVERT (fg, NORMAL);

  (*env)->ReleaseIntArrayElements(env, jcolors, colors, 0);

#if 0
  gdk_threads_leave ();
#endif
}

#undef CONVERT

static jint
gdk_color_to_java_color (GdkColor gdk_color)
{
  guchar red;
  guchar green;
  guchar blue;
  float factor;

  factor = 255.0 / 65535.0;

  red   = (float) gdk_color.red   * factor;
  green = (float) gdk_color.green * factor;
  blue  = (float) gdk_color.blue  * factor;

  return (jint) (0xff000000 | (red << 16) | (green << 8) | blue);
}

<<<<<<< HEAD
=======
JNIEXPORT jint JNICALL 
Java_gnu_java_awt_peer_gtk_GtkToolkit_getLockState
  (JNIEnv *env __attribute__((unused)), jobject obj __attribute__((unused)),
   jint key)
{
  gint coord;
  GdkModifierType state, mask;
  GdkWindow *root_window;

  gdk_threads_enter ();

  root_window = gdk_get_default_root_window ();
  gdk_window_get_pointer (root_window, &coord, &coord, &state);

  switch (key)
    {
    case VK_SHIFT:
      mask = GDK_SHIFT_MASK;
      break;
    case VK_CONTROL:
      mask = GDK_CONTROL_MASK;
      break;
    case VK_ALT:
      /* This is dubious, since MOD1 could have been mapped to something
         other than ALT. */
      mask = GDK_MOD1_MASK;
      break;
#if GTK_CHECK_VERSION(2, 10, 0)
    case VK_META:
      mask = GDK_META_MASK;
      break;
#endif
    case VK_CAPS_LOCK:
      mask = GDK_LOCK_MASK;
      break;
    default:
      mask = 0;
    }

  gdk_threads_leave ();

  if (mask == 0)
    return -1;

  return state & mask ? 1 : 0;
}

>>>>>>> 60a98cce
static gboolean
post_set_running_flag (gpointer data __attribute__((unused)))
{
  g_idle_add (set_running_flag, NULL);
  return FALSE;
}

static gboolean
set_running_flag (gpointer data __attribute__((unused)))
{
  (*cp_gtk_gdk_env ())->CallStaticVoidMethod (cp_gtk_gdk_env (),
                                              gtktoolkit,
                                              setRunningID, TRUE);
  return FALSE;
}

static gboolean
clear_running_flag (gpointer data __attribute__((unused)))
{
  (*cp_gtk_gdk_env ())->CallStaticVoidMethod (cp_gtk_gdk_env (),
                                              gtktoolkit,
                                              setRunningID, FALSE);
  return FALSE;
<<<<<<< HEAD
}
=======
}
>>>>>>> 60a98cce
<|MERGE_RESOLUTION|>--- conflicted
+++ resolved
@@ -84,14 +84,11 @@
 static JavaVM *java_vm;
 static jmethodID printCurrentThreadID;
 static jmethodID setRunningID;
-<<<<<<< HEAD
-=======
 
 /**
  * The global AWT lock object.
  */
 static jobject global_lock;
->>>>>>> 60a98cce
 
 union env_union
 {
@@ -111,13 +108,9 @@
 GtkWindowGroup *cp_gtk_global_window_group;
 double cp_gtk_dpi_conversion_factor;
 
-<<<<<<< HEAD
-static void init_glib_threads(JNIEnv *, jint);
-=======
 static void jni_lock_cb();
 static void jni_unlock_cb();
 static void init_glib_threads(JNIEnv*, jint, jobject);
->>>>>>> 60a98cce
 static gboolean post_set_running_flag (gpointer);
 static gboolean set_running_flag (gpointer);
 static gboolean clear_running_flag (gpointer);
@@ -212,11 +205,7 @@
   old_glog_func = g_log_set_default_handler (&glog_func, NULL);
 #endif
 
-<<<<<<< HEAD
-  cp_gtk_button_init_jni ();
-=======
   cp_gtk_button_init_jni (env);
->>>>>>> 60a98cce
   cp_gtk_checkbox_init_jni ();
   cp_gtk_choice_init_jni ();
   cp_gtk_component_init_jni ();
@@ -234,8 +223,6 @@
   gtktoolkit = (*env)->FindClass(env, "gnu/java/awt/peer/gtk/GtkMainThread");
   setRunningID = (*env)->GetStaticMethodID (env, gtktoolkit,
                                             "setRunning", "(Z)V");
-<<<<<<< HEAD
-=======
 }
 
 /**
@@ -249,7 +236,6 @@
     {
       printf("failure while entering GTK monitor\n");
     }
->>>>>>> 60a98cce
 }
 
 /**
@@ -392,23 +378,9 @@
   gtk_init_add (post_set_running_flag, NULL);
   gtk_quit_add (gtk_main_level (), clear_running_flag, NULL);
 
-  gtk_init_add (post_set_running_flag, NULL);
-  gtk_quit_add (gtk_main_level (), clear_running_flag, NULL);
-
   gtk_main ();
 
   gdk_threads_leave();
-}
-
-JNIEXPORT void JNICALL
-Java_gnu_java_awt_peer_gtk_GtkToolkit_gtkQuit
-(JNIEnv *env __attribute__((unused)), jobject obj __attribute__((unused)))
-{
-  gdk_threads_enter ();
-
-  gtk_main_quit ();
-
-  gdk_threads_leave ();
 }
 
 JNIEXPORT void JNICALL
@@ -585,8 +557,6 @@
   return (jint) (0xff000000 | (red << 16) | (green << 8) | blue);
 }
 
-<<<<<<< HEAD
-=======
 JNIEXPORT jint JNICALL 
 Java_gnu_java_awt_peer_gtk_GtkToolkit_getLockState
   (JNIEnv *env __attribute__((unused)), jobject obj __attribute__((unused)),
@@ -634,7 +604,6 @@
   return state & mask ? 1 : 0;
 }
 
->>>>>>> 60a98cce
 static gboolean
 post_set_running_flag (gpointer data __attribute__((unused)))
 {
@@ -658,8 +627,4 @@
                                               gtktoolkit,
                                               setRunningID, FALSE);
   return FALSE;
-<<<<<<< HEAD
-}
-=======
-}
->>>>>>> 60a98cce
+}

/* gtkscrollbarpeer.c -- Native implementation of GtkScrollbarPeer
   Copyright (C) 1998, 1999, 2006 Free Software Foundation, Inc.

This file is part of GNU Classpath.

GNU Classpath is free software; you can redistribute it and/or modify
it under the terms of the GNU General Public License as published by
the Free Software Foundation; either version 2, or (at your option)
any later version.

GNU Classpath is distributed in the hope that it will be useful, but
WITHOUT ANY WARRANTY; without even the implied warranty of
MERCHANTABILITY or FITNESS FOR A PARTICULAR PURPOSE.  See the GNU
General Public License for more details.

You should have received a copy of the GNU General Public License
along with GNU Classpath; see the file COPYING.  If not, write to the
Free Software Foundation, Inc., 51 Franklin Street, Fifth Floor, Boston, MA
02110-1301 USA.

Linking this library statically or dynamically with other modules is
making a combined work based on this library.  Thus, the terms and
conditions of the GNU General Public License cover the whole
combination.

As a special exception, the copyright holders of this library give you
permission to link this library with independent modules to produce an
executable, regardless of the license terms of these independent
modules, and to copy and distribute the resulting executable under
terms of your choice, provided that you also meet, for each linked
independent module, the terms and conditions of the license of that
module.  An independent module is a module which is not derived from
or based on this library.  If you modify this library, you may extend
this exception to your version of the library, but you are not
obligated to do so.  If you do not wish to do so, delete this
exception statement from your version. */


#include <math.h>
#include "gtkpeer.h"
#include "gnu_java_awt_peer_gtk_GtkComponentPeer.h"
#include "gnu_java_awt_peer_gtk_GtkScrollbarPeer.h"

#define AWT_ADJUSTMENT_UNIT_INCREMENT 1
#define AWT_ADJUSTMENT_UNIT_DECREMENT 2
#define AWT_ADJUSTMENT_BLOCK_DECREMENT 3
#define AWT_ADJUSTMENT_BLOCK_INCREMENT 4
#define AWT_ADJUSTMENT_TRACK 5

static jmethodID postAdjustmentEventID;
static GtkWidget *scrollbar_get_widget (GtkWidget *widget);

void
cp_gtk_scrollbar_init_jni (void)
{
  jclass gtkscrollbarpeer;

  gtkscrollbarpeer = (*cp_gtk_gdk_env())->FindClass (cp_gtk_gdk_env(),
                                     "gnu/java/awt/peer/gtk/GtkScrollbarPeer");

  postAdjustmentEventID = (*cp_gtk_gdk_env())->GetMethodID (cp_gtk_gdk_env(),
                                                     gtkscrollbarpeer,
                                                     "postAdjustmentEvent",
                                                     "(II)V");
}

#if GTK_MINOR_VERSION > 4
static gboolean slider_moved_cb (GtkRange *range,
                                 GtkScrollType scroll,
                                 gdouble value,
                                 jobject obj);
#else
static void post_change_event_cb (GtkRange *range,
                                  jobject peer);
#endif

JNIEXPORT void JNICALL
Java_gnu_java_awt_peer_gtk_GtkScrollbarPeer_create
  (JNIEnv *env, jobject obj, jint orientation, jint value,
   jint min, jint max, jint step_incr, jint page_incr, jint visible_amount)
{
  GtkWidget *scrollbar;
  GtkWidget *eventbox;
  GtkObject *adj;

  /* Create global reference and save it for future use */
  gtkpeer_set_global_ref (env, obj);

  gdk_threads_enter ();

  /* A little hack because gtk_range_set_range() doesn't allow min == max. */
  if (min == max)
    {
      if (visible_amount == 0)
	visible_amount = 1;
      max++;
    }

  adj = gtk_adjustment_new ((gdouble) value,
                            (gdouble) min,
                            (gdouble) max,
			    (gdouble) step_incr,
                            (gdouble) page_incr,
			    (gdouble) visible_amount);

  scrollbar = orientation
    ? gtk_vscrollbar_new (GTK_ADJUSTMENT (adj))
    : gtk_hscrollbar_new (GTK_ADJUSTMENT (adj));
  eventbox = gtk_event_box_new ();
  gtk_container_add (GTK_CONTAINER (eventbox), scrollbar);
  gtk_widget_show (scrollbar);
  
  GTK_RANGE (scrollbar)->round_digits = 0;
  /* These calls seem redundant but they are not.  They clamp values
     so that the slider's entirety is always between the two
     steppers. */
  gtk_range_set_range (GTK_RANGE (scrollbar), (gdouble) min, (gdouble) max);
  gtk_range_set_value (GTK_RANGE (scrollbar), (gdouble) value);

  gdk_threads_leave ();

<<<<<<< HEAD
  NSA_SET_PTR (env, obj, eventbox);
=======
  gtkpeer_set_widget (env, obj, eventbox);
>>>>>>> 60a98cce
}

JNIEXPORT void JNICALL
Java_gnu_java_awt_peer_gtk_GtkScrollbarPeer_connectSignals
  (JNIEnv *env, jobject obj)
{
<<<<<<< HEAD
  void *ptr = NSA_GET_PTR (env, obj);
  GtkWidget *wid = scrollbar_get_widget (GTK_WIDGET (ptr));
  jobject *gref = NSA_GET_GLOBAL_REF (env, obj);
=======
  void *ptr = gtkpeer_get_widget (env, obj);
  GtkWidget *wid = scrollbar_get_widget (GTK_WIDGET (ptr));
  jobject gref = gtkpeer_get_global_ref (env, obj);
>>>>>>> 60a98cce
  g_assert (gref);

  gdk_threads_enter ();

  /* Scrollbar signals */
#if GTK_MINOR_VERSION > 4
  g_signal_connect (G_OBJECT (wid), "change-value",
<<<<<<< HEAD
                    G_CALLBACK (slider_moved_cb), *gref);
#else
  g_signal_connect (G_OBJECT (wid), "value-changed",
                    G_CALLBACK (post_change_event_cb), *gref);
=======
                    G_CALLBACK (slider_moved_cb), gref);
#else
  g_signal_connect (G_OBJECT (wid), "value-changed",
                    G_CALLBACK (post_change_event_cb), gref);
>>>>>>> 60a98cce
#endif

  /* Component signals */
  cp_gtk_component_connect_signals (G_OBJECT (wid), gref);

  gdk_threads_leave ();
}

JNIEXPORT void JNICALL
Java_gnu_java_awt_peer_gtk_GtkScrollbarPeer_setLineIncrement
  (JNIEnv *env, jobject obj, jint amount)
{
  void *ptr;
  GtkAdjustment *adj;
  GtkWidget *wid;

<<<<<<< HEAD
  ptr = NSA_GET_PTR (env, obj);
=======
  ptr = gtkpeer_get_widget (env, obj);
>>>>>>> 60a98cce
  wid = scrollbar_get_widget (GTK_WIDGET (ptr));
  
  gdk_threads_enter ();

  adj = gtk_range_get_adjustment (GTK_RANGE (wid));
  adj->step_increment = (gdouble) amount;
  gtk_adjustment_changed (adj);

  gdk_threads_leave ();
}

JNIEXPORT void JNICALL
Java_gnu_java_awt_peer_gtk_GtkScrollbarPeer_setPageIncrement
  (JNIEnv *env, jobject obj, jint amount)
{
  void *ptr;
  GtkAdjustment *adj;
  GtkWidget *wid;
  
<<<<<<< HEAD
  ptr = NSA_GET_PTR (env, obj);
=======
  ptr = gtkpeer_get_widget (env, obj);
>>>>>>> 60a98cce
  wid = scrollbar_get_widget (GTK_WIDGET (ptr));
  
  gdk_threads_enter ();

  adj = gtk_range_get_adjustment (GTK_RANGE (wid));
  adj->page_increment = (gdouble) amount;
  gtk_adjustment_changed (adj);

  gdk_threads_leave ();
}

JNIEXPORT void JNICALL
Java_gnu_java_awt_peer_gtk_GtkScrollbarPeer_setBarValues
  (JNIEnv *env, jobject obj, jint value, jint visible, jint min, jint max)
{
  void *ptr;
  GtkAdjustment *adj;
  GtkWidget *wid;
  
<<<<<<< HEAD
  ptr = NSA_GET_PTR (env, obj);
=======
  ptr = gtkpeer_get_widget (env, obj);
>>>>>>> 60a98cce
  wid = scrollbar_get_widget (GTK_WIDGET (ptr));
  
  gdk_threads_enter ();

  /* A little hack because gtk_range_set_range() doesn't allow min == max. */
  if (min == max)
    {
      if (visible == 0)
	visible = 1;
      max++;
    }

  adj = gtk_range_get_adjustment (GTK_RANGE (wid));
  adj->page_size = (gdouble) visible;

  gtk_range_set_range (GTK_RANGE (wid), (gdouble) min, (gdouble) max);
  gtk_range_set_value (GTK_RANGE (wid), (gdouble) value);

  gdk_threads_leave ();
}

#if GTK_MINOR_VERSION > 4
static gboolean
slider_moved_cb (GtkRange *range,
                 GtkScrollType scroll,
                 gdouble value,
                 jobject obj)
{
  GtkAdjustment *adj = gtk_range_get_adjustment (GTK_RANGE (range));
  
  value = CLAMP (value, adj->lower,
                 (adj->upper - adj->page_size));

  if (range->round_digits >= 0)
    {
      gdouble power;
      gint i;

      i = range->round_digits;
      power = 1;
      while (i--)
        power *= 10;
      
      value = floor ((value * power) + 0.5) / power;
    }
  
  switch (scroll)
    {
    case GTK_SCROLL_STEP_BACKWARD:
      (*cp_gtk_gdk_env())->CallVoidMethod (cp_gtk_gdk_env(), obj, postAdjustmentEventID,
                                    AWT_ADJUSTMENT_UNIT_DECREMENT,
                                    (jint) value);
      break;
    case GTK_SCROLL_STEP_FORWARD:
      (*cp_gtk_gdk_env())->CallVoidMethod (cp_gtk_gdk_env(), obj, postAdjustmentEventID,
                                    AWT_ADJUSTMENT_UNIT_INCREMENT,
                                    (jint) value);
      break;
    case GTK_SCROLL_PAGE_BACKWARD:
      (*cp_gtk_gdk_env())->CallVoidMethod (cp_gtk_gdk_env(), obj, postAdjustmentEventID,
                                    AWT_ADJUSTMENT_BLOCK_DECREMENT,
                                    (jint) value);
      break;
    case GTK_SCROLL_PAGE_FORWARD:
      (*cp_gtk_gdk_env())->CallVoidMethod (cp_gtk_gdk_env(), obj, postAdjustmentEventID,
                                    AWT_ADJUSTMENT_BLOCK_INCREMENT,
                                    (jint) value);
      break;
    default:
      /* GTK_SCROLL_JUMP: */
      (*cp_gtk_gdk_env())->CallVoidMethod (cp_gtk_gdk_env(), obj, postAdjustmentEventID,
                                    AWT_ADJUSTMENT_TRACK,
                                    (jint) value);
      break;
    }
  return FALSE;
}
#else
static void
post_change_event_cb (GtkRange *range, jobject peer)
{
  GtkAdjustment *adj;
  adj = gtk_range_get_adjustment (range);
  (*cp_gtk_gdk_env())->CallVoidMethod (cp_gtk_gdk_env(), peer, postAdjustmentEventID,
				AWT_ADJUSTMENT_TRACK, (jint) adj->value);
}
#endif

static GtkWidget *
scrollbar_get_widget (GtkWidget *widget)
{
  GtkWidget *wid;
  g_assert (GTK_IS_EVENT_BOX (widget));
  wid = gtk_bin_get_child (GTK_BIN(widget));

  return wid;
}<|MERGE_RESOLUTION|>--- conflicted
+++ resolved
@@ -119,26 +119,16 @@
 
   gdk_threads_leave ();
 
-<<<<<<< HEAD
-  NSA_SET_PTR (env, obj, eventbox);
-=======
   gtkpeer_set_widget (env, obj, eventbox);
->>>>>>> 60a98cce
 }
 
 JNIEXPORT void JNICALL
 Java_gnu_java_awt_peer_gtk_GtkScrollbarPeer_connectSignals
   (JNIEnv *env, jobject obj)
 {
-<<<<<<< HEAD
-  void *ptr = NSA_GET_PTR (env, obj);
-  GtkWidget *wid = scrollbar_get_widget (GTK_WIDGET (ptr));
-  jobject *gref = NSA_GET_GLOBAL_REF (env, obj);
-=======
   void *ptr = gtkpeer_get_widget (env, obj);
   GtkWidget *wid = scrollbar_get_widget (GTK_WIDGET (ptr));
   jobject gref = gtkpeer_get_global_ref (env, obj);
->>>>>>> 60a98cce
   g_assert (gref);
 
   gdk_threads_enter ();
@@ -146,17 +136,10 @@
   /* Scrollbar signals */
 #if GTK_MINOR_VERSION > 4
   g_signal_connect (G_OBJECT (wid), "change-value",
-<<<<<<< HEAD
-                    G_CALLBACK (slider_moved_cb), *gref);
-#else
-  g_signal_connect (G_OBJECT (wid), "value-changed",
-                    G_CALLBACK (post_change_event_cb), *gref);
-=======
                     G_CALLBACK (slider_moved_cb), gref);
 #else
   g_signal_connect (G_OBJECT (wid), "value-changed",
                     G_CALLBACK (post_change_event_cb), gref);
->>>>>>> 60a98cce
 #endif
 
   /* Component signals */
@@ -173,11 +156,7 @@
   GtkAdjustment *adj;
   GtkWidget *wid;
 
-<<<<<<< HEAD
-  ptr = NSA_GET_PTR (env, obj);
-=======
   ptr = gtkpeer_get_widget (env, obj);
->>>>>>> 60a98cce
   wid = scrollbar_get_widget (GTK_WIDGET (ptr));
   
   gdk_threads_enter ();
@@ -197,11 +176,7 @@
   GtkAdjustment *adj;
   GtkWidget *wid;
   
-<<<<<<< HEAD
-  ptr = NSA_GET_PTR (env, obj);
-=======
   ptr = gtkpeer_get_widget (env, obj);
->>>>>>> 60a98cce
   wid = scrollbar_get_widget (GTK_WIDGET (ptr));
   
   gdk_threads_enter ();
@@ -221,11 +196,7 @@
   GtkAdjustment *adj;
   GtkWidget *wid;
   
-<<<<<<< HEAD
-  ptr = NSA_GET_PTR (env, obj);
-=======
   ptr = gtkpeer_get_widget (env, obj);
->>>>>>> 60a98cce
   wid = scrollbar_get_widget (GTK_WIDGET (ptr));
   
   gdk_threads_enter ();

/* gtkscrollbarpeer.c -- Native implementation of GtkScrollbarPeer
   Copyright (C) 1998, 1999, 2006 Free Software Foundation, Inc.

This file is part of GNU Classpath.

GNU Classpath is free software; you can redistribute it and/or modify
it under the terms of the GNU General Public License as published by
the Free Software Foundation; either version 2, or (at your option)
any later version.

GNU Classpath is distributed in the hope that it will be useful, but
WITHOUT ANY WARRANTY; without even the implied warranty of
MERCHANTABILITY or FITNESS FOR A PARTICULAR PURPOSE.  See the GNU
General Public License for more details.

You should have received a copy of the GNU General Public License
along with GNU Classpath; see the file COPYING.  If not, write to the
Free Software Foundation, Inc., 51 Franklin Street, Fifth Floor, Boston, MA
02110-1301 USA.

Linking this library statically or dynamically with other modules is
making a combined work based on this library.  Thus, the terms and
conditions of the GNU General Public License cover the whole
combination.

As a special exception, the copyright holders of this library give you
permission to link this library with independent modules to produce an
executable, regardless of the license terms of these independent
modules, and to copy and distribute the resulting executable under
terms of your choice, provided that you also meet, for each linked
independent module, the terms and conditions of the license of that
module.  An independent module is a module which is not derived from
or based on this library.  If you modify this library, you may extend
this exception to your version of the library, but you are not
obligated to do so.  If you do not wish to do so, delete this
exception statement from your version. */


#include <math.h>
#include "gtkpeer.h"
#include "gnu_java_awt_peer_gtk_GtkComponentPeer.h"
#include "gnu_java_awt_peer_gtk_GtkScrollbarPeer.h"

#define AWT_ADJUSTMENT_UNIT_INCREMENT 1
#define AWT_ADJUSTMENT_UNIT_DECREMENT 2
#define AWT_ADJUSTMENT_BLOCK_DECREMENT 3
#define AWT_ADJUSTMENT_BLOCK_INCREMENT 4
#define AWT_ADJUSTMENT_TRACK 5

static jmethodID postAdjustmentEventID;
static GtkWidget *scrollbar_get_widget (GtkWidget *widget);

void
cp_gtk_scrollbar_init_jni (void)
{
  jclass gtkscrollbarpeer;

  gtkscrollbarpeer = (*cp_gtk_gdk_env())->FindClass (cp_gtk_gdk_env(),
                                     "gnu/java/awt/peer/gtk/GtkScrollbarPeer");

  postAdjustmentEventID = (*cp_gtk_gdk_env())->GetMethodID (cp_gtk_gdk_env(),
                                                     gtkscrollbarpeer,
                                                     "postAdjustmentEvent",
                                                     "(II)V");
}

#if GTK_MINOR_VERSION > 4
static gboolean slider_moved_cb (GtkRange *range,
                                 GtkScrollType scroll,
                                 gdouble value,
                                 jobject obj);
#else
static void post_change_event_cb (GtkRange *range,
                                  jobject peer);
#endif

JNIEXPORT void JNICALL
Java_gnu_java_awt_peer_gtk_GtkScrollbarPeer_create
  (JNIEnv *env, jobject obj, jint orientation, jint value,
   jint min, jint max, jint step_incr, jint page_incr, jint visible_amount)
{
  GtkWidget *scrollbar;
  GtkWidget *eventbox;
  GtkObject *adj;

  /* Create global reference and save it for future use */
  NSA_SET_GLOBAL_REF (env, obj);

  gdk_threads_enter ();

  /* A little hack because gtk_range_set_range() doesn't allow min == max. */
  if (min == max)
    {
      if (visible_amount == 0)
	visible_amount = 1;
      max++;
    }

  adj = gtk_adjustment_new ((gdouble) value,
                            (gdouble) min,
                            (gdouble) max,
			    (gdouble) step_incr,
                            (gdouble) page_incr,
			    (gdouble) visible_amount);

  scrollbar = orientation
    ? gtk_vscrollbar_new (GTK_ADJUSTMENT (adj))
    : gtk_hscrollbar_new (GTK_ADJUSTMENT (adj));
  eventbox = gtk_event_box_new ();
  gtk_container_add (GTK_CONTAINER (eventbox), scrollbar);
  gtk_widget_show (scrollbar);
  
  GTK_RANGE (scrollbar)->round_digits = 0;
  /* These calls seem redundant but they are not.  They clamp values
     so that the slider's entirety is always between the two
     steppers. */
  gtk_range_set_range (GTK_RANGE (scrollbar), (gdouble) min, (gdouble) max);
  gtk_range_set_value (GTK_RANGE (scrollbar), (gdouble) value);

  gdk_threads_leave ();

  NSA_SET_PTR (env, obj, eventbox);
}

JNIEXPORT void JNICALL
Java_gnu_java_awt_peer_gtk_GtkScrollbarPeer_connectSignals
  (JNIEnv *env, jobject obj)
{
  void *ptr = NSA_GET_PTR (env, obj);
  GtkWidget *wid = scrollbar_get_widget (GTK_WIDGET (ptr));
  jobject *gref = NSA_GET_GLOBAL_REF (env, obj);
  g_assert (gref);

  gdk_threads_enter ();

  /* Scrollbar signals */
#if GTK_MINOR_VERSION > 4
  g_signal_connect (G_OBJECT (wid), "change-value",
                    G_CALLBACK (slider_moved_cb), *gref);
#else
  g_signal_connect (G_OBJECT (wid), "value-changed",
                    G_CALLBACK (post_change_event_cb), *gref);
#endif

  /* Component signals */
  cp_gtk_component_connect_signals (G_OBJECT (wid), gref);

  gdk_threads_leave ();
}

JNIEXPORT void JNICALL
Java_gnu_java_awt_peer_gtk_GtkScrollbarPeer_setLineIncrement
  (JNIEnv *env, jobject obj, jint amount)
{
  void *ptr;
  GtkAdjustment *adj;
  GtkWidget *wid;

  ptr = NSA_GET_PTR (env, obj);
  wid = scrollbar_get_widget (GTK_WIDGET (ptr));
  
  gdk_threads_enter ();

  adj = gtk_range_get_adjustment (GTK_RANGE (wid));
  adj->step_increment = (gdouble) amount;
  gtk_adjustment_changed (adj);

  gdk_threads_leave ();
}

JNIEXPORT void JNICALL
Java_gnu_java_awt_peer_gtk_GtkScrollbarPeer_setPageIncrement
  (JNIEnv *env, jobject obj, jint amount)
{
  void *ptr;
  GtkAdjustment *adj;
  GtkWidget *wid;
  
  ptr = NSA_GET_PTR (env, obj);
  wid = scrollbar_get_widget (GTK_WIDGET (ptr));
  
  gdk_threads_enter ();

  adj = gtk_range_get_adjustment (GTK_RANGE (wid));
  adj->page_increment = (gdouble) amount;
  gtk_adjustment_changed (adj);

  gdk_threads_leave ();
}

JNIEXPORT void JNICALL
Java_gnu_java_awt_peer_gtk_GtkScrollbarPeer_setBarValues
  (JNIEnv *env, jobject obj, jint value, jint visible, jint min, jint max)
{
  void *ptr;
  GtkAdjustment *adj;
  GtkWidget *wid;
  
  ptr = NSA_GET_PTR (env, obj);
  wid = scrollbar_get_widget (GTK_WIDGET (ptr));
  
  gdk_threads_enter ();

  /* A little hack because gtk_range_set_range() doesn't allow min == max. */
  if (min == max)
    {
      if (visible == 0)
	visible = 1;
      max++;
    }

<<<<<<< HEAD
  adj = gtk_range_get_adjustment (GTK_RANGE (ptr));
=======
  adj = gtk_range_get_adjustment (GTK_RANGE (wid));
>>>>>>> f8383f28
  adj->page_size = (gdouble) visible;

  gtk_range_set_range (GTK_RANGE (wid), (gdouble) min, (gdouble) max);
  gtk_range_set_value (GTK_RANGE (wid), (gdouble) value);

  gdk_threads_leave ();
}

#if GTK_MINOR_VERSION > 4
static gboolean
slider_moved_cb (GtkRange *range,
                 GtkScrollType scroll,
                 gdouble value,
                 jobject obj)
{
  GtkAdjustment *adj = gtk_range_get_adjustment (GTK_RANGE (range));
  
  value = CLAMP (value, adj->lower,
                 (adj->upper - adj->page_size));

  if (range->round_digits >= 0)
    {
      gdouble power;
      gint i;

      i = range->round_digits;
      power = 1;
      while (i--)
        power *= 10;
      
      value = floor ((value * power) + 0.5) / power;
    }
  
  switch (scroll)
    {
    case GTK_SCROLL_STEP_BACKWARD:
      (*cp_gtk_gdk_env())->CallVoidMethod (cp_gtk_gdk_env(), obj, postAdjustmentEventID,
                                    AWT_ADJUSTMENT_UNIT_DECREMENT,
                                    (jint) value);
      break;
    case GTK_SCROLL_STEP_FORWARD:
      (*cp_gtk_gdk_env())->CallVoidMethod (cp_gtk_gdk_env(), obj, postAdjustmentEventID,
                                    AWT_ADJUSTMENT_UNIT_INCREMENT,
                                    (jint) value);
      break;
    case GTK_SCROLL_PAGE_BACKWARD:
      (*cp_gtk_gdk_env())->CallVoidMethod (cp_gtk_gdk_env(), obj, postAdjustmentEventID,
                                    AWT_ADJUSTMENT_BLOCK_DECREMENT,
                                    (jint) value);
      break;
    case GTK_SCROLL_PAGE_FORWARD:
      (*cp_gtk_gdk_env())->CallVoidMethod (cp_gtk_gdk_env(), obj, postAdjustmentEventID,
                                    AWT_ADJUSTMENT_BLOCK_INCREMENT,
                                    (jint) value);
      break;
    default:
      /* GTK_SCROLL_JUMP: */
      (*cp_gtk_gdk_env())->CallVoidMethod (cp_gtk_gdk_env(), obj, postAdjustmentEventID,
                                    AWT_ADJUSTMENT_TRACK,
                                    (jint) value);
      break;
    }
  return FALSE;
}
#else
static void
post_change_event_cb (GtkRange *range, jobject peer)
{
  GtkAdjustment *adj;
  adj = gtk_range_get_adjustment (range);
  (*cp_gtk_gdk_env())->CallVoidMethod (cp_gtk_gdk_env(), peer, postAdjustmentEventID,
				AWT_ADJUSTMENT_TRACK, (jint) adj->value);
}
#endif

static GtkWidget *
scrollbar_get_widget (GtkWidget *widget)
{
  GtkWidget *wid;
  g_assert (GTK_IS_EVENT_BOX (widget));
  wid = gtk_bin_get_child (GTK_BIN(widget));

  return wid;
}<|MERGE_RESOLUTION|>--- conflicted
+++ resolved
@@ -209,11 +209,7 @@
       max++;
     }
 
-<<<<<<< HEAD
-  adj = gtk_range_get_adjustment (GTK_RANGE (ptr));
-=======
   adj = gtk_range_get_adjustment (GTK_RANGE (wid));
->>>>>>> f8383f28
   adj->page_size = (gdouble) visible;
 
   gtk_range_set_range (GTK_RANGE (wid), (gdouble) min, (gdouble) max);

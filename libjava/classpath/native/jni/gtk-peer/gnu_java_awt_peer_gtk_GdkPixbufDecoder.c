/* gdkpixbufdecoder.c
   Copyright (C) 1999, 2003, 2004, 2005, 2006 Free Software Foundation, Inc.

   This file is part of GNU Classpath.
   
   GNU Classpath is free software; you can redistribute it and/or modify
   it under the terms of the GNU General Public License as published by
   the Free Software Foundation; either version 2, or (at your option)
   any later version.
   
   GNU Classpath is distributed in the hope that it will be useful, but
   WITHOUT ANY WARRANTY; without even the implied warranty of
   MERCHANTABILITY or FITNESS FOR A PARTICULAR PURPOSE.  See the GNU
   General Public License for more details.
   
   You should have received a copy of the GNU General Public License
   along with GNU Classpath; see the file COPYING.  If not, write to the
   Free Software Foundation, Inc., 51 Franklin Street, Fifth Floor, Boston, MA
   02110-1301 USA.
   
   Linking this library statically or dynamically with other modules is
   making a combined work based on this library.  Thus, the terms and
   conditions of the GNU General Public License cover the whole
   combination.
   
   As a special exception, the copyright holders of this library give you
   permission to link this library with independent modules to produce an
   executable, regardless of the license terms of these independent
   modules, and to copy and distribute the resulting executable under
   terms of your choice, provided that you also meet, for each linked
   independent module, the terms and conditions of the license of that
   module.  An independent module is a module which is not derived from
   or based on this library.  If you modify this library, you may extend
   this exception to your version of the library, but you are not
   obligated to do so.  If you do not wish to do so, delete this
   exception statement from your version. */

#include <gtkpeer.h>
#include <gdk/gdk.h>
#include <gdk-pixbuf/gdk-pixbuf.h>
#include <gdk-pixbuf/gdk-pixbuf-loader.h>

#include <jni.h>
#include <jcl.h>
#include "native_state.h"
#include "gnu_java_awt_peer_gtk_GdkPixbufDecoder.h"

#include <string.h>
#include <stdlib.h>

static struct state_table *native_pixbufdecoder_state_table;

#define NSA_PB_INIT(env, clazz) \
  native_pixbufdecoder_state_table = cp_gtk_init_state_table (env, clazz)

#define NSA_GET_PB_PTR(env, obj) \
  cp_gtk_get_state (env, obj, native_pixbufdecoder_state_table)

#define NSA_SET_PB_PTR(env, obj, ptr) \
  cp_gtk_set_state (env, obj, native_pixbufdecoder_state_table, (void *)ptr)

#define NSA_DEL_PB_PTR(env, obj) \
  cp_gtk_remove_state_slot (env, obj, native_pixbufdecoder_state_table)

/* Union used for type punning. */
union env_union
{
  void **void_env;
  JNIEnv **jni_env;
};

static JavaVM *vm;

static jmethodID areaPreparedID;
static jmethodID areaUpdatedID;
static jmethodID dataOutputWriteID;
static jmethodID registerFormatID;

static void
area_prepared_cb (GdkPixbufLoader *loader, 
	       jobject *decoder)
{
  JNIEnv *env = NULL;
  union env_union e;
  jint width = 0;
  jint height = 0;
  GdkPixbuf *pixbuf = NULL;

  pixbuf = gdk_pixbuf_loader_get_pixbuf (loader);
  g_assert (pixbuf != NULL);

  width = gdk_pixbuf_get_width (pixbuf); 
  height = gdk_pixbuf_get_height (pixbuf);

  g_assert (decoder != NULL);

  e.jni_env = &env;
  (*vm)->GetEnv (vm, e.void_env, JNI_VERSION_1_1);

  (*env)->CallVoidMethod (env,
			  *decoder,
			  areaPreparedID,
			  width, height);
}

static void
area_updated_cb (GdkPixbufLoader *loader, 
	      gint x, gint y, 
	      gint width, gint height,
	      jobject *decoder)
{
  JNIEnv *env;
  union env_union e;
  jint stride_bytes, stride_pixels, n_channels, n_pixels;
  jintArray jpixels;  
  jint *java_pixels;
  guchar *gdk_pixels;

  GdkPixbuf *pixbuf_no_alpha = NULL;
  GdkPixbuf *pixbuf = NULL;

#ifndef WORDS_BIGENDIAN
  int i;
#endif

  pixbuf_no_alpha = gdk_pixbuf_loader_get_pixbuf (loader);
  if (pixbuf_no_alpha == NULL)
    return;

  pixbuf = gdk_pixbuf_add_alpha(pixbuf_no_alpha, FALSE, 0, 0, 0);
  g_assert (gdk_pixbuf_get_has_alpha (pixbuf));
  
  stride_bytes = gdk_pixbuf_get_rowstride (pixbuf);
  n_channels = gdk_pixbuf_get_n_channels (pixbuf);
  stride_pixels =  stride_bytes / n_channels;
  n_pixels = height * stride_pixels;
  gdk_pixels = gdk_pixbuf_get_pixels (pixbuf);

  e.jni_env = &env;
  (*vm)->GetEnv (vm, e.void_env, JNI_VERSION_1_1);

  jpixels = (*env)->NewIntArray (env, n_pixels);

  java_pixels = (*env)->GetIntArrayElements (env, jpixels, NULL);

  memcpy (java_pixels, 
	  gdk_pixels + (y * stride_bytes), 
	  (height * stride_bytes));

#ifndef WORDS_BIGENDIAN
  /* convert pixels from 0xBBGGRRAA to 0xAARRGGBB */
  for (i = 0; i < n_pixels; ++i)
    {
      java_pixels[i] = SWAPU32 ((unsigned)java_pixels[i]);
    }
#endif

  g_object_unref (pixbuf);

  (*env)->ReleaseIntArrayElements (env, jpixels, java_pixels, 0);

  (*env)->CallVoidMethod (env, 
			  *decoder, 
			  areaUpdatedID,
			  (jint) x, (jint) y,
			  (jint) width, (jint) height,
			  jpixels,
			  stride_pixels);

  (*env)->DeleteLocalRef(env, jpixels);
}

static void
closed_cb (GdkPixbufLoader *loader __attribute__((unused)), jobject *decoder)
{
  JNIEnv *env;
  union env_union e;
  e.jni_env = &env;
  (*vm)->GetEnv (vm, e.void_env, JNI_VERSION_1_1);

  (*env)->DeleteGlobalRef (env, *decoder); 
  g_free (decoder);
}



JNIEXPORT void JNICALL
Java_gnu_java_awt_peer_gtk_GdkPixbufDecoder_initState
  (JNIEnv *env, jobject obj)
{
  GdkPixbufLoader *loader = NULL;
  jobject *decoder = NULL;

  decoder = (jobject *) g_malloc (sizeof (jobject));
  g_assert (decoder != NULL);
  *decoder = (*env)->NewGlobalRef (env, obj);

  loader = gdk_pixbuf_loader_new ();
  g_assert (loader != NULL);  
  g_signal_connect (loader, "area-prepared", G_CALLBACK (area_prepared_cb), decoder);  
  g_signal_connect (loader, "area-updated", G_CALLBACK (area_updated_cb), decoder);
  g_signal_connect (loader, "closed", G_CALLBACK (closed_cb), decoder);

  NSA_SET_PB_PTR (env, obj, loader);
}

static void
query_formats (JNIEnv *env, jclass clazz)
{
  jobject jformat;
  GSList *formats, *f;
  GdkPixbufFormat *format;
  char **ch, *name;

  jclass formatClass;
  jmethodID addExtensionID;
  jmethodID addMimeTypeID;
  jobject string;

  formatClass = (*env)->FindClass
    (env, "gnu/java/awt/peer/gtk/GdkPixbufDecoder$ImageFormatSpec");

  g_assert(formatClass != NULL);

  addExtensionID = (*env)->GetMethodID (env, formatClass, 
				        "addExtension", 
					"(Ljava/lang/String;)V");

  addMimeTypeID = (*env)->GetMethodID (env, formatClass, 
				       "addMimeType", 
				       "(Ljava/lang/String;)V");
  
  formats = gdk_pixbuf_get_formats ();

  for (f = formats; f; f = f->next)
    {
      format = (GdkPixbufFormat *) f->data;
      name = gdk_pixbuf_format_get_name(format);

      string = (*env)->NewStringUTF(env, name);
      g_assert(string != NULL);

      jformat = (*env)->CallStaticObjectMethod 
	(env, clazz, registerFormatID, string,
	 (jboolean) gdk_pixbuf_format_is_writable(format));
      (*env)->DeleteLocalRef(env, string);

      g_assert(jformat != NULL);
      
      ch = gdk_pixbuf_format_get_extensions(format);
      while (*ch)
	{
	  string = (*env)->NewStringUTF(env, *ch);
	  g_assert(string != NULL);
	  (*env)->CallVoidMethod (env, jformat, addExtensionID, string);
	  (*env)->DeleteLocalRef(env, string);
	  ++ch;
	}
      
      ch = gdk_pixbuf_format_get_mime_types(format);
      while (*ch)
	{
	  string = (*env)->NewStringUTF(env, *ch);
	  g_assert(string != NULL);
	  (*env)->CallVoidMethod (env, jformat, addMimeTypeID, string);
	  (*env)->DeleteLocalRef(env, string);
	  ++ch;
	}

      (*env)->DeleteLocalRef(env, jformat);
    }
  
  g_slist_free(formats);  
}


JNIEXPORT void JNICALL
Java_gnu_java_awt_peer_gtk_GdkPixbufDecoder_initStaticState 
  (JNIEnv *env, jclass clazz)
{
  jclass writerClass;

  (*env)->GetJavaVM(env, &vm);

  areaPreparedID = (*env)->GetMethodID (env, clazz, 
				        "areaPrepared", 
					"(II)V");

  areaUpdatedID = (*env)->GetMethodID (env, clazz,
				       "areaUpdated",
				       "(IIII[II)V");

  registerFormatID = (*env)->GetStaticMethodID 
    (env, clazz, 
     "registerFormat", 
     "(Ljava/lang/String;Z)"
     "Lgnu/java/awt/peer/gtk/GdkPixbufDecoder$ImageFormatSpec;");

  writerClass = (*env)->FindClass
    (env, "gnu/java/awt/peer/gtk/GdkPixbufDecoder$GdkPixbufWriter");
  dataOutputWriteID = (*env)->GetMethodID (env, writerClass,
					     "write", "([B)V");

  query_formats (env, clazz);
  
  NSA_PB_INIT (env, clazz);
}


JNIEXPORT void JNICALL
Java_gnu_java_awt_peer_gtk_GdkPixbufDecoder_finish
(JNIEnv *env, jobject obj, jboolean needs_close)
{
  GdkPixbufLoader *loader = NULL;

  loader = (GdkPixbufLoader *)NSA_DEL_PB_PTR (env, obj);
  if (loader == NULL)
    return;

  if (needs_close)
    gdk_pixbuf_loader_close (loader, NULL);
  g_object_unref (loader);
}

JNIEXPORT void JNICALL
Java_gnu_java_awt_peer_gtk_GdkPixbufDecoder_pumpDone
(JNIEnv *env, jobject obj)
{
  GError *err = NULL;
  GdkPixbufLoader *loader = NULL;

  loader = (GdkPixbufLoader *)NSA_GET_PB_PTR (env, obj);
  g_assert (loader != NULL);

  gdk_pixbuf_loader_close (loader, &err);

  if (err != NULL)
    {
      JCL_ThrowException (env, "java/io/IOException", err->message);
      g_error_free (err);
    }
}

struct stream_save_request
{
  JNIEnv *env;
  jobject *writer;
};

static gboolean
save_to_stream(const gchar *buf,
	       gsize count,
	       GError **error __attribute__((unused)),
	       gpointer data)
{
  struct stream_save_request *ssr = (struct stream_save_request *)data;

  jbyteArray jbuf;
  jbyte *cbuf;

  jbuf = (*(ssr->env))->NewByteArray ((ssr->env), count);
  cbuf = (*(ssr->env))->GetByteArrayElements ((ssr->env), jbuf, NULL);
  memcpy (cbuf, buf, count);
  (*(ssr->env))->ReleaseByteArrayElements ((ssr->env), jbuf, cbuf, 0);
  (*(ssr->env))->CallVoidMethod ((ssr->env), *(ssr->writer), 
				 dataOutputWriteID, jbuf);  
  (*(ssr->env))->DeleteLocalRef((ssr->env), jbuf);
<<<<<<< HEAD

  gdk_threads_enter ();
=======
>>>>>>> f8383f28

  return TRUE;
}


JNIEXPORT void JNICALL
Java_gnu_java_awt_peer_gtk_GdkPixbufDecoder_streamImage
(JNIEnv *env, jclass clazz __attribute__((unused)),
 jintArray jarr, jstring jenctype, jint width, jint height, 
 jboolean hasAlpha, jobject writer) 
{
  GdkPixbuf* pixbuf;  
  jint *ints;
  guchar a, r, g, b, *pix, *p;
  GError *err = NULL;
  const char *enctype;
  int i;
  struct stream_save_request ssr;

  ssr.writer = &writer;
  ssr.env = env;

  ints = (*env)->GetIntArrayElements (env, jarr, NULL);
  pix = g_malloc(width * height * (hasAlpha ? 4 : 3));

  enctype = (*env)->GetStringUTFChars (env, jenctype, NULL);
  g_assert(enctype != NULL);

  g_assert (pix != NULL);
  g_assert (ints != NULL);

  p = pix;
  for (i = 0; i < width*height; ++i)
    {
      /* 
       * Java encodes pixels as integers in a predictable arithmetic order:
       * 0xAARRGGBB. Since these are jints, JNI has already byte-swapped
       * them for us if necessary, so they're in "our" endianness, whatever
       * that is. It uses 4 bytes per pixel whether or not there's an alpha
       * channel.
       */

      a = 0xff & (ints[i] >> 24);
      r = 0xff & (ints[i] >> 16);
      g = 0xff & (ints[i] >> 8);
      b = 0xff & ints[i];

      /* 
       * GDK-pixbuf has a very different storage model:
       *
       *  - A different alpha order (alpha after colors).
       *  - A different packing model (no alpha -> 3-bytes-per-pixel).
       *  - A different "RGB" order (host memory order, not endian-neutral).
       */

      *p++ = r;
      *p++ = g;
      *p++ = b;
      if (hasAlpha)
	*p++ = a;
    }

  pixbuf =  gdk_pixbuf_new_from_data (pix,
				      GDK_COLORSPACE_RGB,
				      (gboolean) hasAlpha,
				      8, width, height, 
				      width * (hasAlpha ? 4 : 3), /* rowstride */
				      NULL, NULL);
  g_assert (pixbuf != NULL);

  g_assert(gdk_pixbuf_save_to_callback (pixbuf,
					&save_to_stream,
					&ssr,
					enctype,
					&err, NULL));

  g_object_unref (pixbuf);

  g_free(pix);

  (*env)->ReleaseStringUTFChars (env, jenctype, enctype);  
  (*env)->ReleaseIntArrayElements (env, jarr, ints, 0);
}


JNIEXPORT void JNICALL
Java_gnu_java_awt_peer_gtk_GdkPixbufDecoder_pumpBytes
  (JNIEnv *env, jobject obj, jbyteArray jarr, jint len)
{
  GdkPixbufLoader *loader = NULL;
  jbyte *bytes = NULL;
  GError *err = NULL;

  g_assert (len >= 1);
  g_assert (jarr != NULL);

  bytes = (*env)->GetByteArrayElements (env, jarr, NULL);
  g_assert (bytes != NULL);
  loader = (GdkPixbufLoader *)NSA_GET_PB_PTR (env, obj);
  g_assert (loader != NULL);

  gdk_pixbuf_loader_write (loader, (const guchar *) bytes, len, &err);

  (*env)->ReleaseByteArrayElements (env, jarr, bytes, 0);

  if (err != NULL)
    {
      JCL_ThrowException (env, "java/io/IOException", err->message);
      g_error_free (err);
    }
}<|MERGE_RESOLUTION|>--- conflicted
+++ resolved
@@ -365,11 +365,6 @@
   (*(ssr->env))->CallVoidMethod ((ssr->env), *(ssr->writer), 
 				 dataOutputWriteID, jbuf);  
   (*(ssr->env))->DeleteLocalRef((ssr->env), jbuf);
-<<<<<<< HEAD
-
-  gdk_threads_enter ();
-=======
->>>>>>> f8383f28
 
   return TRUE;
 }

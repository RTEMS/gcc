# Qt AWT backend for Classpath
#

## GCJ LOCAL: don't install this library
noinst_LTLIBRARIES = libqtpeer.la

AM_LDFLAGS = @CLASSPATH_MODULE@ @QT_LIBS@
AM_CPPFLAGS = @CLASSPATH_INCLUDES@

## GCJ LOCAL: add libstdc++-v3 include directories
AM_CXXFLAGS = @QT_CFLAGS@ \
	-I$(top_builddir)/../../libstdc++-v3/include/$(target_alias) \
	-I$(top_builddir)/../../libstdc++-v3/include \
	-I$(top_srcdir)/../../libstdc++-v3/include \
	-I$(top_srcdir)/../../libstdc++-v3/libsupc++

libqtpeer_la_MOC = \
	slotcallbacks.moc.h

slotcallbacks.moc.h: slotcallbacks.cpp
	$(MOC) -o slotcallbacks.moc.h $(srcdir)/slotcallbacks.cpp

nodist_libqtpeer_la_SOURCES = \
	$(libqtpeer_la_MOC) 

libqtpeer_la_SOURCES = \
        buttonevent.h \
        componentevent.cpp \
        componentevent.h \
        containers.h \
        eventmethods.h \
        keybindings.cpp \
        keybindings.h \
        mainqtthread.cpp \
        mainthreadinterface.cpp \
        mainthreadinterface.h \
        nativewrapper.cpp \
        nativewrapper.h \
        qmatrix.cpp \
        qpainterpath.cpp \
        qpen.cpp \
        qtaudioclip.cpp \
        qtbuttonpeer.cpp \
        qtcanvaspeer.cpp \
        qtcheckboxpeer.cpp \
        qtchoicepeer.cpp \
        qtcomponent.cpp \
        qtcomponent.h \
        qtcomponentpeer.cpp \
        qtdialogpeer.cpp \
	qtembeddedwindowpeer.cpp \
        qtfiledialogpeer.cpp \
        qtfont.h \
        qtfontmetrics.cpp \
        qtfontpeer.cpp \
        qtframepeer.cpp \
        qtgraphics.cpp \
        qtgraphics.h \
        qtimage.cpp \
        qtimage.h \
        qtlabelpeer.cpp \
        qtlistpeer.cpp \
        qtmenubarpeer.cpp \
        qtmenucomponentpeer.cpp \
        qtmenuitempeer.cpp \
        qtmenupeer.cpp \
        qtpanelpeer.cpp \
        qtpopupmenupeer.cpp \
        qtscreendevice.cpp \
        qtscrollbarpeer.cpp \
        qtscrollpanepeer.cpp \
        qtstrings.cpp \
        qtstrings.h \
        qttextareapeer.cpp \
        qttextfieldpeer.cpp \
        qttoolkit.cpp \
        qtvolatileimage.cpp \
        qtwindowpeer.cpp \
        slotcallbacks.cpp \
        slotcallbacks.h 
<<<<<<< HEAD
libqtpeer_la_LDFLAGS = -avoid-version
=======
libqtpeer_la_LDFLAGS = $(AM_LDFLAGS) -avoid-version
>>>>>>> 60a98cce

BUILT_SOURCES = $(libqtpeer_la_MOC)

CLEANFILES = so_locations $(BUILT_SOURCES)<|MERGE_RESOLUTION|>--- conflicted
+++ resolved
@@ -78,11 +78,7 @@
         qtwindowpeer.cpp \
         slotcallbacks.cpp \
         slotcallbacks.h 
-<<<<<<< HEAD
-libqtpeer_la_LDFLAGS = -avoid-version
-=======
 libqtpeer_la_LDFLAGS = $(AM_LDFLAGS) -avoid-version
->>>>>>> 60a98cce
 
 BUILT_SOURCES = $(libqtpeer_la_MOC)
 

<<<<<<< HEAD
nativelib_LTLIBRARIES = libjavanet.la
=======
nativeexeclib_LTLIBRARIES = libjavanet.la

if ENABLE_LOCAL_SOCKETS
local_sources = gnu_java_net_local_LocalSocketImpl.c \
		local.c \
		local.h
else
local_sources = gnu_java_net_local_LocalSocketImpl.c
endif
>>>>>>> f8383f28

libjavanet_la_SOURCES = javanet.c \
			javanet.h \
			java_net_VMInetAddress.c \
			java_net_VMNetworkInterface.c \
<<<<<<< HEAD
			gnu_java_net_VMPlainDatagramSocketImpl.c \
                        gnu_java_net_VMPlainSocketImpl.c
=======
			java_net_VMURLConnection.c \
			gnu_java_net_VMPlainDatagramSocketImpl.c \
                        gnu_java_net_VMPlainSocketImpl.c \
			$(local_sources)
>>>>>>> f8383f28

libjavanet_la_LIBADD = $(top_builddir)/native/jni/classpath/jcl.lo $(LIBMAGIC)

AM_LDFLAGS = @CLASSPATH_MODULE@
AM_CPPFLAGS = @CLASSPATH_INCLUDES@
AM_CFLAGS = @WARNING_CFLAGS@ @STRICT_WARNING_CFLAGS@ @ERROR_CFLAGS@<|MERGE_RESOLUTION|>--- conflicted
+++ resolved
@@ -1,6 +1,3 @@
-<<<<<<< HEAD
-nativelib_LTLIBRARIES = libjavanet.la
-=======
 nativeexeclib_LTLIBRARIES = libjavanet.la
 
 if ENABLE_LOCAL_SOCKETS
@@ -10,21 +7,15 @@
 else
 local_sources = gnu_java_net_local_LocalSocketImpl.c
 endif
->>>>>>> f8383f28
 
 libjavanet_la_SOURCES = javanet.c \
 			javanet.h \
 			java_net_VMInetAddress.c \
 			java_net_VMNetworkInterface.c \
-<<<<<<< HEAD
-			gnu_java_net_VMPlainDatagramSocketImpl.c \
-                        gnu_java_net_VMPlainSocketImpl.c
-=======
 			java_net_VMURLConnection.c \
 			gnu_java_net_VMPlainDatagramSocketImpl.c \
                         gnu_java_net_VMPlainSocketImpl.c \
 			$(local_sources)
->>>>>>> f8383f28
 
 libjavanet_la_LIBADD = $(top_builddir)/native/jni/classpath/jcl.lo $(LIBMAGIC)
 

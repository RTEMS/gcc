/* ThreadLocal -- a variable with a unique value per thread
   Copyright (C) 2000, 2002, 2003, 2006 Free Software Foundation, Inc.

This file is part of GNU Classpath.

GNU Classpath is free software; you can redistribute it and/or modify
it under the terms of the GNU General Public License as published by
the Free Software Foundation; either version 2, or (at your option)
any later version.

GNU Classpath is distributed in the hope that it will be useful, but
WITHOUT ANY WARRANTY; without even the implied warranty of
MERCHANTABILITY or FITNESS FOR A PARTICULAR PURPOSE.  See the GNU
General Public License for more details.

You should have received a copy of the GNU General Public License
along with GNU Classpath; see the file COPYING.  If not, write to the
Free Software Foundation, Inc., 51 Franklin Street, Fifth Floor, Boston, MA
02110-1301 USA.

Linking this library statically or dynamically with other modules is
making a combined work based on this library.  Thus, the terms and
conditions of the GNU General Public License cover the whole
combination.

As a special exception, the copyright holders of this library give you
permission to link this library with independent modules to produce an
executable, regardless of the license terms of these independent
modules, and to copy and distribute the resulting executable under
terms of your choice, provided that you also meet, for each linked
independent module, the terms and conditions of the license of that
module.  An independent module is a module which is not derived from
or based on this library.  If you modify this library, you may extend
this exception to your version of the library, but you are not
obligated to do so.  If you do not wish to do so, delete this
exception statement from your version. */

package java.lang;

import java.util.Map;


/**
 * ThreadLocal objects have a different state associated with every
 * Thread that accesses them. Every access to the ThreadLocal object
 * (through the <code>get()</code> and <code>set()</code> methods)
 * only affects the state of the object as seen by the currently
 * executing Thread.
 *
 * <p>The first time a ThreadLocal object is accessed on a particular
 * Thread, the state for that Thread's copy of the local variable is set by
 * executing the method <code>initialValue()</code>.
 * </p>
 *
 * <p>An example how you can use this:
 * </p>
 *
 * <pre>
 * class Connection
 * {
 *   private static ThreadLocal owner = new ThreadLocal()
 *     {
 *       public Object initialValue()
 *       {
 *         return("nobody");
 *       }
 *     };
 * ...
 * }
 * </pre>
 *
 * <p>Now all instances of connection can see who the owner of the currently
 * executing Thread is by calling <code>owner.get()</code>. By default any
 * Thread would be associated with 'nobody'. But the Connection object could
 * offer a method that changes the owner associated with the Thread on
 * which the method was called by calling <code>owner.put("somebody")</code>.
 * (Such an owner changing method should then be guarded by security checks.)
 * </p>
 *
 * <p>When a Thread is garbage collected all references to values of
 * the ThreadLocal objects associated with that Thread are removed.
 * </p>
 *
 * @author Mark Wielaard (mark@klomp.org)
 * @author Eric Blake (ebb9@email.byu.edu)
 * @since 1.2
 * @status updated to 1.4
 */
public class ThreadLocal
{
  /**
   * Placeholder to distinguish between uninitialized and null set by the
   * user. Do not expose this to the public. Package visible for use by
   * InheritableThreadLocal
   */
  static final Object NULL = new Object();

  /**
   * Creates a ThreadLocal object without associating any value to it yet.
   */
  public ThreadLocal()
  {
  }

  /**
   * Called once per thread on the first invocation of get(), if set() was
   * not already called. The default implementation returns <code>null</code>.
   * Often, this method is overridden to create the appropriate initial object
   * for the current thread's view of the ThreadLocal.
   *
   * @return the initial value of the variable in this thread
   */
  protected Object initialValue()
  {
    return null;
  }

  /**
   * Gets the value associated with the ThreadLocal object for the currently
   * executing Thread. If this is the first time the current thread has called
   * get(), and it has not already called set(), the value is obtained by
   * <code>initialValue()</code>.
   *
   * @return the value of the variable in this thread
   */
  public Object get()
  {
    Map map = Thread.getThreadLocals();
    // Note that we don't have to synchronize, as only this thread will
    // ever modify the map.
    Object value = map.get(this);
    if (value == null)
      {
        value = initialValue();
        map.put(this, value == null ? NULL : value);
      }
    return value == NULL ? null : value;
  }

  /**
   * Sets the value associated with the ThreadLocal object for the currently
   * executing Thread. This overrides any existing value associated with the
   * current Thread and prevents <code>initialValue()</code> from being
   * called if this is the first access to this ThreadLocal in this Thread.
   *
   * @param value the value to set this thread's view of the variable to
   */
  public void set(Object value)
  {
    Map map = Thread.getThreadLocals();
    // Note that we don't have to synchronize, as only this thread will
    // ever modify the map.
    map.put(this, value == null ? NULL : value);
<<<<<<< HEAD
=======
  }

  /**
   * Removes the value associated with the ThreadLocal object for the
   * currently executing Thread.
   * @since 1.5
   */
  public void remove()
  {
    Map map = Thread.getThreadLocals();
    map.remove(this);
>>>>>>> f8383f28
  }
}<|MERGE_RESOLUTION|>--- conflicted
+++ resolved
@@ -151,8 +151,6 @@
     // Note that we don't have to synchronize, as only this thread will
     // ever modify the map.
     map.put(this, value == null ? NULL : value);
-<<<<<<< HEAD
-=======
   }
 
   /**
@@ -164,6 +162,5 @@
   {
     Map map = Thread.getThreadLocals();
     map.remove(this);
->>>>>>> f8383f28
   }
 }
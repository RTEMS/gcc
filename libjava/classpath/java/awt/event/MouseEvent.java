--- conflicted
+++ resolved
@@ -245,8 +245,6 @@
       this.modifiersEx &= ~(BUTTON1_DOWN_MASK
 			    | BUTTON2_DOWN_MASK
 			    | BUTTON3_DOWN_MASK);
-<<<<<<< HEAD
-=======
 
     if (source != null)
       {
@@ -254,7 +252,6 @@
         absX = screenLoc.x + x;
         absY = screenLoc.y + y;
       }
->>>>>>> 60a98cce
   }
 
   /**

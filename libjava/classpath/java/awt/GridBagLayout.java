--- conflicted
+++ resolved
@@ -356,62 +356,6 @@
 
       // DEBUG
       //dumpLayoutInfo (info);
-<<<<<<< HEAD
-
-      // Calling setBounds on these components causes this layout to
-      // be invalidated, clearing the layout information cache,
-      // layoutInfo.  So we wait until after this for loop to set
-      // layoutInfo.
-      for(int i = 0; i < components.length; i++)
-	{
-          Component component = components [i];
-		
-          // If component is not visible we dont have to care about it.
-          if (!component.isVisible())
-            continue;
-		
-          GridBagConstraints constraints =
-              lookupInternalConstraints(component);
-
-          int cellx = sumIntArray(info.colWidths, constraints.gridx);
-          int celly = sumIntArray(info.rowHeights, constraints.gridy);
-          int cellw = sumIntArray(info.colWidths,
-                                  constraints.gridx + constraints.gridwidth) - cellx;
-          int cellh = sumIntArray(info.rowHeights,
-                                  constraints.gridy + constraints.gridheight) - celly;
-
-          Insets insets = constraints.insets;
-          if (insets != null)
-	    {
-              cellx += insets.left;
-              celly += insets.top;
-              cellw -= insets.left + insets.right;
-              cellh -= insets.top + insets.bottom;
-	    }
-
-          Dimension dim = component.getPreferredSize();
-
-          // Note: Documentation says that padding is added on both sides, but
-          // visual inspection shows that the Sun implementation only adds it
-          // once, so we do the same.
-          dim.width += constraints.ipadx;
-          dim.height += constraints.ipady;
-
-          switch(constraints.fill)
-	    {
-            case GridBagConstraints.HORIZONTAL:
-              dim.width = cellw;
-              break;
-            case GridBagConstraints.VERTICAL:
-              dim.height = cellh;
-              break;
-            case GridBagConstraints.BOTH:
-              dim.width = cellw;
-              dim.height = cellh;
-              break;
-	    }
-=======
->>>>>>> f8383f28
 
       // Calling setBounds on these components causes this layout to
       // be invalidated, clearing the layout information cache,
@@ -421,17 +365,6 @@
 
       Rectangle cell = new Rectangle();
 
-<<<<<<< HEAD
-          component.setBounds(info.pos_x + x, info.pos_y + y, dim.width, dim.height);
-	}
-
-      // DEBUG
-      //dumpLayoutInfo (info);
-
-      // Cache layout information.
-      layoutInfo = getLayoutInfo (parent, PREFERREDSIZE);
-    }
-=======
       for (int i = 0; i < components.length; i++)
       {
         Component component = components[i];
@@ -536,7 +469,6 @@
     // Cache layout information.
     layoutInfo = getLayoutInfo(parent, PREFERREDSIZE);
   }
->>>>>>> f8383f28
 
     /**
      * Obsolete.

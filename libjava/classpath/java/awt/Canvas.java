/* Canvas.java --
   Copyright (C) 1999, 2000, 2002, 2004  Free Software Foundation

This file is part of GNU Classpath.

GNU Classpath is free software; you can redistribute it and/or modify
it under the terms of the GNU General Public License as published by
the Free Software Foundation; either version 2, or (at your option)
any later version.

GNU Classpath is distributed in the hope that it will be useful, but
WITHOUT ANY WARRANTY; without even the implied warranty of
MERCHANTABILITY or FITNESS FOR A PARTICULAR PURPOSE.  See the GNU
General Public License for more details.

You should have received a copy of the GNU General Public License
along with GNU Classpath; see the file COPYING.  If not, write to the
Free Software Foundation, Inc., 51 Franklin Street, Fifth Floor, Boston, MA
02110-1301 USA.

Linking this library statically or dynamically with other modules is
making a combined work based on this library.  Thus, the terms and
conditions of the GNU General Public License cover the whole
combination.

As a special exception, the copyright holders of this library give you
permission to link this library with independent modules to produce an
executable, regardless of the license terms of these independent
modules, and to copy and distribute the resulting executable under
terms of your choice, provided that you also meet, for each linked
independent module, the terms and conditions of the license of that
module.  An independent module is a module which is not derived from
or based on this library.  If you modify this library, you may extend
this exception to your version of the library, but you are not
obligated to do so.  If you do not wish to do so, delete this
exception statement from your version. */


package java.awt;

import java.awt.image.BufferStrategy;
import java.awt.peer.ComponentPeer;
import java.io.Serializable;

import javax.accessibility.Accessible;
import javax.accessibility.AccessibleContext;
import javax.accessibility.AccessibleRole;

/**
 * The <code>Canvas</code> component provides a blank rectangular
 * area, which the client application can use for drawing and for
 * capturing events.  By overriding the <code>paint()</code> method,
 * the canvas can be used for anything from simple line drawings to
 * full-scale custom components.
 *
 * @author Original author unknown
 * @author Tom Tromey  (tromey@redhat.com)
 * @author Andrew John Hughes  (gnu_andrew@member.fsf.org)
 * @since 1.0
 */

public class Canvas
  extends Component
  implements Serializable, Accessible
{

  /**
   * Compatible with Sun's JDK.
   */
  private static final long serialVersionUID = -2284879212465893870L;
  
<<<<<<< HEAD
  /**
   * The number used to generate the name returned by getName.
   */
  private static transient long next_canvas_number;

=======
>>>>>>> 60a98cce
  /**
   * The number used to generate the name returned by getName.
   */
  private static transient long next_canvas_number;

  /**
   * The buffer strategy associated with this canvas.
   */
  transient BufferStrategy bufferStrategy;

  /**
   * Initializes a new instance of <code>Canvas</code>.
   */
  public Canvas() 
  { 
  }

  /**
   * Initializes a new instance of <code>Canvas</code>
   * with the supplied graphics configuration.
   *
   * @param graphicsConfiguration the graphics configuration to use
   *        for this particular canvas.
   */
  public Canvas(GraphicsConfiguration graphicsConfiguration)
  {
    this.graphicsConfig = graphicsConfiguration;
  }

  /**
   * Creates the native peer for this object.
   */
  public void addNotify()
  {
    if (peer == null)
      peer = (ComponentPeer) getToolkit().createCanvas(this);
    super.addNotify();
  }

  /**
   * Repaints the canvas window.  This method should be overridden by 
   * a subclass to do something useful, as this method simply paints
   * the window with the background color.
   *
   * @param gfx the <code>Graphics</code> to use for painting
   */
  public void paint(Graphics gfx)
  {
    /* This implementation doesn't make much sense since the filling
      of background color is guaranteed for heavyweight components
      such as this.  But there's no need to worry, since paint() is
      usually overridden anyway.  */
    gfx.setColor(getBackground());
    Dimension size = getSize();
    gfx.fillRect(0, 0, size.width, size.height);
  }

  /**
   * This class provides accessibility support for the canvas.
   */
  protected class AccessibleAWTCanvas
    extends AccessibleAWTComponent
  {
    /**
     * For compatability with Sun's JDK
     */
    private static final long serialVersionUID = -6325592262103146699L;

    /**
     * Constructor for the accessible canvas.
     */
    protected AccessibleAWTCanvas()
    {
    }

    /**
     * Returns the accessible role for the canvas.
     *
     * @return an instance of <code>AccessibleRole</code>, describing
     *         the role of the canvas.
     */
    public AccessibleRole getAccessibleRole()
    {
      return AccessibleRole.CANVAS;
    }
    
  }

  /**
   * Gets the AccessibleContext associated with this <code>Canvas</code>.
   * The context is created, if necessary.
   *
   * @return the associated context
   */
  public AccessibleContext getAccessibleContext()
  {
    /* Create the context if this is the first request */
    if (accessibleContext == null)
      accessibleContext = new AccessibleAWTCanvas();
    return accessibleContext;
  }

  /**
   * A BltBufferStrategy for canvases.
   */
  private class CanvasBltBufferStrategy extends BltBufferStrategy
  {
    /**
     * Creates a block transfer strategy for this canvas.
     *
     * @param numBuffers the number of buffers in this strategy
     * @param accelerated true if the buffer should be accelerated,
     * false otherwise
     */
    CanvasBltBufferStrategy(int numBuffers, boolean accelerated)
    {
      super(numBuffers,
	    new BufferCapabilities(new ImageCapabilities(accelerated),
				   new ImageCapabilities(accelerated),
				   BufferCapabilities.FlipContents.COPIED));
    }
  }

  /**
   * A FlipBufferStrategy for canvases.
   */
  private class CanvasFlipBufferStrategy extends FlipBufferStrategy
  {
    /**
     * Creates a flip buffer strategy for this canvas.
     *
     * @param numBuffers the number of buffers in this strategy
     *
     * @throws AWTException if the requested number of buffers is not
     * supported
     */
    CanvasFlipBufferStrategy(int numBuffers)
      throws AWTException
    {
      super(numBuffers,
	    new BufferCapabilities(new ImageCapabilities(true),
				   new ImageCapabilities(true),
				   BufferCapabilities.FlipContents.COPIED));
    }
  }

  /**
   * Creates a buffering strategy that manages how this canvas is
   * repainted.  This method attempts to create the optimum strategy
   * based on the desired number of buffers.  Hardware or software
   * acceleration may be used.
   *
   * createBufferStrategy attempts different levels of optimization,
   * but guarantees that some strategy with the requested number of
   * buffers will be created even if it is not optimal.  First it
   * attempts to create a page flipping strategy, then an accelerated
   * blitting strategy, then an unaccelerated blitting strategy.
   *
   * Calling this method causes any existing buffer strategy to be
   * destroyed.
   *
   * @param numBuffers the number of buffers in this strategy
   *
   * @throws IllegalArgumentException if requested number of buffers
   * is less than one
   * @throws IllegalStateException if this canvas is not displayable
   *
   * @since 1.4
   */
  public void createBufferStrategy(int numBuffers)
  {
    if (numBuffers < 1)
      throw new IllegalArgumentException("Canvas.createBufferStrategy: number"
					 + " of buffers is less than one");

    if (!isDisplayable())
      throw new IllegalStateException("Canvas.createBufferStrategy: canvas is"
				      + " not displayable");

    BufferStrategy newStrategy = null;

    // try a flipping strategy
    try
      {
	newStrategy = new CanvasFlipBufferStrategy(numBuffers);
      }
    catch (AWTException e)
      {
      }

    // fall back to an accelerated blitting strategy
    if (newStrategy == null)
      newStrategy = new CanvasBltBufferStrategy(numBuffers, true);

    bufferStrategy = newStrategy;
  }

  /**
   * Creates a buffering strategy that manages how this canvas is
   * repainted.  This method attempts to create a strategy based on
   * the specified capabilities and throws an exception if the
   * requested strategy is not supported.
   *
   * Calling this method causes any existing buffer strategy to be
   * destroyed.
   *
   * @param numBuffers the number of buffers in this strategy
   * @param caps the requested buffering capabilities
   *
   * @throws AWTException if the requested capabilities are not
   * supported
   * @throws IllegalArgumentException if requested number of buffers
   * is less than one or if caps is null
   *
   * @since 1.4
   */
  public void createBufferStrategy(int numBuffers, BufferCapabilities caps)
    throws AWTException
  {
    if (numBuffers < 1)
      throw new IllegalArgumentException("Canvas.createBufferStrategy: number"
					 + " of buffers is less than one");

    if (caps == null)
      throw new IllegalArgumentException("Canvas.createBufferStrategy:"
					 + " capabilities object is null");

    // a flipping strategy was requested
    if (caps.isPageFlipping())
      bufferStrategy = new CanvasFlipBufferStrategy(numBuffers);
    else
      bufferStrategy = new CanvasBltBufferStrategy(numBuffers, true);
  }

  /**
   * Returns the buffer strategy used by the canvas.
   *
   * @return the buffer strategy.
   * @since 1.4
   */
  public BufferStrategy getBufferStrategy()
  {
    return bufferStrategy;
  }

  /**
   * Updates the canvas in response to a request to
   * <code>repaint()</code> it.  The canvas is cleared
   * with the current background colour, before <code>paint()</code>
   * is called to add the new contents.  Subclasses
   * which override this method should either call this
   * method via <code>super.update(graphics)</code> or re-implement
   * this behaviour, so as to ensure that the canvas is
   * clear before painting takes place.
   *
   * @param graphics the graphics context.
   */
  public void update(Graphics graphics)
  {
    Dimension size;

    /* Clear the canvas */
    size = getSize();
    graphics.clearRect(0, 0, size.width, size.height);
    /* Call the paint method */
    paint(graphics);
  }
  
  /**
   * Generate a unique name for this <code>Canvas</code>.
   *
   * @return A unique name for this <code>Canvas</code>.
   */
  String generateName()
  {
    return "canvas" + getUniqueLong();
  }

  private static synchronized long getUniqueLong()
  {
    return next_canvas_number++;
  }
}<|MERGE_RESOLUTION|>--- conflicted
+++ resolved
@@ -69,14 +69,6 @@
    */
   private static final long serialVersionUID = -2284879212465893870L;
   
-<<<<<<< HEAD
-  /**
-   * The number used to generate the name returned by getName.
-   */
-  private static transient long next_canvas_number;
-
-=======
->>>>>>> 60a98cce
   /**
    * The number used to generate the name returned by getName.
    */

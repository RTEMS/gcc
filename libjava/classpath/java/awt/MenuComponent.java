/* MenuComponent.java -- Superclass of all AWT menu components
   Copyright (C) 1999, 2000, 2002, 2003, 2004, 2005, 2006
   Free Software Foundation, Inc.

This file is part of GNU Classpath.

GNU Classpath is free software; you can redistribute it and/or modify
it under the terms of the GNU General Public License as published by
the Free Software Foundation; either version 2, or (at your option)
any later version.

GNU Classpath is distributed in the hope that it will be useful, but
WITHOUT ANY WARRANTY; without even the implied warranty of
MERCHANTABILITY or FITNESS FOR A PARTICULAR PURPOSE.  See the GNU
General Public License for more details.

You should have received a copy of the GNU General Public License
along with GNU Classpath; see the file COPYING.  If not, write to the
Free Software Foundation, Inc., 51 Franklin Street, Fifth Floor, Boston, MA
02110-1301 USA.

Linking this library statically or dynamically with other modules is
making a combined work based on this library.  Thus, the terms and
conditions of the GNU General Public License cover the whole
combination.

As a special exception, the copyright holders of this library give you
permission to link this library with independent modules to produce an
executable, regardless of the license terms of these independent
modules, and to copy and distribute the resulting executable under
terms of your choice, provided that you also meet, for each linked
independent module, the terms and conditions of the license of that
module.  An independent module is a module which is not derived from
or based on this library.  If you modify this library, you may extend
this exception to your version of the library, but you are not
obligated to do so.  If you do not wish to do so, delete this
exception statement from your version. */


package java.awt;

import java.awt.event.FocusEvent;
import java.awt.event.FocusListener;
import java.awt.peer.MenuComponentPeer;
import java.io.Serializable;
import java.util.Locale;

import javax.accessibility.Accessible;
import javax.accessibility.AccessibleComponent;
import javax.accessibility.AccessibleContext;
import javax.accessibility.AccessibleRole;
import javax.accessibility.AccessibleSelection;
import javax.accessibility.AccessibleStateSet;

/**
  * This is the superclass of all menu AWT widgets. 
  *
  * @author Aaron M. Renn (arenn@urbanophile.com)
  * @author Andrew John Hughes (gnu_andrew@member.fsf.org)
  */
public abstract class MenuComponent implements Serializable
{

//Serialization Constant
  private static final long serialVersionUID = -4536902356223894379L;

  /**
   * The font for this component.
   *
   * @see #getFont()
   * @see #setFont(java.awt.Font)
   * @serial the component's font.
   */
  private Font font;

  /**
   * The name of the component.
   *
   * @see #getName()
   * @see #setName(String)
   * @serial the component's name.
   */
  private String name;

  /**
   * The parent of this component.
   *
   * @see #getParent()
   * @see #setParent(java.awt.MenuContainer)
   * @serial ignored.
   */
  transient MenuContainer parent;

  /**
   * The native peer for this component.
   *
   * @see #getPeer()
   * @see #setPeer(java.awt.peer.MenuComponentPeer)
   * @serial ignored.
   */
  transient MenuComponentPeer peer;

  /**
   * The synchronization locking object for this component.
   *
   * @serial ignored.
   */
  private transient Object tree_lock = this;

  /**
   * The toolkit for this object.
   *
   * @see #getToolkit()
   * @serial ignored.
   */
  private static transient Toolkit toolkit = Toolkit.getDefaultToolkit();

  /**
   * The accessible context for this component.
   *
   * @see #getAccessibleContext()
   * @serial the accessibility information for this component.
   */
  AccessibleContext accessibleContext;

  /**
   * Was the name of the component set?  This value defaults
   * to false and becomes true after a call to <code>setName()</code>.
   * Please note that this does not guarantee that name will then
   * be non-null, as this may be the value passed to <code>setName()</code>.
   *
   * @see #setName(String)
   * @serial true if the name value has been explicitly set by calling
   *         <code>setName()</code>.
   */
  private boolean nameExplicitlySet;

  /**
   * Does this component handle new events?  Events will be handled
   * by this component if this is true.  Otherwise, they will be forwarded
   * up the component hierarchy.  This implementation does not use this
   * variable; it is merely provided for serialization compatability.
   *
   * @see #dispatchEvent(AWTEvent)
   * @serial true if events are to be processed locally.  Unused.
   */
  private boolean newEventsOnly;

  /**
   * The focus listener chain handler which deals with focus events for
   * the accessible context of this component.
   *
   * @see AccessibleAWTMenuComponent#addFocusListener(java.awt.event.FocusListener)
   * @serial ignored.
   * This is package-private to avoid an accessor method.
   */
  transient FocusListener focusListener;

  /**
   * Default constructor for subclasses.
   *
   * @throws HeadlessException ff GraphicsEnvironment.isHeadless() is true
   */
  public MenuComponent()
  {
    if (GraphicsEnvironment.isHeadless())
      throw new HeadlessException();
  }

/**
  * Returns the font in use for this component.
  *
  * @return the font for this component
  */
  public Font getFont()
  {
    if (font != null)
      return font;

    if (parent != null)
      return parent.getFont();

    return null;
  }

  /**
   * Sets the font for this component to the specified font.
   *
   * @param font the new font for this component
   */
  public void setFont(Font font)
  {
    this.font = font;
  }

  /**
   * Returns the name of this component.
   *
   * @return the name of this component
<<<<<<< HEAD
   */
  public String getName()
  {
    return name;
=======
   */
  public String getName()
  {
    if (name == null && ! nameExplicitlySet)
      name = generateName();
    return name;
  }
  
  /**
   * Subclasses should override this to return unique component names like
   * "menuitem0".
   *
   * @return the generated name for this menu component
   */
  String generateName()
  {
    // MenuComponent is abstract.
    return null;
>>>>>>> f8383f28
  }

  /**
   * Sets the name of this component to the specified name.
   *
   * @param name the new name of this component
   */
  public void setName(String name)
  {
    this.name = name;
    nameExplicitlySet = true;
  }

  /**
   * Returns the parent of this component.
   * 
   * @return the parent of this component
   */
  public MenuContainer getParent()
  {
    return parent;
  } 

  /**
   * Sets the parent of this component.
   *
   * @param parent the parent to set
   */
  final void setParent(MenuContainer parent)
  {
    this.parent = parent;
  }

  /**
   * Returns the native windowing system peer for this component.
   *
   * @return the peer for this component
   *
   * @deprecated
   */
  public MenuComponentPeer getPeer()
  {
    return peer;
  }

  /**
   * Sets the peer for this component.
   *
   * @param peer the peer to set
   */
  final void setPeer(MenuComponentPeer peer)
  {
    this.peer = peer;
  }

  /**
   * Destroys this component's native peer
   */
  public void removeNotify()
  {
    if (peer != null)
      peer.dispose();
    peer = null;
  }

  /**
   * Returns the toolkit in use for this component.
   *
   * @return the toolkit for this component
   */
  final Toolkit getToolkit()
  {
    return toolkit;
  }

  /**
   * Returns the object used for synchronization locks on this component
   * when performing tree and layout functions.
   *
   * @return the synchronization lock for this component
   */
  protected final Object getTreeLock()
  {
    return tree_lock;
  }

  /**
   * Sets the sync lock object for this component.
   *
   * @param treeLock the sync lock to set
   */
  final void setTreeLock(Object treeLock)
  {
    this.tree_lock = treeLock;
  }

  /**
   * AWT 1.0 event dispatcher.
   *
   * @return true if the event was dispatched, false otherwise
   *
   * @deprecated Deprecated in favor of <code>dispatchEvent()</code>.
   */
  public boolean
  postEvent(Event event)
  {
    boolean retVal = false;
    MenuContainer parent = getParent();
    if (parent != null)
      retVal = parent.postEvent(event);

    return retVal;
  }

  /**
   * Sends this event to this component or a subcomponent for processing.
   *
   * @param event The event to dispatch
   */
  public final void dispatchEvent(AWTEvent event)
  {
    // Convert AWT 1.1 event to AWT 1.0 event.
    Event oldStyleEvent = Component.translateEvent(event);
    if (oldStyleEvent != null)
      {
        postEvent(oldStyleEvent);
      }

    // See comment in Component.dispatchEvent().
    dispatchEventImpl(event);
  }

  /**
   * Implementation of dispatchEvent. Allows trusted package classes
   * to dispatch additional events first.  This implementation first
   * translates <code>event</code> to an AWT 1.0 event and sends the
   * result to {@link #postEvent}.  The event is then
   * passed on to {@link #processEvent} for local processing.
   *
   * @param event the event to dispatch
   */
  void dispatchEventImpl(AWTEvent event)
  {
    // Do local processing.
    processEvent(event);
  }

  /**
   * Processes the specified event.  In this class, this method simply
   * calls one of the more specific event handlers.
   * 
   * @param event the event to process
   */
  protected void processEvent(AWTEvent event)
  {
    // Pass a focus event to the focus listener for
    // the accessibility context.
    if (event instanceof FocusEvent)
      {
        if (focusListener != null)
          {
            switch (event.id)
            {
            case FocusEvent.FOCUS_GAINED:
              focusListener.focusGained((FocusEvent) event);
              break;
            case FocusEvent.FOCUS_LOST:
              focusListener.focusLost((FocusEvent) event);
              break;
            }
          }
      }
  }

  /**
   * Returns a string representation of this component.
   *
   * @return a string representation of this component
   */
  public String toString()
  {
    return getClass().getName() + "[" + paramString() + "]";
  }

  /**
   * Returns a debugging string for this component
   */
  protected String paramString()
  {
    return "name=" + getName();
  }

  /**
   * Gets the AccessibleContext associated with this <code>MenuComponent</code>.
   * As an abstract class, we return null.  Concrete subclasses should return
   * their implementation of the accessibility context.
   *
   * @return null
   */
  public AccessibleContext getAccessibleContext()
  {
    return null;
  }

  /**
   * This class provides a base for the accessibility support of menu
   * components.
   *
   * @author Andrew John Hughes (gnu_andrew@member.fsf.org)
   */
  protected abstract class AccessibleAWTMenuComponent
    extends AccessibleContext
    implements Serializable, AccessibleComponent, AccessibleSelection
  {

    /**
     * Compatible with JDK 1.4.2 revision 5
     */
    private static final long serialVersionUID = -4269533416223798698L;

    /**
     * This is the default constructor.  It should be called by
     * concrete subclasses to ensure necessary groundwork is completed.
     */
    protected AccessibleAWTMenuComponent()
    {
      // Nothing to do here.
    }

    /**
     * Replaces or supplements the component's selection with the
     * <code>Accessible</code> child at the supplied index.  If
     * the component supports multiple selection, the child is
     * added to the current selection.  Otherwise, the current
     * selection becomes the specified child.  If the child is
     * already selected, nothing happens.
     * <br />
     * <br />
     * As the existence of children can not be determined from
     * this abstract class, the implementation of this method
     * is left to subclasses.
     *
     * @param index the index of the specified child within a
     *        zero-based list of the component's children
     */
    public void addAccessibleSelection(int index)
    {
      // Subclasses with children should implement this.
    }

    /**
     * Registers the specified focus listener to receive
     * focus events from this component.
     *
     * @param listener the new focus listener
     */
    public void addFocusListener(FocusListener listener)
    {
       // Chain the new focus listener to the existing chain
       // of focus listeners.  Each new focus listener is
       // coupled via multicasting to the existing chain.
      focusListener = AWTEventMulticaster.add(focusListener, listener);
    }

    /**
     * Clears the component's current selection.  Following
     * the calling of this method, no children of the component
     * will be selected.
     * <br />
     * <br />
     * As the existence of children can not be determined from
     * this abstract class, the implementation of this method
     * is left to subclasses.
     */
    public void clearAccessibleSelection()
    {
      // Nothing to do here.
    }

    /**
     * Returns true if the specified point lies within the
     * component.  The supplied co-ordinates are assumed to
     * be relative to the co-ordinate system of the component
     * itself.  Thus, the point (0,0) is the upper left corner
     * of this component.
     * <br />
     * <br />
     * Please note that this method depends on a correctly implemented
     * version of the <code>getBounds()</code> method.  Subclasses
     * must provide the bounding rectangle via <code>getBounds()</code>
     * in order for this method to work.  
     *
     * @param point the point to check against this component
     * @return true if the point is within this component
     * @see #getBounds()
     */
    public boolean contains(Point point)
    {
      // We can simply return the result of a
      // test for containment in the bounding rectangle.
      return getBounds().contains(point);
    }

    /**
     * Returns the <code>Accessible</code> child of this component present
     * at the specified point.  The supplied co-ordinates are
     * assumed to be relative to the co-ordinate system of this
     * component (the parent of any returned accessible).  Thus,
     * the point (0,0) is the upper left corner of this menu
     * component.
     * <br />
     * <br />
     * As the existence of children can not be determined from
     * this abstract class, the implementation of this method
     * is left to subclasses.
     * 
     * @param point the point at which the returned accessible
     *        is located
     * @return null
     */
    public Accessible getAccessibleAt(Point point)
    {
      return null;
    }

    /**
     * Returns the <code>Accessible</code> child at the supplied
     * index within the list of children of this component.
     * <br />
     * <br />
     * As the existence of children can not be determined from
     * this abstract class, the implementation of this method
     * is left to subclasses.
     *
     * @param index the index of the <code>Accessible</code> child
     *        to retrieve
     *
     * @return null
     */
    public Accessible getAccessibleChild(int index)
    {
      return null;
    }

    /**
     * Returns the number of children of this component which
     * implement the <code>Accessible</code> interface.  If
     * all children of this component are accessible, then
     * the returned value will be the same as the number of
     * children.
     * <br />
     * <br />
     *
     * @return 0
     */
    public int getAccessibleChildrenCount()
    {
      return 0;
    }

    /**
     * Retrieves the <code>AccessibleComponent</code> associated
     * with this accessible context and its component.  As the
     * context itself implements <code>AccessibleComponent</code>,
     * this is the return value.
     *
     * @return the context itself
     */
    public AccessibleComponent getAccessibleComponent()
    {
      return this;
    }

    /**
     * Returns the accessible name for this menu component.  This
     * is the name given to the component, which may be null if
     * not set using <code>setName()</code>.
     * <br />
     * <br />
     * The name is not the most appropriate description of this
     * object.  Subclasses should preferably provide a more
     * accurate description.  For example, a File menu could
     * have the description `Lists commands related to the
     * file system'.
     *
     * @return a description of the component.  Currently,
     *         this is just the contents of the name property
     *
     * @see MenuComponent#setName(String)
     */
    public String getAccessibleDescription()
    {
      return MenuComponent.this.getName();
    }

    /**
     * Retrieves the index of this component within its parent.
     * If no parent exists, -1 is returned.
     *
     * @return -1 as the parent, a <code>MenuContainer</code>
     *         is not <code>Accessible</code>
     */
    public int getAccessibleIndexInParent()
    {
      return -1;
    }

    /**
     * Returns the accessible name of this component.  This
     * is the name given to the component, which may be null if
     * not set using <code>setName()</code>.
     * <br />
     * <br />
     * The name property is not the most suitable string to return
     * for this method.  The string should be localized, and
     * relevant to the operation of the component.  For example,
     * it could be the text of a menu item.  However, this can
     * not be used at this level of abstraction, so it is the
     * responsibility of subclasses to provide a more appropriate
     * name.
     *
     * @return a localized name for this component.  Currently, this
     *         is just the contents of the name property
     *
     * @see MenuComponent#setName(String)
     */
    public String getAccessibleName()
    {
      return MenuComponent.this.getName();
    }

    /**
     * Returns the <code>Accessible</code> parent of this component.
     * As the parent of a <code>MenuComponent</code> is a
     * <code>MenuContainer</code>, which doesn't implement
     * <code>Accessible</code>, this method returns null.
     *
     * @return null
     */
    public Accessible getAccessibleParent()
    {
      return null;
    }

    /**
     * Returns the accessible role of this component.
     * <br />
     * <br />
     * The abstract implementation of this method returns
     * <code>AccessibleRole.AWT_COMPONENT</code>,
     * as the abstract component has no specific role.  This
     * method should be overridden by concrete subclasses, so
     * as to return an appropriate role for the component.
     *
     * @return <code>AccessibleRole.AWT_COMPONENT</code>
     */
    public AccessibleRole getAccessibleRole()
    {
      return AccessibleRole.AWT_COMPONENT;
    }

    /**
     * Retrieves the <code>AccessibleSelection</code> associated
     * with this accessible context and its component.  As the
     * context itself implements <code>AccessibleSelection</code>,
     * this is the return value.
     *
     * @return the context itself
     */
    public AccessibleSelection getAccessibleSelection()
    {
      return this;
    }

    /**
     * Retrieves the <code>Accessible</code> selected child
     * at the specified index.  If there are no selected children
     * or the index is outside the range of selected children,
     * null is returned.  Please note that the index refers
     * to the index of the child in the list of <strong>selected
     * children</strong>, and not the index of the child in
     * the list of all <code>Accessible</code> children.
     * <br />
     * <br />
     * As the existence of children can not be determined from
     * this abstract class, the implementation of this method
     * is left to subclasses.
     *
     * @param index the index of the selected <code>Accessible</code>
     *        child
     */
    public Accessible getAccessibleSelection(int index)
    {
      return null;
    }

    /**
     * Returns a count of the number of <code>Accessible</code>
     * children of this component which are currently selected.
     * If there are no children currently selected, 0 is returned.
     * <br />
     * <br />
     * As the existence of children can not be determined from
     * this abstract class, the implementation of this method
     * is left to subclasses.
     *
     * @return 0
     */
    public int getAccessibleSelectionCount()
    {
      return 0;
    }

    /**
     * Retrieves the current state of this component
     * in an accessible form.  For example, a given component
     * may be visible, selected, disabled, etc.
     * <br />
     * <br />
     * As this class tells us virtually nothing about the component,
     * except for its name and font, no state information can be
     * provided.  This implementation thus returns an empty
     * state set, and it is left to concrete subclasses to provide
     * a more acceptable and relevant state set.  Changes to these
     * properties also need to be handled using
     * <code>PropertyChangeListener</code>s.
     *
     * @return an empty <code>AccessibleStateSet</code>
     */
    public AccessibleStateSet getAccessibleStateSet()
    {
      return new AccessibleStateSet();
    }

    /**
     * Returns the background color of the component, or null
     * if this property is unsupported.
     * <br />
     * <br />
     * This abstract class knows nothing about how the component
     * is drawn on screen, so this method simply returns the
     * default system background color used for rendering menus.
     * Concrete subclasses which handle the drawing of an onscreen
     * menu component should override this method and provide
     * the appropriate information.
     *
     * @return the default system background color for menus
     *
     * @see #setBackground(java.awt.Color)
     */
    public Color getBackground()
    {
      return SystemColor.menu;
    }

    /**
     * Returns a <code>Rectangle</code> which represents the
     * bounds of this component.  The returned rectangle has the
     * height and width of the component's bounds, and is positioned
     * at a location relative to this component's parent, the
     * <code>MenuContainer</code>.  null is returned if bounds
     * are not supported by the component.
     * <br />
     * <br />
     * This abstract class knows nothing about how the component
     * is drawn on screen, so this method simply returns null.
     * Concrete subclasses which handle the drawing of an onscreen
     * menu component should override this method and provide
     * the appropriate information.
     *
     * @return null
     *
     * @see #setBounds(java.awt.Rectangle)
     */
    public Rectangle getBounds()
    {
      return null;
    }

    /**
     * Returns the <code>Cursor</code> displayed when the pointer
     * is positioned over this component.  Alternatively, null
     * is returned if the component doesn't support the cursor
     * property.
     * <br />
     * <br />
     * This abstract class knows nothing about how the component
     * is drawn on screen, so this method simply returns the default
     * system cursor.  Concrete subclasses which handle the drawing
     * of an onscreen menu component may override this method and provide
     * the appropriate information.
     *
     * @return the default system cursor
     *
     * @see #setCursor(java.awt.Cursor)
     */
    public Cursor getCursor()
    {
      return Cursor.getDefaultCursor();
    }

    /**
     * Returns the <code>Font</code> used for text created by this component.
     *
     * @return the current font
     *
     * @see #setFont(java.awt.Font)
     */
    public Font getFont()
    {
      return MenuComponent.this.getFont();
    }

    /**
     * Retrieves information on the rendering and metrics of the supplied
     * font.  If font metrics are not supported by this component, null
     * is returned.
     * <br />
     * <br />
     * The abstract implementation of this method simply uses the toolkit
     * to obtain the <code>FontMetrics</code>.  Concrete subclasses may
     * find it more efficient to invoke their peer class directly, if one
     * is available.
     *
     * @param font the font about which to retrieve rendering and metric
     *        information
     *
     * @return the metrics of the given font, as provided by the system
     *         toolkit
     *
     * @throws NullPointerException if the supplied font was null
     */
    public FontMetrics getFontMetrics(Font font)
    {
      return MenuComponent.this.getToolkit().getFontMetrics(font);
    }

    /**
     * Returns the foreground color of the component, or null
     * if this property is unsupported.
     * <br />
     * <br />
     * This abstract class knows nothing about how the component
     * is drawn on screen, so this method simply returns the
     * default system text color used for rendering menus.
     * Concrete subclasses which handle the drawing of an onscreen
     * menu component should override this method and provide
     * the appropriate information.
     *
     * @return the default system text color for menus
     *
     * @see #setForeground(java.awt.Color)
     */
    public Color getForeground()
    {
      return SystemColor.menuText;
    }

    /**
     * Returns the locale currently in use by this component.
     * <br />
     * <br />
     * This abstract class has no property relating to the
     * locale used by the component, so this method simply
     * returns the default locale for the current instance
     * of the Java Virtual Machine (JVM).  Concrete subclasses
     * which maintain such a property should override this method
     * and provide the locale information more accurately.
     *
     * @return the default locale for this JVM instance
     */
    public Locale getLocale()
    {
      return Locale.getDefault();
    }

    /**
     * Returns the location of the component, with co-ordinates
     * relative to the parent component and using the co-ordinate
     * space of the screen.  Thus, the point (0,0) is the upper
     * left corner of the parent component.
     * <br />
     * <br />
     * Please note that this method depends on a correctly implemented
     * version of the <code>getBounds()</code> method.  Subclasses
     * must provide the bounding rectangle via <code>getBounds()</code>
     * in order for this method to work.  
     *
     * @return the location of the component, relative to its parent
     *
     * @see #setLocation(java.awt.Point)
     */
    public Point getLocation()
    {
      // Simply return the location of the bounding rectangle.
      return getBounds().getLocation();
    }

    /**
     * Returns the location of the component, with co-ordinates
     * relative to the screen.  Thus, the point (0,0) is the upper
     * left corner of the screen.  null is returned if the component
     * is either not on screen or if this property is unsupported.
     * <br />
     * <br />
     * This abstract class knows nothing about how the component
     * is drawn on screen, so this method simply returns null.
     * Concrete subclasses which handle the drawing of an onscreen
     * menu component should override this method and provide
     * the appropriate information.
     *
     * @return the location of the component, relative to the screen
     */
    public Point getLocationOnScreen()
    {
      return null;
    }

    /**
     * Returns the size of the component.
     * <br />
     * <br />
     * Please note that this method depends on a correctly implemented
     * version of the <code>getBounds()</code> method.  Subclasses
     * must provide the bounding rectangle via <code>getBounds()</code>
     * in order for this method to work.  
     *
     * @return the size of the component
     *
     * @see #setSize(java.awt.Dimension)
     */
    public Dimension getSize()
    {
      // Simply return the size of the bounding rectangle.
      return getBounds().getSize();
    }

    /**
     * Returns true if the accessible child specified by the supplied index
     * is currently selected.
     * <br />
     * <br />
     * As the existence of children can not be determined from
     * this abstract class, the implementation of this method
     * is left to subclasses.
     *
     * @param index the index of the accessible child to check for selection
     *
     * @return false
     */
    public boolean isAccessibleChildSelected(int index)
    {
      return false;
    }

    /**
     * Returns true if this component is currently enabled.
     * <br />
     * <br />
     * As this abstract component has no properties related to
     * its enabled or disabled state, the implementation of this
     * method is left to subclasses.
     *
     * @return false
     *
     * @see #setEnabled(boolean)
     */
    public boolean isEnabled()
    {
      return false;
    }

    /**
     * Returns true if this component is included in the traversal
     * of the current focus from one component to the other.
     * <br />
     * <br />
     * As this abstract component has no properties related to
     * its ability to accept the focus, the implementation of this
     * method is left to subclasses.
     *
     * @return false
     */
    public boolean isFocusTraversable()
    {
      return false;
    }

    /**
     * Returns true if the component is being shown on screen.
     * A component is determined to be shown if it is visible,
     * and each parent component is also visible.  Please note
     * that, even when a component is showing, it may still be
     * obscured by other components in front.  This method only
     * determines if the component is being drawn on the screen.
     * <br />
     * <br />
     * As this abstract component and its parent have no properties
     * relating to visibility, the implementation of this method is
     * left to subclasses.
     *
     * @return false
     *
     * @see #isVisible()
     */
    public boolean isShowing()
    {
      return false;
    }

    /**
     * Returns true if the component is visible.  A component may
     * be visible but not drawn on the screen if one of its parent
     * components is not visible.  To determine if the component is
     * actually drawn on screen, <code>isShowing()</code> should be
     * used.
     * <br />
     * <br />
     * As this abstract component has no properties relating to its
     * visibility, the implementation of this method is left to subclasses.
     *
     * @return false
     *
     * @see #isShowing()
     * @see #setVisible(boolean)
     */
    public boolean isVisible()
    {
      return false;
    }

    /**
     * Removes the accessible child specified by the supplied index from
     * the list of currently selected children.  If the child specified
     * is not selected, nothing happens.
     * <br />
     * <br />
     * As the existence of children can not be determined from
     * this abstract class, the implementation of this method
     * is left to subclasses.
     *
     * @param index the index of the <code>Accessible</code> child
     */
    public void removeAccessibleSelection(int index)
    {
      // Subclasses with children should implement this.
    }

    /**
     * Removes the specified focus listener from the list of registered
     * focus listeners for this component.
     *
     * @param listener the listener to remove
     */
    public void removeFocusListener(FocusListener listener)
    {
      // Remove the focus listener from the chain.
      focusListener = AWTEventMulticaster.remove(focusListener, listener);
    }

    /**
     * Requests that this component gains focus.  This depends on the
     * component being focus traversable.
     * <br />
     * <br />
     * As this abstract component has no properties relating to its
     * focus traversability, or access to a peer with request focusing
     * abilities, the implementation of this method is left to subclasses.
     */
    public void requestFocus()
    {
      // Ignored.
    }

    /**
     * Selects all <code>Accessible</code> children of this component which
     * it is possible to select.  The component needs to support multiple
     * selections.
     * <br />
     * <br />
     * This abstract component provides a simplistic implementation of this
     * method, which ignores the ability of the component to support multiple
     * selections and simply uses <code>addAccessibleSelection</code> to
     * add each <code>Accessible</code> child to the selection.  The last
     * <code>Accessible</code> component is thus selected for components
     * which don't support multiple selections.  Concrete implementations should
     * override this with a more appopriate and efficient implementation, which
     * properly takes into account the ability of the component to support multiple
     * selections. 
     */
    public void selectAllAccessibleSelection()
    {
      // Simply call addAccessibleSelection() on all accessible children.
      for (int a = 0; a < getAccessibleChildrenCount(); ++a)
        {
          addAccessibleSelection(a);
        }
    }

    /**
     * Sets the background color of the component to that specified.
     * Unspecified behaviour occurs when null is given as the new
     * background color.
     * <br />
     * <br />
     * This abstract class knows nothing about how the component
     * is drawn on screen, so this method simply ignores the supplied
     * color and continues to use the default system color.   
     * Concrete subclasses which handle the drawing of an onscreen
     * menu component should override this method and provide
     * the appropriate information.
     *
     * @param color the new color to use for the background
     *
     * @see #getBackground()
     */
    public void setBackground(Color color)
    {
      // Ignored.
    }

    /**
     * Sets the height and width of the component, and its position
     * relative to this component's parent, to the values specified
     * by the supplied rectangle.  Unspecified behaviour occurs when
     * null is given as the new bounds.
     * <br />
     * <br />
     * This abstract class knows nothing about how the component
     * is drawn on screen, so this method simply ignores the new
     * rectangle and continues to return null from <code>getBounds()</code>.
     * Concrete subclasses which handle the drawing of an onscreen
     * menu component should override this method and provide
     * the appropriate information.
     *
     * @param rectangle a rectangle which specifies the new bounds of
     *        the component
     *
     * @see #getBounds()
     */
    public void setBounds(Rectangle rectangle)
    {
      // Ignored.
    }

    /**
     * Sets the <code>Cursor</code> used when the pointer is positioned over the
     * component.  Unspecified behaviour occurs when null is given as the new
     * cursor.
     * <br />
     * <br />
     * This abstract class knows nothing about how the component
     * is drawn on screen, so this method simply ignores the new cursor
     * and continues to return the default system cursor.  Concrete
     * subclasses which handle the drawing of an onscreen menu component
     * may override this method and provide the appropriate information.
     *
     * @param cursor the new cursor to use
     *
     * @see #getCursor()
     */
    public void setCursor(Cursor cursor)
    {
      // Ignored.
    }

    /**
     * Sets the enabled/disabled state of this component.
     * <br />
     * <br />
     * As this abstract component has no properties related to
     * its enabled or disabled state, the implementation of this
     * method is left to subclasses.
     *
     * @param enabled true if the component should be enabled,
     *        false otherwise
     *
     * @see #isEnabled()
     */
    public void setEnabled(boolean enabled)
    {
      // Ignored.
    }

    /**
     * Sets the <code>Font</code> used for text created by this component.
     * Unspecified behaviour occurs when null is given as the new
     * font.
     *
     * @param font the new font to use for text.
     * @see #getFont()
     */
    public void setFont(Font font)
    {
      // Call the method of the enclosing component.
      MenuComponent.this.setFont(font);
    }

    /**
     * Sets the foreground color of the component to that specified.
     * Unspecified behaviour occurs when null is given as the new
     * background color.
     * <br />
     * <br />
     * This abstract class knows nothing about how the component
     * is drawn on screen, so this method simply ignores the supplied
     * color and continues to return the default system text color used
     * for rendering menus.
     * Concrete subclasses which handle the drawing of an onscreen
     * menu component should override this method and provide
     * the appropriate information.
     *
     * @param color the new foreground color
     *
     * @see #getForeground()
     */
    public void setForeground(Color color)
    {
      // Ignored.
    }

    /**
     * Sets the location of the component, with co-ordinates
     * relative to the parent component and using the co-ordinate
     * space of the screen.  Thus, the point (0,0) is the upper
     * left corner of the parent component.
     * <br />
     * <br />
     * Please note that this method depends on a correctly implemented
     * version of the <code>getBounds()</code> method.  Subclasses
     * must provide the bounding rectangle via <code>getBounds()</code>
     * in order for this method to work.  
     *
     * @param point the location of the component, relative to its parent
     *
     * @see #getLocation()
     */
    public void setLocation(Point point)
    {
      getBounds().setLocation(point);
    }

    /**
     * Sets the size of the component.
     * <br />
     * <br />
     * Please note that this method depends on a correctly implemented
     * version of the <code>getBounds()</code> method.  Subclasses
     * must provide the bounding rectangle via <code>getBounds()</code>
     * in order for this method to work.  
     *
     * @param size the new size of the component
     *
     * @see #getSize()
     */
    public void setSize(Dimension size)
    {
      getBounds().setSize(size);
    }

    /**
     * Sets the visibility state of the component.  A component may
     * be visible but not drawn on the screen if one of its parent
     * components is not visible.  To determine if the component is
     * actually drawn on screen, <code>isShowing()</code> should be
     * used.
     * <br />
     * <br />
     * As this abstract component has no properties relating to its
     * visibility, the implementation of this method is left to subclasses.
     *
     * @param visibility the new visibility of the component -- true if
     *        the component is visible, false if not
     *
     * @see #isShowing()
     * @see #isVisible()
     */
    public void setVisible(boolean visibility)
    {
      // Ignored.
    }

  }

}<|MERGE_RESOLUTION|>--- conflicted
+++ resolved
@@ -197,12 +197,6 @@
    * Returns the name of this component.
    *
    * @return the name of this component
-<<<<<<< HEAD
-   */
-  public String getName()
-  {
-    return name;
-=======
    */
   public String getName()
   {
@@ -221,7 +215,6 @@
   {
     // MenuComponent is abstract.
     return null;
->>>>>>> f8383f28
   }
 
   /**

/* Dialog.java -- An AWT dialog box
 Copyright (C) 1999, 2000, 2001, 2002, 2005, 2006  
 Free Software Foundation, Inc.

 This file is part of GNU Classpath.

 GNU Classpath is free software; you can redistribute it and/or modify
 it under the terms of the GNU General Public License as published by
 the Free Software Foundation; either version 2, or (at your option)
 any later version.

 GNU Classpath is distributed in the hope that it will be useful, but
 WITHOUT ANY WARRANTY; without even the implied warranty of
 MERCHANTABILITY or FITNESS FOR A PARTICULAR PURPOSE.  See the GNU
 General Public License for more details.

 You should have received a copy of the GNU General Public License
 along with GNU Classpath; see the file COPYING.  If not, write to the
 Free Software Foundation, Inc., 51 Franklin Street, Fifth Floor, Boston, MA
 02110-1301 USA.

 Linking this library statically or dynamically with other modules is
 making a combined work based on this library.  Thus, the terms and
 conditions of the GNU General Public License cover the whole
 combination.

 As a special exception, the copyright holders of this library give you
 permission to link this library with independent modules to produce an
 executable, regardless of the license terms of these independent
 modules, and to copy and distribute the resulting executable under
 terms of your choice, provided that you also meet, for each linked
 independent module, the terms and conditions of the license of that
 module.  An independent module is a module which is not derived from
 or based on this library.  If you modify this library, you may extend
 this exception to your version of the library, but you are not
 obligated to do so.  If you do not wish to do so, delete this
 exception statement from your version. */


package java.awt;

import java.awt.peer.DialogPeer;

import javax.accessibility.AccessibleContext;
import javax.accessibility.AccessibleRole;
import javax.accessibility.AccessibleState;
import javax.accessibility.AccessibleStateSet;

/**
 * <code>Dialog</code> provides a top-level window normally used to receive 
 * user input in applications.
 * <p>
 * A dialog always has another top-level window as owner and is only visible
 * if this owner is visible to the user. The default layout of dialogs is the 
 * <code>BorderLayout</code>. Dialogs can be modal (blocks user input to other
 * components) or non-modal (user input in other components are allowed).
 * </p> 
 * 
 * @author Aaron M. Renn (arenn@urbanophile.com)
 * @author Tom Tromey (tromey@redhat.com)
 */
public class Dialog extends Window
{
<<<<<<< HEAD
  // Serialization constant
  private static final long serialVersionUID = 5920926903803293709L;

=======
  public enum ModalExclusionType
  {
    APPLICATION_EXCLUDE,
    NO_EXCLUDE,
    TOOLKIT_EXCLUDE
  }

  public enum ModalityType
  {
    APPLICATION_MODAL,
    DOCUMENT_MODAL,
    MODELESS,
    TOOLKIT_MODAL
  }

  // Serialization constant
  private static final long serialVersionUID = 5920926903803293709L;

>>>>>>> 60a98cce
  /**
   * @serial Indicates whether or not this dialog box is modal.
   */
  private boolean modal;

  /**
   * @serial Indicates whether or not this dialog box is resizable.
   */
  private boolean resizable = true;

  /**
   * @serial The title string for this dialog box, which can be
   *         <code>null</code>.
   */
  private String title;

  /**
   * This field indicates whether the dialog is undecorated or not.
   */
  private boolean undecorated = false;

  /**
   * Indicates that we are blocked for modality in show
   */
  private boolean blocked = false;

  /**
   * Secondary EventQueue to handle AWT events while we are blocked for 
   * modality in show.
   */
  private EventQueue eq2 = null;

  /**
   * The number used to generate the name returned by getName.
   */
  private static transient long next_dialog_number;

  /**
   * Initializes a new instance of <code>Dialog</code> with the specified
   * parent, that is resizable and not modal, and which has no title.
   * 
   * @param parent The parent frame of this dialog box.
   * @exception IllegalArgumentException If the owner's GraphicsConfiguration 
   * is not from a screen device, or if owner is null. This exception is 
   * always thrown when GraphicsEnvironment.isHeadless() returns true.
   */
  public Dialog(Frame parent)
  {
    this(parent, "", false);
  }

  /**
   * Initializes a new instance of <code>Dialog</code> with the specified
   * parent and modality, that is resizable and which has no title.
   * 
   * @param parent The parent frame of this dialog box.
   * @param modal <code>true</code> if this dialog box is modal,
   * <code>false</code> otherwise.
   * 
   * @exception IllegalArgumentException If the owner's GraphicsConfiguration
   * is not from a screen device, or if owner is null. This exception is 
   * always thrown when GraphicsEnvironment.isHeadless() returns true.
   */
  public Dialog(Frame parent, boolean modal)
  {
    this(parent, "", modal);
  }

  /**
   * Initializes a new instance of <code>Dialog</code> with the specified
   * parent, that is resizable and not modal, and which has the specified 
   * title.
   * 
   * @param parent The parent frame of this dialog box.
   * @param title The title string for this dialog box.
   * 
   * @exception IllegalArgumentException If the owner's GraphicsConfiguration
   * is not from a screen device, or if owner is null. This exceptionnis 
   * always thrown when GraphicsEnvironment.isHeadless() returns true.
   */
  public Dialog(Frame parent, String title)
  {
    this(parent, title, false);
  }

  /**
   * Initializes a new instance of <code>Dialog</code> with the specified,
   * parent, title, and modality, that is resizable.
   * 
   * @param parent The parent frame of this dialog box.
   * @param title The title string for this dialog box.
   * @param modal <code>true</code> if this dialog box is modal,
   * <code>false</code> otherwise.
   *          
   * @exception IllegalArgumentException If owner is null or
   *              GraphicsEnvironment.isHeadless() returns true.
   */
  public Dialog(Frame parent, String title, boolean modal)
  {
    this(parent, title, modal, parent.getGraphicsConfiguration());
  }

  /**
   * Initializes a new instance of <code>Dialog</code> with the specified,
   * parent, title, modality and <code>GraphicsConfiguration</code>, that is
   * resizable.
   * 
   * @param parent The parent frame of this dialog box.
   * @param title The title string for this dialog box.
   * @param modal <code>true</code> if this dialog box is modal,
   * <code>false</code> otherwise.
   * @param gc The <code>GraphicsConfiguration</code> object to use. If 
   * <code>null</code> the <code>GraphicsConfiguration</code> of the target 
   * frame is used.
   * 
   * @exception IllegalArgumentException If owner is null, the
   *              GraphicsConfiguration is not a screen device or
   *              GraphicsEnvironment.isHeadless() returns true.
   * @since 1.4
   */
  public Dialog(Frame parent, String title, boolean modal,
                GraphicsConfiguration gc)
  {
    super(parent, (gc == null) ? parent.getGraphicsConfiguration() : gc);

    // A null title is equivalent to an empty title
    this.title = (title != null) ? title : "";
    this.modal = modal;
    visible = false;

    setLayout(new BorderLayout());
    setCursor(new Cursor(Cursor.DEFAULT_CURSOR));
  }

  /**
   * Initializes a new instance of <code>Dialog</code> with the specified,
   * parent, that is resizable.
   * 
   * @param owner The parent frame of this dialog box.
   * 
   * @exception IllegalArgumentException If parent is null. This exception is
   * always thrown when GraphicsEnvironment.isHeadless() returns true.
   * 
   * @since 1.2
   */
  public Dialog(Dialog owner)
  {
    this(owner, "", false, owner.getGraphicsConfiguration());
  }

  /**
   * Initializes a new instance of <code>Dialog</code> with the specified,
   * parent and title, that is resizable.
   * 
   * @param owner The parent frame of this dialog box.
   * @param title The title string for this dialog box.
   * 
   * @exception IllegalArgumentException If parent is null. This exception is
   *              always thrown when GraphicsEnvironment.isHeadless() returns
   *              true.
   * @since 1.2
   */
  public Dialog(Dialog owner, String title)
  {
    this(owner, title, false, owner.getGraphicsConfiguration());
  }

  /**
   * Initializes a new instance of <code>Dialog</code> with the specified,
   * parent, title and modality, that is resizable.
   * 
   * @param owner The parent frame of this dialog box.
   * @param title The title string for this dialog box.
   * @param modal <code>true</code> if this dialog box is modal,
   * <code>false</code> otherwise.
   * 
   * @exception IllegalArgumentException If parent is null. This exception is
   * always thrown when GraphicsEnvironment.isHeadless() returns true.
   * @since 1.2
   */
  public Dialog(Dialog owner, String title, boolean modal)
  {
    this(owner, title, modal, owner.getGraphicsConfiguration());
  }

  /**
   * Initializes a new instance of <code>Dialog</code> with the specified,
   * parent, title, modality and <code>GraphicsConfiguration</code>, that is
   * resizable.
   * 
   * @param parent The parent frame of this dialog box.
   * @param title The title string for this dialog box.
   * @param modal <code>true</code> if this dialog box is modal,
   * <code>false</code> otherwise.
   * @param gc The <code>GraphicsConfiguration</code> object to use. If 
   * <code>null</code> the <code>GraphicsConfiguration</code> of the target 
   * frame is used.
   * 
   * @exception IllegalArgumentException If parent is null, the
   * GraphicsConfiguration is not a screen device or 
   * GraphicsEnvironment.isHeadless() returns true.
   * 
   * @since 1.4
   */
  public Dialog(Dialog parent, String title, boolean modal,
                GraphicsConfiguration gc)
  {
    super(parent, (gc == null) ? parent.getGraphicsConfiguration() : gc);

    // A null title is equivalent to an empty title
    this.title = (title != null) ? title : "";
    this.modal = modal;
    visible = false;

    setLayout(new BorderLayout());
    setCursor(new Cursor(Cursor.DEFAULT_CURSOR));
  }

  /**
   * Returns the title of this dialog box.
   * 
   * @return The title of this dialog box.
   */
  public String getTitle()
  {
    return title;
  }

  /**
   * Sets the title of this dialog box to the specified string.
   * 
   * @param title the new title. If <code>null</code> an empty
   * title will be set.
   */
  public synchronized void setTitle(String title)
  {
    // A null title is equivalent to an empty title
    this.title = (title != null) ? title : "";

    if (peer != null)
      {
        DialogPeer d = (DialogPeer) peer;
        d.setTitle(title);
      }
  }

  /**
   * Tests whether or not this dialog box is modal.
   * 
   * @return <code>true</code> if this dialog box is modal, <code>false</code>
   * otherwise.
   */
  public boolean isModal()
  {
    return modal;
  }

  /**
   * Changes the modality of this dialog box. This can only be done before the
   * peer is created.
   * 
   * @param modal <code>true</code> to make this dialog box modal,
   * <code>false</code> to make it non-modal. 
   */
  public void setModal(boolean modal)
  {
    this.modal = modal;
  }

  /**
   * Tests whether or not this dialog box is resizable.
   * 
   * @return <code>true</code> if this dialog is resizable,
   * <code>false</code> otherwise.
   */
  public boolean isResizable()
  {
    return resizable;
  }

  /**
   * Changes the resizability of this dialog box.
   * 
   * @param resizable <code>true</code> to make this dialog resizable,
   * <code>false</code> to make it non-resizable.
   */
  public synchronized void setResizable(boolean resizable)
  {
    this.resizable = resizable;
    if (peer != null)
      {
        DialogPeer d = (DialogPeer) peer;
        d.setResizable(resizable);
      }
  }

  /**
   * Creates this object's native peer.
   */
  public synchronized void addNotify()
  {
    if (peer == null)
      peer = getToolkit().createDialog(this);
    super.addNotify();
  }

  /**
   * Makes this dialog visible and brings it to the front. If the dialog is
   * modal and is not already visible, this call will not return until the
   * dialog is hidden by someone calling hide or dispose. If this is the event
   * dispatching thread we must ensure that another event thread runs while the
   * one which invoked this method is blocked.
   * 
   * @deprecated Use {@link Component#setVisible(boolean)} instead.
   */
  public synchronized void show()
  {
    super.show();

    if (isModal())
      {
        // If already shown (and blocked) just return
        if (blocked)
          return;

        /*
         * If show is called in the dispatch thread for a modal dialog it will
         * block so we must run another thread so the events keep being
         * dispatched.
         */
        if (EventQueue.isDispatchThread())
          {
            EventQueue eq = Toolkit.getDefaultToolkit().getSystemEventQueue();
            eq2 = new EventQueue();
            eq.push(eq2);
          }

        try
          {
            blocked = true;
            wait();
            blocked = false;
          }
        catch (InterruptedException e)
          {
            blocked = false;
          }

        if (eq2 != null)
          {
            eq2.pop();
            eq2 = null;
          }
      }
  }

  /**
   * Hides the Dialog and then causes show() to return if it is currently
   * blocked.
   * 
   * @deprecated Use {@link Component#setVisible(boolean)} instead.
   */
  public synchronized void hide()
  {
    if (blocked)
      {
        notifyAll();
      }

    super.hide();
  }

  /**
   * Disposes the Dialog and then causes show() to return if it is currently
   * blocked.
   */
  public synchronized void dispose()
  {
    if (blocked)
      {
        notifyAll();
      }

    super.dispose();
  }

  /**
   * Returns a debugging string for this component.
   * 
   * @return A debugging string for this component.
   */
  protected String paramString()
  {
    return "title+" + title + ",modal=" + modal + ",resizable=" + resizable
            + "," + super.paramString();
  }

  /**
   * Returns whether this frame is undecorated or not.
   * 
   * @return <code>true</code> if this dialog is undecorated,
   * <code>false</code> otherwise.
   * 
   * @since 1.4
   */
  public boolean isUndecorated()
  {
    return undecorated;
  }

  /**
   * Disables or enables decorations for this frame. This method can only be
   * called while the frame is not displayable.
   * 
   * @param undecorated <code>true</code> to disable dialog decorations,
   * <code>false</code> otherwise.
   * 
   * @exception IllegalComponentStateException If this frame is displayable.
   * @since 1.4
   */
  public void setUndecorated(boolean undecorated)
  {
    if (isDisplayable())
      throw new IllegalComponentStateException();

    this.undecorated = undecorated;
  }

  /**
   * Accessibility support for <code>Dialog</code>.
   */
  protected class AccessibleAWTDialog
      extends AccessibleAWTWindow
  {
    private static final long serialVersionUID = 4837230331833941201L;

    /**
     * Gets the role of this object.
     * @return AccessibleRole.DIALOG 
     */
    public AccessibleRole getAccessibleRole()
    {
      return AccessibleRole.DIALOG;
    }

    /**
     * Gets the state set of this object.
     * @return The current state of this dialog.
     */
    public AccessibleStateSet getAccessibleStateSet()
    {
      AccessibleStateSet states = super.getAccessibleStateSet();
      if (isResizable())
        states.add(AccessibleState.RESIZABLE);
      if (isModal())
        states.add(AccessibleState.MODAL);
      return states;
    }
  }

  /**
   * Gets the AccessibleContext associated with this <code>Dialog</code>. The
   * context is created, if necessary.
   * 
   * @return the associated context
   */
  public AccessibleContext getAccessibleContext()
  {
    /* Create the context if this is the first request */
    if (accessibleContext == null)
      accessibleContext = new AccessibleAWTDialog();
    return accessibleContext;
  }
  
  /**
   * Generate a unique name for this <code>Dialog</code>.
   *
   * @return A unique name for this <code>Dialog</code>.
   */
  String generateName()
  {
    return "dialog" + getUniqueLong();
  }

  private static synchronized long getUniqueLong()
  {
    return next_dialog_number++;
  }
}<|MERGE_RESOLUTION|>--- conflicted
+++ resolved
@@ -61,11 +61,6 @@
  */
 public class Dialog extends Window
 {
-<<<<<<< HEAD
-  // Serialization constant
-  private static final long serialVersionUID = 5920926903803293709L;
-
-=======
   public enum ModalExclusionType
   {
     APPLICATION_EXCLUDE,
@@ -84,7 +79,6 @@
   // Serialization constant
   private static final long serialVersionUID = 5920926903803293709L;
 
->>>>>>> 60a98cce
   /**
    * @serial Indicates whether or not this dialog box is modal.
    */

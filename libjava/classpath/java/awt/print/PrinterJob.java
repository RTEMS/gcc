--- conflicted
+++ resolved
@@ -64,12 +64,7 @@
    */
   public static PrinterJob getPrinterJob()
   {
-<<<<<<< HEAD
-    // FIXME: Need to fix this to load a default implementation instance.
-    return new NoPrinterJob();
-=======
     return new JavaPrinterJob();
->>>>>>> f8383f28
   }
 
   /**

/* IndexColorModel.java -- Java class for interpreting Pixel objects
   Copyright (C) 1999, 2005 Free Software Foundation, Inc.

This file is part of GNU Classpath.

GNU Classpath is free software; you can redistribute it and/or modify
it under the terms of the GNU General Public License as published by
the Free Software Foundation; either version 2, or (at your option)
any later version.

GNU Classpath is distributed in the hope that it will be useful, but
WITHOUT ANY WARRANTY; without even the implied warranty of
MERCHANTABILITY or FITNESS FOR A PARTICULAR PURPOSE.  See the GNU
General Public License for more details.

You should have received a copy of the GNU General Public License
along with GNU Classpath; see the file COPYING.  If not, write to the
Free Software Foundation, Inc., 51 Franklin Street, Fifth Floor, Boston, MA
02110-1301 USA.

Linking this library statically or dynamically with other modules is
making a combined work based on this library.  Thus, the terms and
conditions of the GNU General Public License cover the whole
combination.

As a special exception, the copyright holders of this library give you
permission to link this library with independent modules to produce an
executable, regardless of the license terms of these independent
modules, and to copy and distribute the resulting executable under
terms of your choice, provided that you also meet, for each linked
independent module, the terms and conditions of the license of that
module.  An independent module is a module which is not derived from
or based on this library.  If you modify this library, you may extend
this exception to your version of the library, but you are not
obligated to do so.  If you do not wish to do so, delete this
exception statement from your version. */

package java.awt.image;

import gnu.java.awt.Buffers;

import java.awt.color.ColorSpace;
import java.math.BigInteger;

/**
 * Color model similar to pseudo visual in X11.
 * <br><br>
 * This color model maps linear pixel values to actual RGB and alpha colors.
 * Thus, pixel values are indexes into the color map.  Each color component is
 * an 8-bit unsigned value.
 * <br><br>
 * The <code>IndexColorModel</code> supports a map of valid pixels, allowing 
 * the representation of holes in the the color map.  The valid map is 
 * represented as a {@link BigInteger} where each bit indicates the validity 
 * of the map entry with the same index.
 * <br><br>
 * Colors can have alpha components for transparency support.  If alpha
 * component values aren't given, color values are opaque.  The model also
 * supports a reserved pixel value to represent completely transparent colors,
 * no matter what the actual color component values are.
 * <br><br>
 * <code>IndexColorModel</code> supports anywhere from 1 to 16 bit index 
 * values.  The allowed transfer types are {@link DataBuffer#TYPE_BYTE} and 
 * {@link DataBuffer#TYPE_USHORT}.
 *
 * @author C. Brian Jones (cbj@gnu.org) 
 */
public class IndexColorModel extends ColorModel
{
  private int map_size;
  private boolean opaque;  // no alpha, but doesn't account for trans
  private int trans = -1;
  private int[] rgb;
  private BigInteger validBits = BigInteger.ZERO;

  /**
   * Creates a new indexed color model for <code>size</code> color elements 
   * with no alpha component.  Each array must contain at least 
   * <code>size</code> elements.  For each array, the i-th color is described 
   * by reds[i], greens[i] and blues[i]. 
   *
   * @param bits the number of bits needed to represent <code>size</code> 
   *             colors.
   * @param size the number of colors in the color map.
   * @param reds the red component of all colors.
   * @param greens the green component of all colors.
   * @param blues the blue component of all colors.
   *
   * @throws IllegalArgumentException if <code>bits</code> &lt; 1 or 
   *         <code>bits</code> &gt; 16.
   * @throws NullPointerException if any of the arrays is <code>null</code>.
   * @throws ArrayIndexOutOfBoundsException if <code>size</code> is greater 
   *         than the length of the component arrays.
   */
  public IndexColorModel(int bits, int size, byte[] reds, byte[] greens,
                         byte[] blues)
  {
    this(bits, size, reds, greens, blues, (byte[]) null);
  }

  /**
   * Creates a new indexed color model for <code>size</code> color elements.
   * Each array must contain at least <code>size</code> elements.  For each 
   * array, the i-th color is described by reds[i], greens[i] and blues[i]. 
   * All the colors are opaque except for the transparent color. 
   *
   * @param bits the number of bits needed to represent <code>size</code> 
   *             colors
   * @param size the number of colors in the color map
   * @param reds the red component of all colors
   * @param greens the green component of all colors
   * @param blues the blue component of all colors
   * @param trans the index of the transparent color (use -1 for no 
   *              transparent color).
   * 
   * @throws IllegalArgumentException if <code>bits</code> &lt; 1 or 
   *         <code>bits</code> &gt; 16.
   * @throws NullPointerException if any of the arrays is <code>null</code>.
   * @throws ArrayIndexOutOfBoundsException if <code>size</code> is greater 
   *         than the length of the component arrays.
   */
  public IndexColorModel(int bits, int size, byte[] reds, byte[] greens,
                         byte[] blues, int trans)
  {
    super(bits, nArray(8, (0 <= trans && trans < size) ? 4 : 3), 
        ColorSpace.getInstance(ColorSpace.CS_sRGB), 
        (0 <= trans && trans < size),  // hasAlpha 
        false, OPAQUE, 
        Buffers.smallestAppropriateTransferType(bits)); 
    if (bits < 1) 
      throw new IllegalArgumentException("bits < 1");
    if (bits > 16)
      throw new IllegalArgumentException("bits > 16");
    if (size < 1)
      throw new IllegalArgumentException("size < 1");
    map_size = size;
<<<<<<< HEAD
    rgb = new int[size];
=======
    rgb = createColorMap(bits, size);
>>>>>>> 60a98cce
    for (int i = 0; i < size; i++)
      {
        rgb[i] = (0xff000000
                  | ((reds[i] & 0xff) << 16)
                  | ((greens[i] & 0xff) << 8)
                  | (blues[i] & 0xff));
      }

    setTransparentPixel(trans);

    // Generate a bigint with 1's for every pixel
    validBits = validBits.setBit(size).subtract(BigInteger.ONE);
  }

  /**
   * Creates a new indexed color model for <code>size</code> color elements 
   * including alpha.  Each array must contain at least <code>size</code> 
   * elements.  For each array, the i-th color is described 
   * by reds[i], greens[i], blues[i] and alphas[i]. 
   *
   * @param bits the number of bits needed to represent <code>size</code> 
   *             colors.
   * @param size the number of colors in the color map.
   * @param reds the red component of all colors.
   * @param greens the green component of all colors.
   * @param blues the blue component of all colors.
   * @param alphas the alpha component of all colors (<code>null</code> 
   *               permitted).
   *
   * @throws IllegalArgumentException if <code>bits</code> &lt; 1 or 
   *           <code>bits</code> &gt; 16.
   * @throws NullPointerException if <code>reds</code>, <code>greens</code> or
   *         <code>blues</code> is <code>null</code>.
   * @throws ArrayIndexOutOfBoundsException if <code>size</code> is greater 
   *         than the length of the component arrays.
   */
  public IndexColorModel(int bits, int size, byte[] reds, byte[] greens,
                         byte[] blues, byte[] alphas)
  {
    super(bits, nArray(8, (alphas == null ? 3 : 4)), 
        ColorSpace.getInstance(ColorSpace.CS_sRGB), 
        (alphas != null), false, TRANSLUCENT, 
        Buffers.smallestAppropriateTransferType(bits)); 
    if (bits < 1) 
      throw new IllegalArgumentException("bits < 1");
    if (bits > 16)
      throw new IllegalArgumentException("bits > 16");
    if (size < 1)
      throw new IllegalArgumentException("size < 1");
    map_size = size;
    opaque = (alphas == null);

    rgb = createColorMap(bits, size);
    if (alphas == null)
      {
        for (int i = 0; i < size; i++)
          {
            rgb[i] = (0xff000000
                      | ((reds[i] & 0xff) << 16)
                      | ((greens[i] & 0xff) << 8)
                      | (blues[i] & 0xff));
          }
        transparency = OPAQUE;
      }
    else
      {
	byte alphaZero = (byte) 0x00;
        byte alphaOne = (byte) 0xFF;
        for (int i = 0; i < size; i++)
          {
	    alphaZero = (byte) (alphaZero | alphas[i]);
            alphaOne = (byte) (alphaOne & alphas[i]);
            rgb[i] = ((alphas[i] & 0xff) << 24
                      | ((reds[i] & 0xff) << 16)
                      | ((greens[i] & 0xff) << 8)
                      | (blues[i] & 0xff));
          }
        if ((alphaZero == (byte) 0x00) || (alphaOne == (byte) 0xFF))
	  transparency = BITMASK;
	else
	  transparency = TRANSLUCENT;
      }

    // Generate a bigint with 1's for every pixel
    validBits = validBits.setBit(size).subtract(BigInteger.ONE);
  }

  /**
   * Creates a new indexed color model using the color components in 
   * <code>cmap</code>. If <code>hasAlpha</code> is <code>true</code> then
   * <code>cmap</code> contains an alpha component after each of the red, green
   * and blue components.
   *
   * @param bits the number of bits needed to represent <code>size</code> 
   *             colors
   * @param size the number of colors in the color map
   * @param cmap packed color components
   * @param start the offset of the first color component in <code>cmap</code>
   * @param hasAlpha <code>cmap</code> has alpha values
   * @throws IllegalArgumentException if bits &lt; 1, bits &gt; 16, or size 
   *         &lt; 1.
   * @throws NullPointerException if <code>cmap</code> is <code>null</code>.
   */
  public IndexColorModel(int bits, int size, byte[] cmap, int start, 
                         boolean hasAlpha)
  {
    this(bits, size, cmap, start, hasAlpha, -1);
  }

  /**
   * Construct an IndexColorModel from an array of red, green, blue, and
   * optional alpha components. The component values are interleaved as RGB(A).
   * 
   * @param bits the number of bits needed to represent <code>size</code> 
   *             colors
   * @param size the number of colors in the color map
   * @param cmap interleaved color components
   * @param start the offset of the first color component in <code>cmap</code>
   * @param hasAlpha <code>cmap</code> has alpha values
   * @param trans the index of the transparent color
   * @throws IllegalArgumentException if bits &lt; 1, bits &gt; 16, or size
   *         &lt; 1.
   * @throws NullPointerException if <code>cmap</code> is <code>null</code>.
   */
  public IndexColorModel(int bits, int size, byte[] cmap, int start, 
                         boolean hasAlpha, int trans)
  {
    super(bits, nArray(8, hasAlpha || (0 <= trans && trans < size) ? 4 : 3), 
        ColorSpace.getInstance(ColorSpace.CS_sRGB),
        hasAlpha || (0 <= trans && trans < size), false, OPAQUE, 
        Buffers.smallestAppropriateTransferType(bits));
    if (bits < 1)
      throw new IllegalArgumentException("bits < 1");
    if (bits > 16)
      throw new IllegalArgumentException("bits > 16");
    if (size < 1)
      throw new IllegalArgumentException("size < 1");
    map_size = size;
    opaque = !hasAlpha;

    rgb = createColorMap(bits, size);
    if (hasAlpha)
    {
      int alpha;
      int alphaZero = 0x00;  // use to detect all zeros
      int alphaOne = 0xff;   // use to detect all ones
      for (int i = 0; i < size; i++) {
	alpha = cmap[4 * i + 3 + start] & 0xff;  
        alphaZero = alphaZero | alpha;
        alphaOne = alphaOne & alpha;
        rgb[i] =
	  ( alpha << 24
	   // red
	   | ((cmap[4 * i + start] & 0xff) << 16)
	   // green
	   | ((cmap[4 * i + 1 + start] & 0xff) << 8)
	   // blue
	   | (cmap[4 * i + 2 + start] & 0xff));
      }
      if (alphaZero == 0) 
	transparency = BITMASK;
      else if (alphaOne == 255) 
        transparency = (trans != -1 ? BITMASK : OPAQUE);
      else
	transparency = TRANSLUCENT;
    }
    else
    {
      for (int i = 0; i < size; i++)
	rgb[i] = (0xff000000
		  // red
		  | ((cmap[3 * i + start] & 0xff) << 16)
		  // green
		  | ((cmap[3 * i + 1 + start] & 0xff) << 8)
		  // blue
		  | (cmap[3 * i + 2 + start] & 0xff));
      if (trans != -1)
	transparency = BITMASK;
    }

    setTransparentPixel(trans);

    // Generate a bigint with 1's for every pixel
    validBits = validBits.setBit(size).subtract(BigInteger.ONE);
  }

  /**
   * Construct an IndexColorModel from an array of <code>size</code> packed
   * colors.  Each int element contains 8-bit red, green, blue, and optional
   * alpha values packed in order.  If hasAlpha is false, then all the colors
   * are opaque except for the transparent color.
   *
   * @param bits the number of bits needed to represent <code>size</code> 
   *             colors
   * @param size the number of colors in the color map
   * @param cmap packed color components
   * @param start the offset of the first color component in <code>cmap</code>
   * @param hasAlpha <code>cmap</code> has alpha values
   * @param trans the index of the transparent color
   * @param transferType {@link DataBuffer#TYPE_BYTE} or 
            {@link DataBuffer#TYPE_USHORT}.
   * @throws IllegalArgumentException if bits &lt; 1, bits &gt; 16, or size
   *         &lt; 1.
   * @throws IllegalArgumentException if <code>transferType</code> is something
   *         other than {@link DataBuffer#TYPE_BYTE} or 
   *         {@link DataBuffer#TYPE_USHORT}.
   */
  public IndexColorModel(int bits, int size, int[] cmap, int start, 
                         boolean hasAlpha, int trans, int transferType)
  {
    super(bits, 
	  nArray(8, 4), // bits for each channel
	  ColorSpace.getInstance(ColorSpace.CS_sRGB), // sRGB
	  true, // has alpha
	  false, // not premultiplied
	  TRANSLUCENT, transferType);
    if (transferType != DataBuffer.TYPE_BYTE
        && transferType != DataBuffer.TYPE_USHORT)
      throw new IllegalArgumentException();
    if (bits > 16)
      throw new IllegalArgumentException("bits > 16");
    if (size < 1)
      throw new IllegalArgumentException("size < 1");
    map_size = size;
    opaque = !hasAlpha;
<<<<<<< HEAD
    rgb = new int[size];
=======
    rgb = createColorMap(bits, size);
>>>>>>> 60a98cce
    if (!hasAlpha)
      for (int i = 0; i < size; i++)
	rgb[i] = cmap[i + start] | 0xff000000;
    else
      System.arraycopy(cmap, start, rgb, 0, size);

    setTransparentPixel(trans);

    // Generate a bigint with 1's for every pixel
    validBits = validBits.setBit(size).subtract(BigInteger.ONE);
  }

  /**
   * Construct an IndexColorModel using a colormap with holes.
   * <br><br>
   * The IndexColorModel is built from the array of ints defining the
   * colormap.  Each element contains red, green, blue, and alpha
   * components.    The ColorSpace is sRGB.  The transparency value is
   * automatically determined.
   * <br><br>
   * This constructor permits indicating which colormap entries are valid,
   * using the validBits argument.  Each entry in cmap is valid if the
   * corresponding bit in validBits is set.  
   * 
   * @param bits the number of bits needed to represent <code>size</code> 
   *             colors.
   * @param size the number of colors in the color map.
   * @param cmap packed color components.
   * @param start the offset of the first color component in <code>cmap</code>.
   * @param transferType {@link DataBuffer#TYPE_BYTE} or 
   *                     {@link DataBuffer#TYPE_USHORT}.
   * @param validBits a map of the valid entries in <code>cmap</code>.
   * @throws IllegalArgumentException if bits &lt; 1, bits &gt; 16, or size
   *         &lt; 1.
   * @throws IllegalArgumentException if transferType is something other than
   *         {@link DataBuffer#TYPE_BYTE} or {@link DataBuffer#TYPE_USHORT}.
   */
  public IndexColorModel(int bits, int size, int[] cmap, int start, 
                         int transferType, BigInteger validBits)
  {
    super(bits, // total bits, sRGB, four channels
	  nArray(8, 4), // bits for each channel
	  ColorSpace.getInstance(ColorSpace.CS_sRGB), // sRGB
	  true, // has alpha
	  false, // not premultiplied
	  TRANSLUCENT, transferType);
    if (transferType != DataBuffer.TYPE_BYTE
        && transferType != DataBuffer.TYPE_USHORT)
      throw new IllegalArgumentException();
    if (bits > 16)
      throw new IllegalArgumentException("bits > 16");
    if (size < 1)
      throw new IllegalArgumentException("size < 1");
    map_size = size;
    opaque = false;
    this.trans = -1;
    this.validBits = validBits;

    rgb = createColorMap(bits, size);
    if (!hasAlpha)
      for (int i = 0; i < size; i++)
	rgb[i] = cmap[i + start] | 0xff000000;
    else
      System.arraycopy(cmap, start, rgb, 0, size);
  }

  /**
   * Returns the size of the color lookup table.
   *
   * @return The size of the color lookup table.
   */
  public final int getMapSize()
  {
    return map_size;
  }

  /**
   * Get the index of the transparent color in this color model.
   *
   * @return The index of the color that is considered transparent, or -1 if 
   *         there is no transparent color.
   */
  public final int getTransparentPixel()
  {
    return trans;
  }

  /**
   * Fills the supplied array with the red component of each color in the 
   * lookup table.
   *
   * @param r an array that is at least as large as {@link #getMapSize()}.
   * @throws NullPointerException if <code>r</code> is <code>null</code>.
   * @throws ArrayIndexOutOfBoundsException if <code>r</code> has less 
   *         than {@link #getMapSize()} elements. 
   */
  public final void getReds(byte[] r)
  {
    int i;
    for (i = 0; i < map_size; i++)
      r[i] = (byte) ((0x00FF0000  & rgb[i]) >> 16);
  }

  /**
   * Fills the supplied array with the green component of each color in the 
   * lookup table.
   *
   * @param g an array that is at least as large as {@link #getMapSize()}.
   * @throws NullPointerException if <code>g</code> is <code>null</code>.
   * @throws ArrayIndexOutOfBoundsException if <code>g</code> has less 
   *         than {@link #getMapSize()} elements. 
   */
  public final void getGreens(byte[] g)
  {
    int i;
    for (i = 0; i < map_size; i++)
      g[i] = (byte) ((0x0000FF00  & rgb[i]) >> 8);
  }

  /**
   * Fills the supplied array with the blue component of each color in the 
   * lookup table.
   *
   * @param b an array that is at least as large as {@link #getMapSize()}.
   * @throws NullPointerException if <code>b</code> is <code>null</code>.
   * @throws ArrayIndexOutOfBoundsException if <code>b</code> has less 
   *         than {@link #getMapSize()} elements. 
   */
  public final void getBlues(byte[] b)
  {
    int i;
    for (i = 0; i < map_size; i++)
      b[i] = (byte) (0x000000FF & rgb[i]);
  }

  /**
   * Fills the supplied array with the alpha component of each color in the 
   * lookup table.  If the model has a transparent pixel specified, the alpha
   * for that pixel will be 0.
   *
   * @param a an array that is at least as large as {@link #getMapSize()}.
   * @throws NullPointerException if <code>a</code> is <code>null</code>.
   * @throws ArrayIndexOutOfBoundsException if <code>a</code> has less 
   *         than {@link #getMapSize()} elements. 
   */
  public final void getAlphas(byte[] a)
  {
    int i;
    for (i = 0; i < map_size; i++)
      if (i == trans) 
	a[i] = (byte) 0;
      else 
        a[i] = (byte) ((0xFF000000  & rgb[i]) >> 24);
  }

  /**
   * Returns the red component of the color in the lookup table for the 
   * given pixel value.
   *
   * @param pixel  the pixel lookup value.
   *
   * @return The red component of the color in the lookup table.
   * @throws ArrayIndexOutOfBoundsException if <code>pixel</code> is negative.
   */
  public final int getRed(int pixel)
  {
    if (pixel < map_size)
      return (0x00FF0000 & rgb[pixel]) >> 16;
    
    return 0;
  }

  /**
   * Returns the green component of the color in the lookup table for the 
   * given pixel value.
   *
   * @param pixel  the pixel lookup value.
   *
   * @return The green component of the color in the lookup table.
   * @throws ArrayIndexOutOfBoundsException if <code>pixel</code> is negative.
   */
  public final int getGreen(int pixel)
  {
    if (pixel < map_size)
      return (0x0000FF00 & rgb[pixel]) >> 8;
    
    return 0;
  }

  /**
   * Returns the blue component of the color in the lookup table for the 
   * given pixel value.
   *
   * @param pixel  the pixel lookup value.
   *
   * @return The blue component of the color in the lookup table.
   * @throws ArrayIndexOutOfBoundsException if <code>pixel</code> is negative.
   */
  public final int getBlue(int pixel)
  {
    if (pixel < map_size)
      return 0x000000FF & rgb[pixel];
    
    return 0;
  }

  /**
   * Returns the alpha component of the color in the lookup table for the 
   * given pixel value. If no alpha channel was specified when the color model
   * was created, then 255 is returned for all pixels except the transparent
   * pixel (if one is defined - see {@link #getTransparentPixel()}) which
   * returns an alpha of 0.
   *
   * @param pixel  the pixel lookup value.
   *
   * @return The alpha component of the color in the lookup table (in the 
   *         range 0 to 255).
   * @throws ArrayIndexOutOfBoundsException if <code>pixel</code> is negative.
   */
  public final int getAlpha(int pixel)
  {
    return (rgb[pixel] >> 24) & 0xFF;
  }

  /**
   * Get the RGB color value of the given pixel using the default
   * RGB color model. 
   *
   * @param pixel the pixel lookup value.
   * @return The RGB color value.
   * @throws ArrayIndexOutOfBoundsException if <code>pixel</code> is negative.
   */
  public final int getRGB(int pixel)
  {
    if (pixel >= 0 && pixel < map_size)
      return rgb[pixel];
    
    return 0;
  }
    
  /**
   * Get the RGB color values of all pixels in the map using the default
   * RGB color model. 
   *
   * @param rgb The destination array.
   */
  public final void getRGBs(int[] rgb)
  {
    System.arraycopy(this.rgb, 0, rgb, 0, map_size);
  }
    
  /** 
   * Return <code>true</code> if the lookup table contains valid data for 
   * <code>pixel</code>, and <code>false</code> otherwise.
   *
   * @param pixel  the pixel value used to index the color lookup table.
   * @return <code>true</code> if <code>pixel</code> is valid, 
   *         <code>false</code> otherwise.
   */
  public boolean isValid(int pixel)
  {
    if (pixel >= 0)
      return validBits.testBit(pixel);
    return false;
  }
  
  /** 
   * Return <code>true</code> if all pixels are valid, <code>false</code> 
   * otherwise.
   *
   * @return <code>true</code> if all pixels are valid, <code>false</code> 
   * otherwise.
   */
  public boolean isValid()
  {
    // Generate a bigint with 1's for every pixel
    BigInteger allbits = new BigInteger("0");
    allbits = allbits.setBit(map_size);
    allbits = allbits.subtract(new BigInteger("1"));
    return allbits.equals(validBits);
  }
  
  /** 
   * Returns a binary value ({@link BigInteger}) where each bit represents an 
   * entry in the color lookup table.  If the bit is on, the entry is valid.
   * 
   * @return The binary value.
   */
  public BigInteger getValidPixels()
  {
    return validBits;
  }
  
  /**
   * Construct a {@link BufferedImage} with rgb pixel values from a 
   * {@link Raster}.
   * 
   * Constructs a new BufferedImage in which each pixel is an RGBA int from
   * a Raster with index-valued pixels.  If this model has no alpha component
   * or transparent pixel, the type of the new BufferedImage is TYPE_INT_RGB.
   * Otherwise the type is TYPE_INT_ARGB.  If forceARGB is true, the type is
   * forced to be TYPE_INT_ARGB no matter what.
   * 
   * @param raster The source of pixel values.
   * @param forceARGB True if type must be TYPE_INT_ARGB.
   * @return New BufferedImage with RBGA int pixel values.
   */
  public BufferedImage convertToIntDiscrete(Raster raster, boolean forceARGB)
  {
    int type = forceARGB ? BufferedImage.TYPE_INT_ARGB
      : ((opaque && trans == -1) ? BufferedImage.TYPE_INT_RGB :
	 BufferedImage.TYPE_INT_ARGB); 

    // FIXME: assuming that raster has only 1 band since pixels are supposed
    // to be int indexes.
    // FIXME: it would likely be more efficient to fetch a complete array,
    // but it would take much more memory.
    // FIXME: I'm not sure if transparent pixels or alpha values need special
    // handling here.
    BufferedImage im = new BufferedImage(raster.width, raster.height, type);
    for (int x = raster.minX; x < raster.width + raster.minX; x++)
      for (int y = raster.minY; y < raster.height + raster.minY; y++)
        im.setRGB(x, y, rgb[raster.getSample(x, y, 0)]);

    return im;
  }

  /**
   * Creates a {@link SampleModel} that is compatible to this color model.
   * This will be a {@link MultiPixelPackedSampleModel} for bits/pixel of
   * 1, 2 or 4, or a {@link ComponentColorModel} for the other cases.
   *
   * @param w the width of the sample model to create
   * @param h the height of the sample model to create
   *
   * @return a compatible sample model
   */
  public SampleModel createCompatibleSampleModel(int w, int h)
  {
    SampleModel sm;
    if (pixel_bits == 1 || pixel_bits == 2 || pixel_bits == 4)
      sm = new MultiPixelPackedSampleModel(transferType, w, h, pixel_bits);
    else
      sm = new ComponentSampleModel(transferType, w, h, 1, w, new int[]{0});
    return sm;
  }

  /**
   * Sets the transparent pixel. This is called by the various constructors.
   *
   * @param t the transparent pixel
   */
  private void setTransparentPixel(int t)
  {
    if (t >= 0 && t < map_size)
      {
        rgb[t] &= 0xffffff; // Make the value transparent.
        trans = t;
        if (transparency == OPAQUE)
          {
            transparency = BITMASK;
            hasAlpha = true;
          }
      }
  }
<<<<<<< HEAD
=======

  private int[] createColorMap(int bits, int size)
  {
    // According to a Mauve test, the RI allocates at least 256 entries here.
    int realSize = Math.max(256, Math.max(1 << bits, size));
    return new int[realSize];
  }
>>>>>>> 60a98cce
}<|MERGE_RESOLUTION|>--- conflicted
+++ resolved
@@ -134,11 +134,7 @@
     if (size < 1)
       throw new IllegalArgumentException("size < 1");
     map_size = size;
-<<<<<<< HEAD
-    rgb = new int[size];
-=======
     rgb = createColorMap(bits, size);
->>>>>>> 60a98cce
     for (int i = 0; i < size; i++)
       {
         rgb[i] = (0xff000000
@@ -364,11 +360,7 @@
       throw new IllegalArgumentException("size < 1");
     map_size = size;
     opaque = !hasAlpha;
-<<<<<<< HEAD
-    rgb = new int[size];
-=======
     rgb = createColorMap(bits, size);
->>>>>>> 60a98cce
     if (!hasAlpha)
       for (int i = 0; i < size; i++)
 	rgb[i] = cmap[i + start] | 0xff000000;
@@ -734,8 +726,6 @@
           }
       }
   }
-<<<<<<< HEAD
-=======
 
   private int[] createColorMap(int bits, int size)
   {
@@ -743,5 +733,4 @@
     int realSize = Math.max(256, Math.max(1 << bits, size));
     return new int[realSize];
   }
->>>>>>> 60a98cce
 }
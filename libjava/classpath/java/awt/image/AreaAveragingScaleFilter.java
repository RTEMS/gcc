--- conflicted
+++ resolved
@@ -45,10 +45,6 @@
  * points should give the desired results although Sun does not 
  * specify what the exact algorithm should be.
  * <br>
-<<<<<<< HEAD
- * FIXME: Currently this filter does nothing and needs to be implemented.
-=======
->>>>>>> f8383f28
  *
  * @author C. Brian Jones (cbj@gnu.org) 
  */

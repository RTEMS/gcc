/* DragSource.java --
   Copyright (C) 2002 Free Software Foundation, Inc.

This file is part of GNU Classpath.

GNU Classpath is free software; you can redistribute it and/or modify
it under the terms of the GNU General Public License as published by
the Free Software Foundation; either version 2, or (at your option)
any later version.

GNU Classpath is distributed in the hope that it will be useful, but
WITHOUT ANY WARRANTY; without even the implied warranty of
MERCHANTABILITY or FITNESS FOR A PARTICULAR PURPOSE.  See the GNU
General Public License for more details.

You should have received a copy of the GNU General Public License
along with GNU Classpath; see the file COPYING.  If not, write to the
Free Software Foundation, Inc., 51 Franklin Street, Fifth Floor, Boston, MA
02110-1301 USA.

Linking this library statically or dynamically with other modules is
making a combined work based on this library.  Thus, the terms and
conditions of the GNU General Public License cover the whole
combination.

As a special exception, the copyright holders of this library give you
permission to link this library with independent modules to produce an
executable, regardless of the license terms of these independent
modules, and to copy and distribute the resulting executable under
terms of your choice, provided that you also meet, for each linked
independent module, the terms and conditions of the license of that
module.  An independent module is a module which is not derived from
or based on this library.  If you modify this library, you may extend
this exception to your version of the library, but you are not
obligated to do so.  If you do not wish to do so, delete this
exception statement from your version. */


package java.awt.dnd;

import gnu.classpath.NotImplementedException;

import java.awt.Component;
import java.awt.Cursor;
import java.awt.GraphicsEnvironment;
import java.awt.HeadlessException;
import java.awt.Image;
import java.awt.Point;
import java.awt.Toolkit;
import java.awt.datatransfer.FlavorMap;
import java.awt.datatransfer.SystemFlavorMap;
import java.awt.datatransfer.Transferable;
import java.awt.dnd.peer.DragSourceContextPeer;
import java.io.Serializable;
import java.util.EventListener;

/**
 * @since 1.2
 */
public class DragSource implements Serializable
{
  /**
   * Compatible with JDK 1.2+.
   */
  private static final long serialVersionUID = 6236096958971414066L;

  public static final Cursor DefaultCopyDrop = null;
  public static final Cursor DefaultMoveDrop = null;
  public static final Cursor DefaultLinkDrop = null;
  public static final Cursor DefaultCopyNoDrop = null;
  public static final Cursor DefaultMoveNoDrop = null;
  public static final Cursor DefaultLinkNoDrop = null;

  private transient FlavorMap flavorMap = SystemFlavorMap.getDefaultFlavorMap ();
  private transient DragSourceListener dragSourceListener;
  private transient DragSourceMotionListener dragSourceMotionListener;
  
  private static DragSource ds;
  private DragSourceContextPeer peer;
  private DragSourceContext context;

  /**
   * Initializes the drag source.
   *
   * @exception HeadlessException If GraphicsEnvironment.isHeadless() is true.
   */
  public DragSource()
  {
    if (GraphicsEnvironment.isHeadless())
      {
        ds = null;
        throw new HeadlessException();
      }
  }

  /**
   * Gets the default drag source.
   * 
   * @exception HeadlessException If GraphicsEnvironment.isHeadless() is true.
   */
  public static DragSource getDefaultDragSource()
  {
<<<<<<< HEAD
    return new DragSource();
=======
    if (GraphicsEnvironment.isHeadless())
      {
        ds = null;
        throw new HeadlessException();
      }
    
    if (ds == null)
      ds = new DragSource();
    return ds;
>>>>>>> f8383f28
  }

  public static boolean isDragImageSupported()
    throws NotImplementedException
  {
    // FIXME: Implement this
    return false;
  }

  /**
   * Start a drag, given the DragGestureEvent that initiated the drag.
   *
   * @exception InvalidDnDOperationException If the Drag and Drop system is
   * unable to initiate a drag operation, or if the user attempts to start
   * a drag while an existing drag operation is still executing.
   */
  public void startDrag(DragGestureEvent trigger, Cursor dragCursor,
                        Image dragImage, Point imageOffset,
                        Transferable trans, DragSourceListener dsl,
                        FlavorMap map)
  {
    // http://www.javaworld.com/javaworld/jw-03-1999/jw-03-dragndrop.html

    // This function creates a DragSourceContext object. This object tracks the
    // state of the operation by listening to a native peer. In this situation,
    // the DragSource may be obtained from the event or by an instance variable.
    // This function also creates a new DragSourceContextPeer.

    // This function sends the same message to the context, which then forwards
    // it to the peer, passing itself as a parameter. Now, the native system has
    // access to the Transferable through the context.

    // FIXME: Add check to determine if dragging.
    
    try
      {
        flavorMap = map;
        
        if (peer == null)
          peer = Toolkit.getDefaultToolkit().createDragSourceContextPeer(trigger);
        
        if (context == null)
          context = createDragSourceContext(peer, trigger,
                                                            dragCursor,
                                                            dragImage,
                                                            imageOffset, trans,
                                                            dsl);

        if (peer == null)
          throw new InvalidDnDOperationException();

        peer.startDrag(context, dragCursor, dragImage, imageOffset);
      }
    catch (Exception e)
      {
        throw new InvalidDnDOperationException("Drag and Drop system is "
                                + "unable to initiate a drag operation.");
      }
  }

  /**
   * Start a drag, given the DragGestureEvent that initiated the drag.
   *
   * @exception InvalidDnDOperationException If the Drag and Drop system is
   * unable to initiate a drag operation, or if the user attempts to start
   * a drag while an existing drag operation is still executing.
   */
  public void startDrag(DragGestureEvent trigger, Cursor dragCursor,
                        Transferable trans, DragSourceListener dsl,
                        FlavorMap map)
  {
    startDrag(trigger, dragCursor, null, null, trans, dsl, map);
  }

  /**
   * Start a drag, given the DragGestureEvent that initiated the drag.
   *
   * @exception InvalidDnDOperationException If the Drag and Drop system is
   * unable to initiate a drag operation, or if the user attempts to start
   * a drag while an existing drag operation is still executing.
   */
  public void startDrag(DragGestureEvent trigger, Cursor dragCursor,
                        Image dragImage, Point imageOffset,
                        Transferable trans, DragSourceListener dsl)
  {
    startDrag(trigger, dragCursor, dragImage, imageOffset, trans, dsl, null);
  }

  /**
   * Start a drag, given the DragGestureEvent that initiated the drag.
   *
   * @exception InvalidDnDOperationException If the Drag and Drop system is
   * unable to initiate a drag operation, or if the user attempts to start
   * a drag while an existing drag operation is still executing.
   */
  public void startDrag(DragGestureEvent trigger, Cursor dragCursor,
                        Transferable trans, DragSourceListener dsl)
  {
    startDrag(trigger, dragCursor, null, null, trans, dsl, null);
  }

  /**
   * Creates the DragSourceContext to handle this drag.
   *
   * @exception IllegalArgumentException 
   * @exception NullPointerException If dscp, dgl, dragImage or t is null.
   */
  protected DragSourceContext
    createDragSourceContext(DragSourceContextPeer peer, DragGestureEvent dge,
                            Cursor cursor, Image image, Point offset,
                            Transferable t, DragSourceListener dsl)
  {
    return new DragSourceContext(peer, dge, cursor, image, offset, t, dsl);
  }

  public FlavorMap getFlavorMap()
  {
    return flavorMap;
  }

<<<<<<< HEAD
  /**
   * Dummy DragGestureRecognizer when Toolkit doesn't support drag and drop.
   */
  static class NoDragGestureRecognizer extends DragGestureRecognizer
  {
    NoDragGestureRecognizer(DragSource ds, Component c, int actions,
                            DragGestureListener dgl)
    {
      super(ds, c, actions, dgl);
    }

    protected void registerListeners() { }
    protected void unregisterListeners() { }
  }

  public DragGestureRecognizer
    createDragGestureRecognizer(Class recognizer, Component c, int actions,
                                DragGestureListener dgl)
  {
    DragGestureRecognizer dgr;
    dgr = Toolkit.getDefaultToolkit ()
                  .createDragGestureRecognizer (recognizer, this, c, actions,
                                                dgl);

    if (dgr == null)
      dgr = new NoDragGestureRecognizer(this, c, actions, dgl);

    return dgr;
=======
  public DragGestureRecognizer createDragGestureRecognizer(Class recognizer,
                                                           Component c,
                                                           int actions,
                                                           DragGestureListener dgl)
  {
    return Toolkit.getDefaultToolkit().createDragGestureRecognizer(recognizer,
                                                                   this, c,
                                                                   actions, dgl);
>>>>>>> f8383f28
  }

  public DragGestureRecognizer createDefaultDragGestureRecognizer(Component c,
                                                                  int actions,
                                                                  DragGestureListener dgl)
  {
    return createDragGestureRecognizer(MouseDragGestureRecognizer.class, c,
                                       actions, dgl);
  }

  /**
   * @since 1.4
   */
  public void addDragSourceListener(DragSourceListener l)
  {
    DnDEventMulticaster.add (dragSourceListener, l);
  }

  /**
   * @since 1.4
   */
  public void removeDragSourceListener(DragSourceListener l)
  {
    DnDEventMulticaster.remove (dragSourceListener, l);
  }

  /**
   * @since 1.4
   */
  public DragSourceListener[] getDragSourceListeners()
  {
    return (DragSourceListener[]) getListeners (DragSourceListener.class);
  }

  /**
   * @since 1.4
   */
  public void addDragSourceMotionListener(DragSourceMotionListener l)
  {
    DnDEventMulticaster.add (dragSourceMotionListener, l);
  }

  /**
   * @since 1.4
   */
  public void removeDragSourceMotionListener(DragSourceMotionListener l)
  {
    DnDEventMulticaster.remove (dragSourceMotionListener, l);
  }

  /**
   * @since 1.4
   */
  public DragSourceMotionListener[] getDragSourceMotionListeners ()
  {
    return (DragSourceMotionListener[]) getListeners
                                         (DragSourceMotionListener.class);
  }

  /**
   * @since 1.4
   */
  public EventListener[] getListeners (Class listenerType)
  {
    if (listenerType == DragSourceListener.class)
      return DnDEventMulticaster.getListeners (dragSourceListener,
                                               listenerType);

    if (listenerType == DragSourceMotionListener.class)
      return DnDEventMulticaster.getListeners (dragSourceMotionListener,
                                               listenerType);

    // Return an empty EventListener array.
    return new EventListener [0];
  }
  
  /**
   * TODO
   * @return
   * 
   * @since 1.5
   */
  public static int getDragThreshold()
    throws NotImplementedException
  {
    // FIXME: Not implemented.
    return 4;
  }
} // class DragSource<|MERGE_RESOLUTION|>--- conflicted
+++ resolved
@@ -100,9 +100,6 @@
    */
   public static DragSource getDefaultDragSource()
   {
-<<<<<<< HEAD
-    return new DragSource();
-=======
     if (GraphicsEnvironment.isHeadless())
       {
         ds = null;
@@ -112,7 +109,6 @@
     if (ds == null)
       ds = new DragSource();
     return ds;
->>>>>>> f8383f28
   }
 
   public static boolean isDragImageSupported()
@@ -233,36 +229,6 @@
     return flavorMap;
   }
 
-<<<<<<< HEAD
-  /**
-   * Dummy DragGestureRecognizer when Toolkit doesn't support drag and drop.
-   */
-  static class NoDragGestureRecognizer extends DragGestureRecognizer
-  {
-    NoDragGestureRecognizer(DragSource ds, Component c, int actions,
-                            DragGestureListener dgl)
-    {
-      super(ds, c, actions, dgl);
-    }
-
-    protected void registerListeners() { }
-    protected void unregisterListeners() { }
-  }
-
-  public DragGestureRecognizer
-    createDragGestureRecognizer(Class recognizer, Component c, int actions,
-                                DragGestureListener dgl)
-  {
-    DragGestureRecognizer dgr;
-    dgr = Toolkit.getDefaultToolkit ()
-                  .createDragGestureRecognizer (recognizer, this, c, actions,
-                                                dgl);
-
-    if (dgr == null)
-      dgr = new NoDragGestureRecognizer(this, c, actions, dgl);
-
-    return dgr;
-=======
   public DragGestureRecognizer createDragGestureRecognizer(Class recognizer,
                                                            Component c,
                                                            int actions,
@@ -271,7 +237,6 @@
     return Toolkit.getDefaultToolkit().createDragGestureRecognizer(recognizer,
                                                                    this, c,
                                                                    actions, dgl);
->>>>>>> f8383f28
   }
 
   public DragGestureRecognizer createDefaultDragGestureRecognizer(Component c,

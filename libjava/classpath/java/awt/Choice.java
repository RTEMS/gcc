/* Choice.java -- Java choice button widget.
   Copyright (C) 1999, 2000, 2001, 2002, 2004, 2006 Free Software Foundation, Inc.

This file is part of GNU Classpath.

GNU Classpath is free software; you can redistribute it and/or modify
it under the terms of the GNU General Public License as published by
the Free Software Foundation; either version 2, or (at your option)
any later version.

GNU Classpath is distributed in the hope that it will be useful, but
WITHOUT ANY WARRANTY; without even the implied warranty of
MERCHANTABILITY or FITNESS FOR A PARTICULAR PURPOSE.  See the GNU
General Public License for more details.

You should have received a copy of the GNU General Public License
along with GNU Classpath; see the file COPYING.  If not, write to the
Free Software Foundation, Inc., 51 Franklin Street, Fifth Floor, Boston, MA
02110-1301 USA.

Linking this library statically or dynamically with other modules is
making a combined work based on this library.  Thus, the terms and
conditions of the GNU General Public License cover the whole
combination.

As a special exception, the copyright holders of this library give you
permission to link this library with independent modules to produce an
executable, regardless of the license terms of these independent
modules, and to copy and distribute the resulting executable under
terms of your choice, provided that you also meet, for each linked
independent module, the terms and conditions of the license of that
module.  An independent module is a module which is not derived from
or based on this library.  If you modify this library, you may extend
this exception to your version of the library, but you are not
obligated to do so.  If you do not wish to do so, delete this
exception statement from your version. */


package java.awt;

import java.awt.event.ItemEvent;
import java.awt.event.ItemListener;
import java.awt.peer.ChoicePeer;
import java.io.Serializable;
import java.util.EventListener;
import java.util.Vector;

import javax.accessibility.Accessible;
import javax.accessibility.AccessibleAction;
import javax.accessibility.AccessibleContext;
import javax.accessibility.AccessibleRole;

/**
 * This class implements a drop down choice list.
 *
 * @author Aaron M. Renn (arenn@urbanophile.com)
 */
public class Choice extends Component
  implements ItemSelectable, Serializable, Accessible
{
  /**
   * The number used to generate the name returned by getName.
   */
  private static transient long next_choice_number;

  // Serialization constant
  private static final long serialVersionUID = -4075310674757313071L;

  /**
   * @serial A list of items for the choice box, which can be <code>null</code>.
   * This is package-private to avoid an accessor method.
   */
  Vector pItems = new Vector();

  /**
   * @serial The index of the selected item in the choice box.
   */
  private int selectedIndex = -1;

  /**
   * ItemListener chain
   */
  private ItemListener item_listeners;

  /**
   * This class provides accessibility support for the
   * combo box.
   *
   * @author Jerry Quinn  (jlquinn@optonline.net)
   * @author Andrew John Hughes (gnu_andrew@member.fsf.org)
   */
  protected class AccessibleAWTChoice
    extends AccessibleAWTComponent
    implements AccessibleAction
  {

    /**
     * Serialization constant to match JDK 1.5
     */
    private static final long serialVersionUID = 7175603582428509322L;

    /**
     * Default constructor which simply calls the
     * super class for generic component accessibility
     * handling.
     */
    public AccessibleAWTChoice()
    {
      super();
    }

    /**
     * Returns an implementation of the <code>AccessibleAction</code>
     * interface for this accessible object.  In this case, the
     * current instance is simply returned (with a more appropriate
     * type), as it also implements the accessible action as well as
     * the context.
     *
     * @return the accessible action associated with this context.
     * @see javax.accessibility.AccessibleAction
     */
    public AccessibleAction getAccessibleAction()
    {
      return this;
    }

    /**
     * Returns the role of this accessible object.
     *
     * @return the instance of <code>AccessibleRole</code>,
     *         which describes this object.
     * @see javax.accessibility.AccessibleRole
     */
    public AccessibleRole getAccessibleRole()
    {
      return AccessibleRole.COMBO_BOX;
    }
	  
    /**
     * Returns the number of actions associated with this accessible
     * object.  In this case, it is the number of choices available.
     *
     * @return the number of choices available.
     * @see javax.accessibility.AccessibleAction#getAccessibleActionCount()
     */
    public int getAccessibleActionCount()
    {
      return pItems.size();
    }

    /**
     * Returns a description of the action with the supplied id.
     * In this case, it is the text used in displaying the particular
     * choice on-screen.
     *
     * @param i the id of the choice whose description should be
     *          retrieved.
     * @return the <code>String</code> used to describe the choice.
     * @see javax.accessibility.AccessibleAction#getAccessibleActionDescription(int)
     */
    public String getAccessibleActionDescription(int i)
    {
      return (String) pItems.get(i);
    }
	  
    /**
     * Executes the action with the specified id.  In this case,
     * calling this method provides the same behaviour as would
     * choosing a choice from the list in a visual manner.
     *
     * @param i the id of the choice to select.
     * @return true if a valid choice was specified.
     * @see javax.accessibility.AccessibleAction#doAccessibleAction(int)
     */
    public boolean doAccessibleAction(int i)
    {
      if (i < 0 || i >= pItems.size())
	return false;
	    
      Choice.this.select( i );

      return true;
    }
  }

  /**
   * Initializes a new instance of <code>Choice</code>.
   *
   * @exception HeadlessException If GraphicsEnvironment.isHeadless()
   * returns true
   */
  public Choice()
  {
    if (GraphicsEnvironment.isHeadless())
      throw new HeadlessException ();
  }

  /**
   * Returns the number of items in the list.
   *
   * @return The number of items in the list.
   */
  public int getItemCount()
  {
    return countItems ();
  }

  /**
   * Returns the number of items in the list.
   *
   * @return The number of items in the list.
   *
   * @deprecated This method is deprecated in favor of <code>getItemCount</code>.
   */
  public int countItems()
  {
    return pItems.size();
  }

  /**
   * Returns the item at the specified index in the list.
   *
   * @param index The index into the list to return the item from.
   *
   * @exception ArrayIndexOutOfBoundsException If the index is invalid.
   */
  public String getItem(int index)
  {
    return (String)pItems.elementAt(index);
  }

  /**
   * Adds the specified item to this choice box.
   *
   * @param item The item to add.
   *
   * @exception NullPointerException If the item's value is null
   *
   * @since 1.1
   */
  public synchronized void add(String item)
  {
    if (item == null)
      throw new NullPointerException ("item must be non-null");

    pItems.addElement(item);

    if (peer != null)
      ((ChoicePeer) peer).add(item, getItemCount() - 1);

    if (selectedIndex == -1) 
      select( 0 );
  }

  /**
   * Adds the specified item to this choice box.
   *
   * This method is oboslete since Java 2 platform 1.1. Please use @see add
   * instead.
   *
   * @param item The item to add.
   *
   * @exception NullPointerException If the item's value is equal to null
   */
  public synchronized void addItem(String item)
  {
    add(item);
  }

  /** Inserts an item into this Choice.  Existing items are shifted
   * upwards.  If the new item is the only item, then it is selected.
   * If the currently selected item is shifted, then the first item is
   * selected.  If the currently selected item is not shifted, then it
   * remains selected.
   *
   * @param item The item to add.
   * @param index The index at which the item should be inserted.
   *
   * @exception IllegalArgumentException If index is less than 0
   */
  public synchronized void insert(String item, int index)
  {
    if (index < 0)
      throw new IllegalArgumentException ("index may not be less then 0");

    if (index > getItemCount ())
      index = getItemCount ();

    pItems.insertElementAt(item, index);

    if (peer != null)
      ((ChoicePeer) peer).add (item, index);

    if (selectedIndex == -1 || selectedIndex >= index)
      select(0);
  }

  /**
   * Removes the specified item from the choice box.
   *
   * @param item The item to remove.
   *
   * @exception IllegalArgumentException If the specified item doesn't exist.
   */
  public synchronized void remove(String item)
  {
    int index = pItems.indexOf(item);
    if (index == -1)
      throw new IllegalArgumentException ("item \""
					  + item + "\" not found in Choice");
    remove(index);
  }

  /**
   * Removes the item at the specified index from the choice box.
   *
   * @param index The index of the item to remove.
   *
   * @exception IndexOutOfBoundsException If the index is not valid.
   */
  public synchronized void remove(int index)
  {
    if ((index < 0) || (index > getItemCount()))
      throw new IllegalArgumentException("Bad index: " + index);

    pItems.removeElementAt(index);

    if (peer != null)
      ((ChoicePeer) peer).remove( index );

    if( getItemCount() == 0 )
      selectedIndex = -1;
    else 
      {
       if( selectedIndex > index )
         selectedIndex--;
       else if( selectedIndex == index )
         selectedIndex = 0;

       if( peer != null )
         ((ChoicePeer)peer).select( selectedIndex );
       }
  }

  /**
   * Removes all of the objects from this choice box.
   */
  public synchronized void removeAll()
  {
    if (getItemCount() <= 0)
      return;
  
    pItems.removeAllElements ();

    if (peer != null)
      {
	ChoicePeer cp = (ChoicePeer) peer;
	cp.removeAll ();
      }

<<<<<<< HEAD
/**
  * Returns an array with one row containing the selected item.
  *
  * @return An array containing the selected item.
  */
public synchronized Object[]
getSelectedObjects()
{
  if (selectedIndex == -1)
    return null;

  Object[] objs = new Object[1];
  objs[0] = pItems.elementAt(selectedIndex);

  return(objs);
}

/*************************************************************************/

/**
  * Returns the index of the selected item.
  *
  * @return The index of the selected item.
  */
public int
getSelectedIndex()
{
  return(selectedIndex);
}

/*************************************************************************/

/**
  * Forces the item at the specified index to be selected.
  *
  * @param index The index of the row to make selected.
  *
  * @exception IllegalArgumentException If the specified index is invalid.
  */
public synchronized void
select(int index)
{
  if ((index < 0) || (index >= getItemCount()))
    throw new IllegalArgumentException("Bad index: " + index);

  if (pItems.size() > 0) {
      selectedIndex = index;
      ChoicePeer cp = (ChoicePeer) peer;
      if (cp != null) {
          cp.select(index);
      }
  }
}
=======
    selectedIndex = -1;
  }

  /**
   * Returns the currently selected item, or null if no item is
   * selected.
   *
   * @return The currently selected item.
   */
  public synchronized String getSelectedItem()
  {
    return (selectedIndex == -1
	    ? null
	    : ((String)pItems.elementAt(selectedIndex)));
  }
>>>>>>> f8383f28

  /**
   * Returns an array with one row containing the selected item.
   *
   * @return An array containing the selected item.
   */
  public synchronized Object[] getSelectedObjects()
  {
    if (selectedIndex == -1)
      return null;

    Object[] objs = new Object[1];
    objs[0] = pItems.elementAt(selectedIndex);

    return objs;
  }

  /**
   * Returns the index of the selected item.
   *
   * @return The index of the selected item.
   */
  public int getSelectedIndex()
  {
    return selectedIndex;
  }

  /**
   * Forces the item at the specified index to be selected.
   *
   * @param index The index of the row to make selected.
   *
   * @exception IllegalArgumentException If the specified index is invalid.
   */
  public synchronized void select(int index)
  {
    if ((index < 0) || (index >= getItemCount()))
      throw new IllegalArgumentException("Bad index: " + index);

    if( selectedIndex == index ) 
      return;

    selectedIndex = index;
    if( peer != null ) 
      ((ChoicePeer)peer).select( index );
  }

  /**
   * Forces the named item to be selected.
   *
   * @param item The item to be selected.
   *
   * @exception IllegalArgumentException If the specified item does not exist.
   */
  public synchronized void select(String item)
  {
    int index = pItems.indexOf(item);
    if( index >= 0 )
      select( index );
  }

  /**
   * Creates the native peer for this object.
   */
  public void addNotify()
  {
    if (peer == null)
      peer = getToolkit ().createChoice (this);
    super.addNotify ();
  }

  /**
   * Adds the specified listener to the list of registered listeners for
   * this object.
   *
   * @param listener The listener to add.
   */
  public synchronized void addItemListener(ItemListener listener)
  {
    item_listeners = AWTEventMulticaster.add(item_listeners, listener);
  }

  /**
   * Removes the specified listener from the list of registered listeners for
   * this object.
   *
   * @param listener The listener to remove.
   */
  public synchronized void removeItemListener(ItemListener listener)
  {
    item_listeners = AWTEventMulticaster.remove(item_listeners, listener);
  }

<<<<<<< HEAD
/**
  * Processes item event by dispatching to any registered listeners.
  *
  * @param event The event to process.
  */
protected void
processItemEvent(ItemEvent event)
{
  int index = pItems.indexOf((String) event.getItem());
  // Don't call back into the peers when selecting index here
  if (event.getStateChange() == ItemEvent.SELECTED)
    this.selectedIndex = index;
  if (item_listeners != null)
    item_listeners.itemStateChanged(event);
}

/*************************************************************************/
=======
  /**
   * Processes this event by invoking <code>processItemEvent()</code> if the
   * event is an instance of <code>ItemEvent</code>, otherwise the event
   * is passed to the superclass.
   *
   * @param event The event to process.
   */
  protected void processEvent(AWTEvent event)
  {
    if (event instanceof ItemEvent)
      processItemEvent((ItemEvent)event);
    else
      super.processEvent(event);
  }

  void dispatchEventImpl(AWTEvent e)
  {
    super.dispatchEventImpl(e);

    if( e.id <= ItemEvent.ITEM_LAST && e.id >= ItemEvent.ITEM_FIRST && 
	( item_listeners != null || 
	  ( eventMask & AWTEvent.ITEM_EVENT_MASK ) != 0 ) )
      processEvent(e);
  }
>>>>>>> f8383f28

  /**
   * Processes item event by dispatching to any registered listeners.
   *
   * @param event The event to process.
   */
  protected void processItemEvent(ItemEvent event)
  {
    int index = pItems.indexOf((String) event.getItem());
    if (item_listeners != null)
      item_listeners.itemStateChanged(event);
  }

  /**
   * Returns a debugging string for this object.
   *
   * @return A debugging string for this object.
   */
  protected String paramString()
  {
    return "selectedIndex=" + selectedIndex + "," + super.paramString();
  }

  /**
   * Returns an array of all the objects currently registered as FooListeners
   * upon this Choice. FooListeners are registered using the addFooListener
   * method.
   *
   * @exception ClassCastException If listenerType doesn't specify a class or
   * interface that implements java.util.EventListener.
   *
   * @since 1.3
   */
  public EventListener[] getListeners (Class listenerType)
  {
    if (listenerType == ItemListener.class)
      return AWTEventMulticaster.getListeners (item_listeners, listenerType);
    
    return super.getListeners (listenerType);
  }

  /**
   * Returns all registered item listeners.
   *
   * @since 1.4
   */
  public ItemListener[] getItemListeners ()
  {
    return (ItemListener[]) getListeners (ItemListener.class);
  }

  /**
   * Gets the AccessibleContext associated with this <code>Choice</code>.
   * The context is created, if necessary.
   *
   * @return the associated context
   */
  public AccessibleContext getAccessibleContext()
  {
    /* Create the context if this is the first request */
    if (accessibleContext == null)
      accessibleContext = new AccessibleAWTChoice();
    return accessibleContext;
  }
  
  /**
   * Generate a unique name for this <code>Choice</code>.
   *
   * @return A unique name for this <code>Choice</code>.
   */
  String generateName()
  {
    return "choice" + getUniqueLong();
  }

  private static synchronized long getUniqueLong()
  {
    return next_choice_number++;
  }
} // class Choice <|MERGE_RESOLUTION|>--- conflicted
+++ resolved
@@ -358,61 +358,6 @@
 	cp.removeAll ();
       }
 
-<<<<<<< HEAD
-/**
-  * Returns an array with one row containing the selected item.
-  *
-  * @return An array containing the selected item.
-  */
-public synchronized Object[]
-getSelectedObjects()
-{
-  if (selectedIndex == -1)
-    return null;
-
-  Object[] objs = new Object[1];
-  objs[0] = pItems.elementAt(selectedIndex);
-
-  return(objs);
-}
-
-/*************************************************************************/
-
-/**
-  * Returns the index of the selected item.
-  *
-  * @return The index of the selected item.
-  */
-public int
-getSelectedIndex()
-{
-  return(selectedIndex);
-}
-
-/*************************************************************************/
-
-/**
-  * Forces the item at the specified index to be selected.
-  *
-  * @param index The index of the row to make selected.
-  *
-  * @exception IllegalArgumentException If the specified index is invalid.
-  */
-public synchronized void
-select(int index)
-{
-  if ((index < 0) || (index >= getItemCount()))
-    throw new IllegalArgumentException("Bad index: " + index);
-
-  if (pItems.size() > 0) {
-      selectedIndex = index;
-      ChoicePeer cp = (ChoicePeer) peer;
-      if (cp != null) {
-          cp.select(index);
-      }
-  }
-}
-=======
     selectedIndex = -1;
   }
 
@@ -428,7 +373,6 @@
 	    ? null
 	    : ((String)pItems.elementAt(selectedIndex)));
   }
->>>>>>> f8383f28
 
   /**
    * Returns an array with one row containing the selected item.
@@ -522,25 +466,6 @@
     item_listeners = AWTEventMulticaster.remove(item_listeners, listener);
   }
 
-<<<<<<< HEAD
-/**
-  * Processes item event by dispatching to any registered listeners.
-  *
-  * @param event The event to process.
-  */
-protected void
-processItemEvent(ItemEvent event)
-{
-  int index = pItems.indexOf((String) event.getItem());
-  // Don't call back into the peers when selecting index here
-  if (event.getStateChange() == ItemEvent.SELECTED)
-    this.selectedIndex = index;
-  if (item_listeners != null)
-    item_listeners.itemStateChanged(event);
-}
-
-/*************************************************************************/
-=======
   /**
    * Processes this event by invoking <code>processItemEvent()</code> if the
    * event is an instance of <code>ItemEvent</code>, otherwise the event
@@ -565,7 +490,6 @@
 	  ( eventMask & AWTEvent.ITEM_EVENT_MASK ) != 0 ) )
       processEvent(e);
   }
->>>>>>> f8383f28
 
   /**
    * Processes item event by dispatching to any registered listeners.

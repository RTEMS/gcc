--- conflicted
+++ resolved
@@ -107,24 +107,7 @@
    */
   public static final CharBuffer wrap(CharSequence seq, int start, int end)
   {
-<<<<<<< HEAD
-    // FIXME: implement better handling of java.lang.String.
-    // Probably share data with String via reflection.
-	     
-    int len = end - start;
-
-    if( len < 0 )
-      throw new IndexOutOfBoundsException();
-
-    char[] buffer = new char[len];
-    
-    for (int i = 0; i < len; i++)
-      buffer[i] = seq.charAt(i + start);
-    
-    return wrap(buffer, 0, len).asReadOnlyBuffer();
-=======
     return new CharSequenceBuffer(seq, start, end);
->>>>>>> 60a98cce
   }
 
   /**

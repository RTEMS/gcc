/* ActivationMonitor.java -- the RMI activation/inactivation event listener
   Copyright (c) 1996, 1997, 1998, 1999, 2004, 2006
   Free Software Foundation, Inc.

This file is part of GNU Classpath.

GNU Classpath is free software; you can redistribute it and/or modify
it under the terms of the GNU General Public License as published by
the Free Software Foundation; either version 2, or (at your option)
any later version.
 
GNU Classpath is distributed in the hope that it will be useful, but
WITHOUT ANY WARRANTY; without even the implied warranty of
MERCHANTABILITY or FITNESS FOR A PARTICULAR PURPOSE.  See the GNU
General Public License for more details.

You should have received a copy of the GNU General Public License
along with GNU Classpath; see the file COPYING.  If not, write to the
Free Software Foundation, Inc., 51 Franklin Street, Fifth Floor, Boston, MA
02110-1301 USA.

Linking this library statically or dynamically with other modules is
making a combined work based on this library.  Thus, the terms and
conditions of the GNU General Public License cover the whole
combination.

As a special exception, the copyright holders of this library give you
permission to link this library with independent modules to produce an
executable, regardless of the license terms of these independent
modules, and to copy and distribute the resulting executable under
terms of your choice, provided that you also meet, for each linked
independent module, the terms and conditions of the license of that
module.  An independent module is a module which is not derived from
or based on this library.  If you modify this library, you may extend
this exception to your version of the library, but you are not
obligated to do so.  If you do not wish to do so, delete this
exception statement from your version. */


package java.rmi.activation;

import java.rmi.MarshalledObject;
import java.rmi.Remote;
import java.rmi.RemoteException;

/**
 * The activation and inactivation event listener. The group obtains this 
 * listener via {@link ActivationSystem#activeGroup} and must notify it
 * when the group objects are activated or inactivated and also when the 
 * whole group becomes inactive.
 * @author root.
 */
public interface ActivationMonitor extends Remote
{
  /**
   * Informs that the object is now active.
   * 
   * @param id the activation id of the object that is now active
   * @throws UnknownObjectException is such object is not known in this group
   * @throws RemoteException if remote call fails
   */
<<<<<<< HEAD
  void activeObject (ActivationID id, MarshalledObject obj)
=======
  void activeObject (ActivationID id, MarshalledObject<? extends Remote> obj)
>>>>>>> 60a98cce
    throws UnknownObjectException, RemoteException;

  /**
   * Informs that the object is not inactive.
   * 
   * @param id the activation id of the object that is now inactive
   * @throws UnknownObjectException is such object is not known in this group
   * @throws RemoteException if remote call fails
   */
  void inactiveObject (ActivationID id)
    throws UnknownObjectException, RemoteException;

  /**
   * Informs that the whole group is now inactive because all group objects are
   * inactive. The group will be recreated upon the later request to activate
   * any object, belonging to the group.
   * 
   * @param groupId the group id
   * @param incarnation the group incarnation number
   * @throws UnknownGroupException if the group id is not known
   * @throws RemoteException if the remote call fails
   */
  void inactiveGroup (ActivationGroupID groupId, long incarnation)
  throws UnknownGroupException, RemoteException;
}<|MERGE_RESOLUTION|>--- conflicted
+++ resolved
@@ -59,11 +59,7 @@
    * @throws UnknownObjectException is such object is not known in this group
    * @throws RemoteException if remote call fails
    */
-<<<<<<< HEAD
-  void activeObject (ActivationID id, MarshalledObject obj)
-=======
   void activeObject (ActivationID id, MarshalledObject<? extends Remote> obj)
->>>>>>> 60a98cce
     throws UnknownObjectException, RemoteException;
 
   /**

--- conflicted
+++ resolved
@@ -1,10 +1,6 @@
 /* LogManager.java -- a class for maintaining Loggers and managing
    configuration properties
-<<<<<<< HEAD
-   Copyright (C) 2002, 2005, 2006 Free Software Foundation, Inc.
-=======
    Copyright (C) 2002, 2005, 2006, 2007 Free Software Foundation, Inc.
->>>>>>> 60a98cce
 
 This file is part of GNU Classpath.
 
@@ -450,12 +446,8 @@
 
     Iterator<WeakReference<Logger>> iter = loggers.values().iterator();
     while (iter.hasNext())
-      for (WeakReference<Logger> ref : loggers.values())
-      {
-<<<<<<< HEAD
-=======
+      {
 	WeakReference<Logger> ref;
->>>>>>> 60a98cce
 	Logger logger;
 
 	ref = iter.next();
@@ -578,14 +570,10 @@
 		String handlerName = tokenizer.nextToken();
                 Handler handler = (Handler)
                   createInstance(handlerName, Handler.class, key);
-<<<<<<< HEAD
-                Logger.root.addHandler(handler);
-=======
 		// Tomcat also relies on the implementation ignoring
 		// items in 'handlers' which are not class names.
 		if (handler != null)
 		  Logger.root.addHandler(handler);
->>>>>>> 60a98cce
 	      }
 	  }
 

/* Matcher.java -- Instance of a regular expression applied to a char sequence.
   Copyright (C) 2002, 2004, 2006 Free Software Foundation, Inc.

This file is part of GNU Classpath.

GNU Classpath is free software; you can redistribute it and/or modify
it under the terms of the GNU General Public License as published by
the Free Software Foundation; either version 2, or (at your option)
any later version.

GNU Classpath is distributed in the hope that it will be useful, but
WITHOUT ANY WARRANTY; without even the implied warranty of
MERCHANTABILITY or FITNESS FOR A PARTICULAR PURPOSE.  See the GNU
General Public License for more details.

You should have received a copy of the GNU General Public License
along with GNU Classpath; see the file COPYING.  If not, write to the
Free Software Foundation, Inc., 51 Franklin Street, Fifth Floor, Boston, MA
02110-1301 USA.

Linking this library statically or dynamically with other modules is
making a combined work based on this library.  Thus, the terms and
conditions of the GNU General Public License cover the whole
combination.

As a special exception, the copyright holders of this library give you
permission to link this library with independent modules to produce an
executable, regardless of the license terms of these independent
modules, and to copy and distribute the resulting executable under
terms of your choice, provided that you also meet, for each linked
independent module, the terms and conditions of the license of that
module.  An independent module is a module which is not derived from
or based on this library.  If you modify this library, you may extend
this exception to your version of the library, but you are not
obligated to do so.  If you do not wish to do so, delete this
exception statement from your version. */


package java.util.regex;

<<<<<<< HEAD
import gnu.regexp.RE;
import gnu.regexp.REMatch;
=======
import gnu.java.util.regex.CharIndexed;
import gnu.java.util.regex.RE;
import gnu.java.util.regex.REMatch;
>>>>>>> f8383f28

/**
 * Instance of a regular expression applied to a char sequence.
 *
 * @since 1.4
 */
public final class Matcher implements MatchResult
{
  private Pattern pattern;
  private CharSequence input;
  // We use CharIndexed as an input object to the getMatch method in order
  // that /\G/ (the end of the previous match) may work.  The information
  // of the previous match is stored in the CharIndexed object.
  private CharIndexed inputCharIndexed;
  private int position;
  private int appendPosition;
  private REMatch match;

  Matcher(Pattern pattern, CharSequence input)
  {
    this.pattern = pattern;
    this.input = input;
    this.inputCharIndexed = RE.makeCharIndexed(input, 0);
  }
  
  /**
   * @param sb The target string buffer
   * @param replacement The replacement string
   *
   * @exception IllegalStateException If no match has yet been attempted,
   * or if the previous match operation failed
   * @exception IndexOutOfBoundsException If the replacement string refers
   * to a capturing group that does not exist in the pattern
   */
  public Matcher appendReplacement (StringBuffer sb, String replacement)
    throws IllegalStateException
  {
    assertMatchOp();
    sb.append(input.subSequence(appendPosition,
				match.getStartIndex()).toString());
    sb.append(RE.getReplacement(replacement, match,
	RE.REG_REPLACE_USE_BACKSLASHESCAPE));
    appendPosition = match.getEndIndex();
    return this;
  }

  /**
   * @param sb The target string buffer
   */
  public StringBuffer appendTail (StringBuffer sb)
  {
    sb.append(input.subSequence(appendPosition, input.length()).toString());
    return sb;
  }
 
  /**
   * @exception IllegalStateException If no match has yet been attempted,
   * or if the previous match operation failed
   */
  public int end ()
    throws IllegalStateException
  {
    assertMatchOp();
    return match.getEndIndex();
  }
  
  /**
   * @param group The index of a capturing group in this matcher's pattern
   *
   * @exception IllegalStateException If no match has yet been attempted,
   * or if the previous match operation failed
   * @exception IndexOutOfBoundsException If the replacement string refers
   * to a capturing group that does not exist in the pattern
   */
  public int end (int group)
    throws IllegalStateException
  {
    assertMatchOp();
    return match.getEndIndex(group);
  }
 
  public boolean find ()
  {
    boolean first = (match == null);
    match = pattern.getRE().getMatch(inputCharIndexed, position);
    if (match != null)
      {
	int endIndex = match.getEndIndex();
	// Are we stuck at the same position?
	if (!first && endIndex == position)
	  {
	    match = null;
	    // Not at the end of the input yet?
	    if (position < input.length() - 1)
	      {
		position++;
		return find(position);
	      }
	    else
	      return false;
	  }
	position = endIndex;
	return true;
      }
    return false;
  } 

  /**
   * @param start The index to start the new pattern matching
   *
   * @exception IndexOutOfBoundsException If the replacement string refers
   * to a capturing group that does not exist in the pattern
   */
  public boolean find (int start)
  {
    match = pattern.getRE().getMatch(inputCharIndexed, start);
    if (match != null)
      {
	position = match.getEndIndex();
	return true;
      }
    return false;
  }
 
  /**
   * @exception IllegalStateException If no match has yet been attempted,
   * or if the previous match operation failed
   */
  public String group ()
  {
    assertMatchOp();
    return match.toString();
  }
  
  /**
   * @param group The index of a capturing group in this matcher's pattern
   *
   * @exception IllegalStateException If no match has yet been attempted,
   * or if the previous match operation failed
   * @exception IndexOutOfBoundsException If the replacement string refers
   * to a capturing group that does not exist in the pattern
   */
  public String group (int group)
    throws IllegalStateException
  {
    assertMatchOp();
    return match.toString(group);
  }

  /**
   * @param replacement The replacement string
   */
  public String replaceFirst (String replacement)
  {
    reset();
    // Semantics might not quite match
    return pattern.getRE().substitute(input, replacement, position,
	RE.REG_REPLACE_USE_BACKSLASHESCAPE);
  }

  /**
   * @param replacement The replacement string
   */
  public String replaceAll (String replacement)
  {
    reset();
    return pattern.getRE().substituteAll(input, replacement, position,
	RE.REG_REPLACE_USE_BACKSLASHESCAPE);
  }
  
  public int groupCount ()
  {
    return pattern.getRE().getNumSubs();
  }
 
  public boolean lookingAt ()
  {
    match = pattern.getRE().getMatch(inputCharIndexed, 0);
    if (match != null)
      {
	if (match.getStartIndex() == 0)
	  {
	    position = match.getEndIndex();
	    return true;
	  }
	match = null;
      }
    return false;
  }
  
  /**
   * Attempts to match the entire input sequence against the pattern. 
   *
   * If the match succeeds then more information can be obtained via the
   * start, end, and group methods.
   *
   * @see #start()
   * @see #end()
   * @see #group()
   */
  public boolean matches ()
  {
<<<<<<< HEAD
    match = pattern.getRE().getMatch(input, 0, RE.REG_TRY_ENTIRE_MATCH);
=======
    match = pattern.getRE().getMatch(inputCharIndexed, 0, RE.REG_TRY_ENTIRE_MATCH);
>>>>>>> f8383f28
    if (match != null)
      {
	if (match.getStartIndex() == 0)
	  {
	    position = match.getEndIndex();
	    if (position == input.length())
	        return true;
	  }
	match = null;
      }
    return false;
  }
  
  /**
   * Returns the Pattern that is interpreted by this Matcher
   */
  public Pattern pattern ()
  {
    return pattern;
  }
  
  public Matcher reset ()
  {
    position = 0;
    match = null;
    return this;
  }
  
  /**
   * @param input The new input character sequence
   */
  public Matcher reset (CharSequence input)
  {
    this.input = input;
    return reset();
  }
  
  /**
   * @returns the index of a capturing group in this matcher's pattern
   *
   * @exception IllegalStateException If no match has yet been attempted,
   * or if the previous match operation failed
   */
  public int start ()
    throws IllegalStateException
  {
    assertMatchOp();
    return match.getStartIndex();
  }

  /**
   * @param group The index of a capturing group in this matcher's pattern
   *
   * @exception IllegalStateException If no match has yet been attempted,
   * or if the previous match operation failed
   * @exception IndexOutOfBoundsException If the replacement string refers
   * to a capturing group that does not exist in the pattern
   */
  public int start (int group)
    throws IllegalStateException
  {
    assertMatchOp();
    return match.getStartIndex(group);
  }

  private void assertMatchOp()
  {
    if (match == null) throw new IllegalStateException();
  }
}<|MERGE_RESOLUTION|>--- conflicted
+++ resolved
@@ -38,14 +38,9 @@
 
 package java.util.regex;
 
-<<<<<<< HEAD
-import gnu.regexp.RE;
-import gnu.regexp.REMatch;
-=======
 import gnu.java.util.regex.CharIndexed;
 import gnu.java.util.regex.RE;
 import gnu.java.util.regex.REMatch;
->>>>>>> f8383f28
 
 /**
  * Instance of a regular expression applied to a char sequence.
@@ -248,11 +243,7 @@
    */
   public boolean matches ()
   {
-<<<<<<< HEAD
-    match = pattern.getRE().getMatch(input, 0, RE.REG_TRY_ENTIRE_MATCH);
-=======
     match = pattern.getRE().getMatch(inputCharIndexed, 0, RE.REG_TRY_ENTIRE_MATCH);
->>>>>>> f8383f28
     if (match != null)
       {
 	if (match.getStartIndex() == 0)

--- conflicted
+++ resolved
@@ -376,61 +376,6 @@
       ttype = TT_EOF;
     else if (isNumeric(ch))
       {
-<<<<<<< HEAD
-	boolean isNegative = false;
-	if (ch == '-')
-	  {
-	    // Read ahead to see if this is an ordinary '-' rather than numeric.
-	    ch = in.read();
-	    if (isNumeric(ch) && ch != '-')
-	      {
-		isNegative = true;
-	      }
-	    else
-	      {
-		if (ch != TT_EOF)
-		  in.unread(ch);
-		return (ttype = '-');
-	      }
-	  }
-
-	CPStringBuilder tokbuf = new CPStringBuilder();
-	tokbuf.append((char) ch);
-
-	int decCount = 0;
-	while (isNumeric(ch = in.read()) && ch != '-')
-	  if (ch == '.' && decCount++ > 0)
-	    break;
-	  else
-	    tokbuf.append((char) ch);
-
-	if (ch != TT_EOF)
-	  in.unread(ch);
-	ttype = TT_NUMBER;
-	try
-	  {
-	    nval = Double.valueOf(tokbuf.toString()).doubleValue();
-	  }
-	catch (NumberFormatException _)
-	  {
-	    nval = 0.0;
-	  }
-	if (isNegative)
-	  nval = -nval;
-      }
-    else if (isAlphabetic(ch))
-      {
-	CPStringBuilder tokbuf = new CPStringBuilder();
-	tokbuf.append((char) ch);
-	while (isAlphabetic(ch = in.read()) || isNumeric(ch))
-	  tokbuf.append((char) ch);
-	if (ch != TT_EOF)
-	  in.unread(ch);
-	ttype = TT_WORD;
-	sval = tokbuf.toString();
-	if (lowerCase)
-	  sval = sval.toLowerCase();
-=======
         boolean isNegative = false;
         if (ch == '-')
           {
@@ -484,7 +429,6 @@
         sval = tokbuf.toString();
         if (lowerCase)
           sval = sval.toLowerCase();
->>>>>>> 3082eeb7
       }
     else if (isComment(ch))
       {
@@ -497,32 +441,6 @@
       }
     else if (isQuote(ch))
       {
-<<<<<<< HEAD
-	ttype = ch;
-	CPStringBuilder tokbuf = new CPStringBuilder();
-	while ((ch = in.read()) != ttype && ch != '\n' && ch != '\r' &&
-	       ch != TT_EOF)
-	  {
-	    if (ch == '\\')
-	      switch (ch = in.read())
-		{
-		  case 'a':	ch = 0x7;
-		    break;
-		  case 'b':	ch = '\b';
-		    break;
-		  case 'f':	ch = 0xC;
-		    break;
-		  case 'n':	ch = '\n';
-		    break;
-		  case 'r':	ch = '\r';
-		    break;
-		  case 't':	ch = '\t';
-		    break;
-		  case 'v':	ch = 0xB;
-		    break;
-		  case '\n':    ch = '\n';
-		    break;
-=======
         ttype = ch;
         CPStringBuilder tokbuf = new CPStringBuilder();
         while ((ch = in.read()) != ttype && ch != '\n' && ch != '\r' &&
@@ -547,7 +465,6 @@
                     break;
                   case '\n':    ch = '\n';
                     break;
->>>>>>> 3082eeb7
                   case '\r':    ch = '\r';
                     break;
                   case '\"':

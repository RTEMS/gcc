/* DecimalFormat.java -- Formats and parses numbers
   Copyright (C) 1999, 2000, 2001, 2003, 2004, 2005  Free Software Foundation, Inc.

This file is part of GNU Classpath.

GNU Classpath is free software; you can redistribute it and/or modify
it under the terms of the GNU General Public License as published by
the Free Software Foundation; either version 2, or (at your option)
any later version.

GNU Classpath is distributed in the hope that it will be useful, but
WITHOUT ANY WARRANTY; without even the implied warranty of
MERCHANTABILITY or FITNESS FOR A PARTICULAR PURPOSE.  See the GNU
General Public License for more details.

You should have received a copy of the GNU General Public License
along with GNU Classpath; see the file COPYING.  If not, write to the
Free Software Foundation, Inc., 51 Franklin Street, Fifth Floor, Boston, MA
02110-1301 USA.

Linking this library statically or dynamically with other modules is
making a combined work based on this library.  Thus, the terms and
conditions of the GNU General Public License cover the whole
combination.

As a special exception, the copyright holders of this library give you
permission to link this library with independent modules to produce an
executable, regardless of the license terms of these independent
modules, and to copy and distribute the resulting executable under
terms of your choice, provided that you also meet, for each linked
independent module, the terms and conditions of the license of that
module.  An independent module is a module which is not derived from
or based on this library.  If you modify this library, you may extend
this exception to your version of the library, but you are not
obligated to do so.  If you do not wish to do so, delete this
exception statement from your version. */

/*
 * This class contains few bits from ICU4J (http://icu.sourceforge.net/),
 * Copyright by IBM and others and distributed under the
 * distributed under MIT/X.
 */

package java.text;

import gnu.java.lang.CPStringBuilder;

import java.math.BigDecimal;
import java.math.BigInteger;

import java.util.ArrayList;
import java.util.Currency;
import java.util.Locale;

/*
 * This note is here for historical reasons and because I had not the courage
 * to remove it :)
 *
 * @author Tom Tromey (tromey@cygnus.com)
 * @author Andrew John Hughes (gnu_andrew@member.fsf.org)
 * @date March 4, 1999
 *
 * Written using "Java Class Libraries", 2nd edition, plus online
 * API docs for JDK 1.2 from http://www.javasoft.com.
 * Status:  Believed complete and correct to 1.2.
 * Note however that the docs are very unclear about how format parsing
 * should work.  No doubt there are problems here.
 */

/**
 * This class is a concrete implementation of NumberFormat used to format
 * decimal numbers. The class can format numbers given a specific locale.
 * Generally, to get an instance of DecimalFormat you should call the factory
 * methods in the <code>NumberFormat</code> base class.
<<<<<<< HEAD
 * 
=======
 *
>>>>>>> 3082eeb7
 * @author Mario Torre (neugens@limasoftware.net)
 * @author Tom Tromey (tromey@cygnus.com)
 * @author Andrew John Hughes (gnu_andrew@member.fsf.org)
 */
public class DecimalFormat extends NumberFormat
{
  /** serialVersionUID for serializartion. */
  private static final long serialVersionUID = 864413376551465018L;

  /** Defines the default number of digits allowed while formatting integers. */
  private static final int DEFAULT_INTEGER_DIGITS = 309;

  /**
   * Defines the default number of digits allowed while formatting
   * fractions.
   */
  private static final int DEFAULT_FRACTION_DIGITS = 340;

  /**
   * Locale-independent pattern symbols.
   */
  // Happen to be the same as the US symbols.
  private static final DecimalFormatSymbols nonLocalizedSymbols
    = new DecimalFormatSymbols (Locale.US);

  /**
   * Defines if parse should return a BigDecimal or not.
   */
  private boolean parseBigDecimal;

  /**
   * Defines if we have to use the monetary decimal separator or
   * the decimal separator while formatting numbers.
   */
  private boolean useCurrencySeparator;

  /** Defines if the decimal separator is always shown or not. */
  private boolean decimalSeparatorAlwaysShown;

  /**
   * Defines if the decimal separator has to be shown.
   *
   * This is different then <code>decimalSeparatorAlwaysShown</code>,
   * as it defines if the format string contains a decimal separator or no.
   */
  private boolean showDecimalSeparator;

  /**
   * This field is used to determine if the grouping
   * separator is included in the format string or not.
   * This is only needed to match the behaviour of the RI.
   */
  private boolean groupingSeparatorInPattern;

  /** Defines the size of grouping groups when grouping is used. */
  private byte groupingSize;

  /**
   * This is an internal parameter used to keep track of the number
   * of digits the form the exponent, when exponential notation is used.
   * It is used with <code>exponentRound</code>
   */
  private byte minExponentDigits;

  /** This field is used to set the exponent in the engineering notation. */
  private int exponentRound;

  /** Multiplier used in percent style formats. */
  private int multiplier;

  /** Multiplier used in percent style formats. */
  private int negativePatternMultiplier;

  /** The negative prefix. */
  private String negativePrefix;

  /** The negative suffix. */
  private String negativeSuffix;

  /** The positive prefix. */
  private String positivePrefix;

  /** The positive suffix. */
  private String positiveSuffix;

  /** Decimal Format Symbols for the given locale. */
  private DecimalFormatSymbols symbols;

  /** Determine if we have to use exponential notation or not. */
  private boolean useExponentialNotation;

  /**
   * Defines the maximum number of integer digits to show when we use
   * the exponential notation.
   */
  private int maxIntegerDigitsExponent;

  /** Defines if the format string has a negative prefix or not. */
  private boolean hasNegativePrefix;

  /** Defines if the format string has a fractional pattern or not. */
  private boolean hasFractionalPattern;

  /** Stores a list of attributes for use by formatToCharacterIterator. */
  private ArrayList attributes = new ArrayList();

  /**
   * Constructs a <code>DecimalFormat</code> which uses the default
   * pattern and symbols.
   */
  public DecimalFormat()
  {
    this ("#,##0.###");
  }

  /**
   * Constructs a <code>DecimalFormat</code> which uses the given
   * pattern and the default symbols for formatting and parsing.
   *
   * @param pattern the non-localized pattern to use.
   * @throws NullPointerException if any argument is null.
   * @throws IllegalArgumentException if the pattern is invalid.
   */
  public DecimalFormat(String pattern)
  {
    this (pattern, new DecimalFormatSymbols());
  }

  /**
   * Constructs a <code>DecimalFormat</code> using the given pattern
   * and formatting symbols.  This construction method is used to give
   * complete control over the formatting process.
   *
   * @param pattern the non-localized pattern to use.
   * @param symbols the set of symbols used for parsing and formatting.
   * @throws NullPointerException if any argument is null.
   * @throws IllegalArgumentException if the pattern is invalid.
   */
  public DecimalFormat(String pattern, DecimalFormatSymbols symbols)
  {
    this.symbols = (DecimalFormatSymbols) symbols.clone();
    applyPatternWithSymbols(pattern, nonLocalizedSymbols);
  }

  /**
   * Apply the given localized patern to the current DecimalFormat object.
   *
   * @param pattern The localized pattern to apply.
   * @throws IllegalArgumentException if the given pattern is invalid.
   * @throws NullPointerException if the input pattern is null.
   */
  public void applyLocalizedPattern (String pattern)
  {
    applyPatternWithSymbols(pattern, this.symbols);
  }

  /**
   * Apply the given localized pattern to the current DecimalFormat object.
   *
   * @param pattern The localized pattern to apply.
   * @throws IllegalArgumentException if the given pattern is invalid.
   * @throws NullPointerException if the input pattern is null.
   */
  public void applyPattern(String pattern)
  {
    applyPatternWithSymbols(pattern, nonLocalizedSymbols);
  }

  public Object clone()
  {
    DecimalFormat c = (DecimalFormat) super.clone();
    c.symbols = (DecimalFormatSymbols) symbols.clone();
    return c;
  }

  /**
   * Tests this instance for equality with an arbitrary object.  This method
   * returns <code>true</code> if:
   * <ul>
   * <li><code>obj</code> is not <code>null</code>;</li>
   * <li><code>obj</code> is an instance of <code>DecimalFormat</code>;</li>
   * <li>this instance and <code>obj</code> have the same attributes;</li>
   * </ul>
   *
   * @param obj  the object (<code>null</code> permitted).
   *
   * @return A boolean.
   */
  public boolean equals(Object obj)
  {
    if (! (obj instanceof DecimalFormat))
      return false;
    DecimalFormat dup = (DecimalFormat) obj;
    return (decimalSeparatorAlwaysShown == dup.decimalSeparatorAlwaysShown
           && groupingUsed == dup.groupingUsed
           && groupingSeparatorInPattern == dup.groupingSeparatorInPattern
           && groupingSize == dup.groupingSize
           && multiplier == dup.multiplier
           && useExponentialNotation == dup.useExponentialNotation
           && minExponentDigits == dup.minExponentDigits
           && minimumIntegerDigits == dup.minimumIntegerDigits
           && maximumIntegerDigits == dup.maximumIntegerDigits
           && minimumFractionDigits == dup.minimumFractionDigits
           && maximumFractionDigits == dup.maximumFractionDigits
           && parseBigDecimal == dup.parseBigDecimal
           && useCurrencySeparator == dup.useCurrencySeparator
           && showDecimalSeparator == dup.showDecimalSeparator
           && exponentRound == dup.exponentRound
           && negativePatternMultiplier == dup.negativePatternMultiplier
           && maxIntegerDigitsExponent == dup.maxIntegerDigitsExponent
           // XXX: causes equivalent patterns to fail
           // && hasNegativePrefix == dup.hasNegativePrefix
           && equals(negativePrefix, dup.negativePrefix)
           && equals(negativeSuffix, dup.negativeSuffix)
           && equals(positivePrefix, dup.positivePrefix)
           && equals(positiveSuffix, dup.positiveSuffix)
           && symbols.equals(dup.symbols));
  }

  /**
   * Returns a hash code for this object.
   *
   * @return A hash code.
   */
  public int hashCode()
  {
    return toPattern().hashCode();
  }

  /**
   * Produce a formatted {@link String} representation of this object.
   * The passed object must be of type number.
   *
   * @param obj The {@link Number} to format.
   * @param sbuf The destination String; text will be appended to this String.
   * @param pos If used on input can be used to define an alignment
   * field. If used on output defines the offsets of the alignment field.
   * @return The String representation of this long.
   */
  public final StringBuffer format(Object obj, StringBuffer sbuf, FieldPosition pos)
  {
    if (obj instanceof BigInteger)
      {
        BigDecimal decimal = new BigDecimal((BigInteger) obj);
        formatInternal(decimal, true, sbuf, pos);
        return sbuf;
      }
    else if (obj instanceof BigDecimal)
      {
        formatInternal((BigDecimal) obj, true, sbuf, pos);
        return sbuf;
      }

    return super.format(obj, sbuf, pos);
  }

  /**
   * Produce a formatted {@link String} representation of this double.
   *
   * @param number The double to format.
   * @param dest The destination String; text will be appended to this String.
   * @param fieldPos If used on input can be used to define an alignment
   * field. If used on output defines the offsets of the alignment field.
   * @return The String representation of this long.
   * @throws NullPointerException if <code>dest</code> or fieldPos are null
   */
  public StringBuffer format(double number, StringBuffer dest,
                             FieldPosition fieldPos)
  {
    // special cases for double: NaN and negative or positive infinity
    if (Double.isNaN(number))
      {
        // 1. NaN
        String nan = symbols.getNaN();
        dest.append(nan);

        // update field position if required
        if ((fieldPos.getField() == INTEGER_FIELD ||
             fieldPos.getFieldAttribute() == NumberFormat.Field.INTEGER))
          {
            int index = dest.length();
            fieldPos.setBeginIndex(index - nan.length());
            fieldPos.setEndIndex(index);
          }
      }
    else if (Double.isInfinite(number))
      {
        // 2. Infinity
        if (number < 0)
          dest.append(this.negativePrefix);
        else
          dest.append(this.positivePrefix);

        dest.append(symbols.getInfinity());

        if (number < 0)
          dest.append(this.negativeSuffix);
        else
          dest.append(this.positiveSuffix);

        if ((fieldPos.getField() == INTEGER_FIELD ||
            fieldPos.getFieldAttribute() == NumberFormat.Field.INTEGER))
         {
           fieldPos.setBeginIndex(dest.length());
           fieldPos.setEndIndex(0);
         }
      }
    else
      {
        // get the number as a BigDecimal
        BigDecimal bigDecimal = new BigDecimal(String.valueOf(number));
        formatInternal(bigDecimal, false, dest, fieldPos);
      }

    return dest;
  }

  /**
   * Produce a formatted {@link String} representation of this long.
   *
   * @param number The long to format.
   * @param dest The destination String; text will be appended to this String.
   * @param fieldPos If used on input can be used to define an alignment
   * field. If used on output defines the offsets of the alignment field.
   * @return The String representation of this long.
   */
  public StringBuffer format(long number, StringBuffer dest,
                             FieldPosition fieldPos)
  {
    BigDecimal bigDecimal = new BigDecimal(String.valueOf(number));
    formatInternal(bigDecimal, true, dest, fieldPos);
    return dest;
  }

  /**
   * Return an <code>AttributedCharacterIterator</code> as a result of
   * the formatting of the passed {@link Object}.
   *
   * @return An {@link AttributedCharacterIterator}.
   * @throws NullPointerException if value is <code>null</code>.
   * @throws IllegalArgumentException if value is not an instance of
   * {@link Number}.
   */
  public AttributedCharacterIterator formatToCharacterIterator(Object value)
  {
    /*
     * This method implementation derives directly from the
     * ICU4J (http://icu.sourceforge.net/) library, distributed under MIT/X.
     */

    if (value == null)
      throw new NullPointerException("Passed Object is null");

    if (!(value instanceof Number)) throw new
      IllegalArgumentException("Cannot format given Object as a Number");

    StringBuffer text = new StringBuffer();
    attributes.clear();
    super.format(value, text, new FieldPosition(0));

    AttributedString as = new AttributedString(text.toString());

    // add NumberFormat field attributes to the AttributedString
    for (int i = 0; i < attributes.size(); i++)
      {
        FieldPosition pos = (FieldPosition) attributes.get(i);
        Format.Field attribute = pos.getFieldAttribute();

        as.addAttribute(attribute, attribute, pos.getBeginIndex(),
                        pos.getEndIndex());
      }

    // return the CharacterIterator from AttributedString
    return as.getIterator();
  }

  /**
   * Returns the currency corresponding to the currency symbol stored
   * in the instance of <code>DecimalFormatSymbols</code> used by this
   * <code>DecimalFormat</code>.
   *
   * @return A new instance of <code>Currency</code> if
   * the currency code matches a known one, null otherwise.
   */
  public Currency getCurrency()
  {
    return symbols.getCurrency();
  }

  /**
   * Returns a copy of the symbols used by this instance.
   *
   * @return A copy of the symbols.
   */
  public DecimalFormatSymbols getDecimalFormatSymbols()
  {
    return (DecimalFormatSymbols) symbols.clone();
  }

  /**
   * Gets the interval used between a grouping separator and the next.
   * For example, a grouping size of 3 means that the number 1234 is
   * formatted as 1,234.
   *
   * The actual character used as grouping separator depends on the
   * locale and is defined by {@link DecimalFormatSymbols#getDecimalSeparator()}
   *
   * @return The interval used between a grouping separator and the next.
   */
  public int getGroupingSize()
  {
    return groupingSize;
  }

  /**
   * Gets the multiplier used in percent and similar formats.
   *
   * @return The multiplier used in percent and similar formats.
   */
  public int getMultiplier()
  {
    return multiplier;
  }

  /**
   * Gets the negative prefix.
   *
   * @return The negative prefix.
   */
  public String getNegativePrefix()
  {
    return negativePrefix;
  }

  /**
   * Gets the negative suffix.
   *
   * @return The negative suffix.
   */
  public String getNegativeSuffix()
  {
    return negativeSuffix;
  }

  /**
   * Gets the positive prefix.
   *
   * @return The positive prefix.
   */
  public String getPositivePrefix()
  {
    return positivePrefix;
  }

  /**
   * Gets the positive suffix.
   *
   * @return The positive suffix.
   */
  public String getPositiveSuffix()
  {
    return positiveSuffix;
  }

  public boolean isDecimalSeparatorAlwaysShown()
  {
    return decimalSeparatorAlwaysShown;
  }

  /**
   * Define if <code>parse(java.lang.String, java.text.ParsePosition)</code>
   * should return a {@link BigDecimal} or not.
   *
   * @param newValue
   */
  public void setParseBigDecimal(boolean newValue)
  {
    this.parseBigDecimal = newValue;
  }

  /**
   * Returns <code>true</code> if
   * <code>parse(java.lang.String, java.text.ParsePosition)</code> returns
   * a <code>BigDecimal</code>, <code>false</code> otherwise.
   * The default return value for this method is <code>false</code>.
   *
   * @return <code>true</code> if the parse method returns a {@link BigDecimal},
   * <code>false</code> otherwise.
   * @since 1.5
   * @see #setParseBigDecimal(boolean)
   */
  public boolean isParseBigDecimal()
  {
    return this.parseBigDecimal;
  }

  /**
   * This method parses the specified string into a <code>Number</code>.
   *
   * The parsing starts at <code>pos</code>, which is updated as the parser
   * consume characters in the passed string.
   * On error, the <code>Position</code> object index is not updated, while
   * error position is set appropriately, an <code>null</code> is returned.
   *
   * @param str The string to parse.
   * @param pos The desired <code>ParsePosition</code>.
   *
   * @return The parsed <code>Number</code>
   */
  public Number parse(String str, ParsePosition pos)
  {
    // a special values before anything else
    // NaN
    if (str.contains(this.symbols.getNaN()))
      return Double.valueOf(Double.NaN);

    // this will be our final number
    CPStringBuilder number = new CPStringBuilder();
<<<<<<< HEAD
    
=======

>>>>>>> 3082eeb7
    // special character
    char minus = symbols.getMinusSign();

    // starting parsing position
    int start = pos.getIndex();

    // validate the string, it have to be in the
    // same form as the format string or parsing will fail
    String _negativePrefix = (this.negativePrefix.compareTo("") == 0
                              ? minus + positivePrefix
                              : this.negativePrefix);

    // we check both prefixes, because one might be empty.
    // We want to pick the longest prefix that matches.
    int positiveLen = positivePrefix.length();
    int negativeLen = _negativePrefix.length();

    boolean isNegative = str.startsWith(_negativePrefix);
    boolean isPositive = str.startsWith(positivePrefix);

    if (isPositive && isNegative)
      {
        // By checking this way, we preserve ambiguity in the case
        // where the negative format differs only in suffix.
        if (negativeLen > positiveLen)
          {
            start += _negativePrefix.length();
            isNegative = true;
          }
        else
          {
            start += positivePrefix.length();
            isPositive = true;
            if (negativeLen < positiveLen)
              isNegative = false;
          }
      }
    else if (isNegative)
      {
        start += _negativePrefix.length();
        isPositive = false;
      }
    else if (isPositive)
      {
        start += positivePrefix.length();
        isNegative = false;
      }
    else
      {
        pos.setErrorIndex(start);
        return null;
      }

    // other special characters used by the parser
    char decimalSeparator = symbols.getDecimalSeparator();
    char zero = symbols.getZeroDigit();
    char exponent = symbols.getExponential();

    // stop parsing position in the string
    int stop = start + this.maximumIntegerDigits + maximumFractionDigits + 2;

    if (useExponentialNotation)
      stop += minExponentDigits + 1;

    boolean inExponent = false;

    // correct the size of the end parsing flag
    int len = str.length();
    if (len < stop) stop = len;
    char groupingSeparator = symbols.getGroupingSeparator();

    int i = start;
    while (i < stop)
      {
        char ch = str.charAt(i);
        i++;

        if (ch >= zero && ch <= (zero + 9))
          {
            number.append(ch);
          }
        else if (this.parseIntegerOnly)
          {
            i--;
            break;
          }
        else if (ch == decimalSeparator)
          {
            number.append('.');
          }
        else if (ch == exponent)
          {
            number.append(ch);
            inExponent = !inExponent;
          }
        else if ((ch == '+' || ch == '-' || ch == minus))
          {
            if (inExponent)
              number.append(ch);
            else
              {
                i--;
                break;
              }
          }
        else
          {
            if (!groupingUsed || ch != groupingSeparator)
              {
                i--;
                break;
              }
          }
      }

    // 2nd special case: infinity
    // XXX: need to be tested
    if (str.contains(symbols.getInfinity()))
      {
        int inf = str.indexOf(symbols.getInfinity());
        pos.setIndex(inf);

        // FIXME: ouch, this is really ugly and lazy code...
        if (this.parseBigDecimal)
          {
            if (isNegative)
              return BigDecimal.valueOf(Double.NEGATIVE_INFINITY);

            return BigDecimal.valueOf(Double.POSITIVE_INFINITY);
          }

        if (isNegative)
          return Double.valueOf(Double.NEGATIVE_INFINITY);

        return Double.valueOf(Double.POSITIVE_INFINITY);
      }

    // no number...
    if (i == start || number.length() == 0)
      {
        pos.setErrorIndex(i);
        return null;
      }

    // now we have to check the suffix, done here after number parsing
    // or the index will not be updated correctly...
    boolean hasNegativeSuffix = str.endsWith(this.negativeSuffix);
    boolean hasPositiveSuffix = str.endsWith(this.positiveSuffix);
    boolean positiveEqualsNegative = negativeSuffix.equals(positiveSuffix);

    positiveLen = positiveSuffix.length();
    negativeLen = negativeSuffix.length();

    if (isNegative && !hasNegativeSuffix)
      {
        pos.setErrorIndex(i);
        return null;
      }
    else if (hasNegativeSuffix &&
             !positiveEqualsNegative &&
             (negativeLen > positiveLen))
      {
        isNegative = true;
      }
    else if (!hasPositiveSuffix)
      {
        pos.setErrorIndex(i);
        return null;
      }

    if (isNegative) number.insert(0, '-');

    pos.setIndex(i);

    // now we handle the return type
    BigDecimal bigDecimal = new BigDecimal(number.toString());
    if (this.parseBigDecimal)
      return bigDecimal;

    // want integer?
    if (this.parseIntegerOnly)
      return Long.valueOf(bigDecimal.longValue());

    // 3th special case -0.0
    if (isNegative && (bigDecimal.compareTo(BigDecimal.ZERO) == 0))
      return Double.valueOf(-0.0);

    try
      {
        BigDecimal integer
          = bigDecimal.setScale(0, BigDecimal.ROUND_UNNECESSARY);
        return Long.valueOf(integer.longValue());
      }
    catch (ArithmeticException e)
      {
        return Double.valueOf(bigDecimal.doubleValue());
      }
  }

  /**
   * Sets the <code>Currency</code> on the
   * <code>DecimalFormatSymbols</code> used, which also sets the
   * currency symbols on those symbols.
   *
   * @param currency The new <code>Currency</code> on the
   * <code>DecimalFormatSymbols</code>.
   */
  public void setCurrency(Currency currency)
  {
    Currency current = symbols.getCurrency();
    if (current != currency)
      {
<<<<<<< HEAD
	String oldSymbol = symbols.getCurrencySymbol();
	int len = oldSymbol.length();
	symbols.setCurrency(currency);
	String newSymbol = symbols.getCurrencySymbol();
	int posPre = positivePrefix.indexOf(oldSymbol);
	if (posPre != -1)
	  positivePrefix = positivePrefix.substring(0, posPre) +
	    newSymbol + positivePrefix.substring(posPre+len);
	int negPre = negativePrefix.indexOf(oldSymbol);
	if (negPre != -1)
	  negativePrefix = negativePrefix.substring(0, negPre) +
	    newSymbol + negativePrefix.substring(negPre+len);
	int posSuf = positiveSuffix.indexOf(oldSymbol);
	if (posSuf != -1)
	  positiveSuffix = positiveSuffix.substring(0, posSuf) +
	    newSymbol + positiveSuffix.substring(posSuf+len);
	int negSuf = negativeSuffix.indexOf(oldSymbol);
	if (negSuf != -1)
	  negativeSuffix = negativeSuffix.substring(0, negSuf) +
	    newSymbol + negativeSuffix.substring(negSuf+len);
=======
        String oldSymbol = symbols.getCurrencySymbol();
        int len = oldSymbol.length();
        symbols.setCurrency(currency);
        String newSymbol = symbols.getCurrencySymbol();
        int posPre = positivePrefix.indexOf(oldSymbol);
        if (posPre != -1)
          positivePrefix = positivePrefix.substring(0, posPre) +
            newSymbol + positivePrefix.substring(posPre+len);
        int negPre = negativePrefix.indexOf(oldSymbol);
        if (negPre != -1)
          negativePrefix = negativePrefix.substring(0, negPre) +
            newSymbol + negativePrefix.substring(negPre+len);
        int posSuf = positiveSuffix.indexOf(oldSymbol);
        if (posSuf != -1)
          positiveSuffix = positiveSuffix.substring(0, posSuf) +
            newSymbol + positiveSuffix.substring(posSuf+len);
        int negSuf = negativeSuffix.indexOf(oldSymbol);
        if (negSuf != -1)
          negativeSuffix = negativeSuffix.substring(0, negSuf) +
            newSymbol + negativeSuffix.substring(negSuf+len);
>>>>>>> 3082eeb7
      }
  }

  /**
   * Sets the symbols used by this instance.  This method makes a copy of
   * the supplied symbols.
   *
   * @param newSymbols  the symbols (<code>null</code> not permitted).
   */
  public void setDecimalFormatSymbols(DecimalFormatSymbols newSymbols)
  {
    symbols = (DecimalFormatSymbols) newSymbols.clone();
  }

  /**
   * Define if the decimal separator should be always visible or only
   * visible when needed. This method as effect only on integer values.
   * Pass <code>true</code> if you want the decimal separator to be
   * always shown, <code>false</code> otherwise.
   *
   * @param newValue true</code> if you want the decimal separator to be
   * always shown, <code>false</code> otherwise.
   */
  public void setDecimalSeparatorAlwaysShown(boolean newValue)
  {
    decimalSeparatorAlwaysShown = newValue;
  }

  /**
   * Sets the number of digits used to group portions of the integer part of
   * the number. For example, the number <code>123456</code>, with a grouping
   * size of 3, is rendered <code>123,456</code>.
   *
   * @param groupSize The number of digits used while grouping portions
   * of the integer part of a number.
   */
  public void setGroupingSize(int groupSize)
  {
    groupingSize = (byte) groupSize;
  }

  /**
   * Sets the maximum number of digits allowed in the integer
   * portion of a number to the specified value.
   * The new value will be the choosen as the minimum between
   * <code>newvalue</code> and 309. Any value below zero will be
   * replaced by zero.
   *
   * @param newValue The new maximum integer digits value.
   */
  public void setMaximumIntegerDigits(int newValue)
  {
    newValue = (newValue > 0) ? newValue : 0;
    super.setMaximumIntegerDigits(Math.min(newValue, DEFAULT_INTEGER_DIGITS));
  }

  /**
   * Sets the minimum number of digits allowed in the integer
   * portion of a number to the specified value.
   * The new value will be the choosen as the minimum between
   * <code>newvalue</code> and 309. Any value below zero will be
   * replaced by zero.
   *
   * @param newValue The new minimum integer digits value.
   */
  public void setMinimumIntegerDigits(int newValue)
  {
    newValue = (newValue > 0) ? newValue : 0;
    super.setMinimumIntegerDigits(Math.min(newValue,  DEFAULT_INTEGER_DIGITS));
  }

  /**
   * Sets the maximum number of digits allowed in the fraction
   * portion of a number to the specified value.
   * The new value will be the choosen as the minimum between
   * <code>newvalue</code> and 309. Any value below zero will be
   * replaced by zero.
   *
   * @param newValue The new maximum fraction digits value.
   */
  public void setMaximumFractionDigits(int newValue)
  {
    newValue = (newValue > 0) ? newValue : 0;
    super.setMaximumFractionDigits(Math.min(newValue, DEFAULT_FRACTION_DIGITS));
  }

  /**
   * Sets the minimum number of digits allowed in the fraction
   * portion of a number to the specified value.
   * The new value will be the choosen as the minimum between
   * <code>newvalue</code> and 309. Any value below zero will be
   * replaced by zero.
   *
   * @param newValue The new minimum fraction digits value.
   */
  public void setMinimumFractionDigits(int newValue)
  {
    newValue = (newValue > 0) ? newValue : 0;
    super.setMinimumFractionDigits(Math.min(newValue, DEFAULT_FRACTION_DIGITS));
  }

  /**
   * Sets the multiplier for use in percent and similar formats.
   * For example, for percent set the multiplier to 100, for permille, set the
   * miltiplier to 1000.
   *
   * @param newValue the new value for multiplier.
   */
  public void setMultiplier(int newValue)
  {
    multiplier = newValue;
  }

  /**
   * Sets the negative prefix.
   *
   * @param newValue The new negative prefix.
   */
  public void setNegativePrefix(String newValue)
  {
    negativePrefix = newValue;
  }

  /**
   * Sets the negative suffix.
   *
   * @param newValue The new negative suffix.
   */
  public void setNegativeSuffix(String newValue)
  {
    negativeSuffix = newValue;
  }

  /**
   * Sets the positive prefix.
   *
   * @param newValue The new positive prefix.
   */
  public void setPositivePrefix(String newValue)
  {
    positivePrefix = newValue;
  }

  /**
   * Sets the new positive suffix.
   *
   * @param newValue The new positive suffix.
   */
  public void setPositiveSuffix(String newValue)
  {
    positiveSuffix = newValue;
  }

  /**
   * This method returns a string with the formatting pattern being used
   * by this object. The string is localized.
   *
   * @return A localized <code>String</code> with the formatting pattern.
   * @see #toPattern()
   */
  public String toLocalizedPattern()
  {
    return computePattern(this.symbols);
  }

  /**
   * This method returns a string with the formatting pattern being used
   * by this object. The string is not localized.
   *
   * @return A <code>String</code> with the formatting pattern.
   * @see #toLocalizedPattern()
   */
  public String toPattern()
  {
    return computePattern(nonLocalizedSymbols);
  }

  /* ***** private methods ***** */

  /**
   * This is an shortcut helper method used to test if two given strings are
   * equals.
   *
   * @param s1 The first string to test for equality.
   * @param s2 The second string to test for equality.
   * @return <code>true</code> if the strings are both <code>null</code> or
   * equals.
   */
  private boolean equals(String s1, String s2)
  {
    if (s1 == null || s2 == null)
      return s1 == s2;
    return s1.equals(s2);
  }


  /* ****** PATTERN ****** */

  /**
   * This helper function creates a string consisting of all the
   * characters which can appear in a pattern and must be quoted.
   */
  private String patternChars (DecimalFormatSymbols syms)
  {
    CPStringBuilder buf = new CPStringBuilder ();
<<<<<<< HEAD
    
=======

>>>>>>> 3082eeb7
    buf.append(syms.getDecimalSeparator());
    buf.append(syms.getDigit());
    buf.append(syms.getExponential());
    buf.append(syms.getGroupingSeparator());
    buf.append(syms.getMinusSign());
    buf.append(syms.getPatternSeparator());
    buf.append(syms.getPercent());
    buf.append(syms.getPerMill());
    buf.append(syms.getZeroDigit());
    buf.append('\'');
    buf.append('\u00a4');

    return buf.toString();
  }

  /**
   * Quote special characters as defined by <code>patChars</code> in the
   * input string.
   *
   * @param text
   * @param patChars
   * @return A StringBuffer with special characters quoted.
   */
  private CPStringBuilder quoteFix(String text, String patChars)
  {
    CPStringBuilder buf = new CPStringBuilder();
<<<<<<< HEAD
    
=======

>>>>>>> 3082eeb7
    int len = text.length();
    char ch;
    for (int index = 0; index < len; ++index)
      {
        ch = text.charAt(index);
        if (patChars.indexOf(ch) != -1)
          {
            buf.append('\'');
            buf.append(ch);
            if (ch != '\'') buf.append('\'');
          }
        else
          {
            buf.append(ch);
          }
      }

    return buf;
  }

  /**
   * Returns the format pattern, localized to follow the given
   * symbols.
   */
  private String computePattern(DecimalFormatSymbols symbols)
  {
    StringBuilder mainPattern = new StringBuilder();
<<<<<<< HEAD
    
=======

>>>>>>> 3082eeb7
    // We have to at least emit a zero for the minimum number of
    // digits. Past that we need hash marks up to the grouping
    // separator (and one beyond).
    int _groupingSize = groupingUsed ? groupingSize + 1: groupingSize;
    int totalDigits = Math.max(minimumIntegerDigits, _groupingSize);

    // if it is not in exponential notiation,
    // we always have a # prebended
    if (!useExponentialNotation) mainPattern.append(symbols.getDigit());

    for (int i = 1; i < totalDigits - minimumIntegerDigits; i++)
      mainPattern.append(symbols.getDigit());

    for (int i = totalDigits - minimumIntegerDigits; i < totalDigits; i++)
      mainPattern.append(symbols.getZeroDigit());

    if (groupingUsed)
      {
        mainPattern.insert(mainPattern.length() - groupingSize,
                           symbols.getGroupingSeparator());
      }

    // See if we need decimal info.
    if (minimumFractionDigits > 0 || maximumFractionDigits > 0 ||
        decimalSeparatorAlwaysShown)
      {
        mainPattern.append(symbols.getDecimalSeparator());
      }

    for (int i = 0; i < minimumFractionDigits; ++i)
      mainPattern.append(symbols.getZeroDigit());

    for (int i = minimumFractionDigits; i < maximumFractionDigits; ++i)
      mainPattern.append(symbols.getDigit());

    if (useExponentialNotation)
      {
        mainPattern.append(symbols.getExponential());

        for (int i = 0; i < minExponentDigits; ++i)
          mainPattern.append(symbols.getZeroDigit());

        if (minExponentDigits == 0)
          mainPattern.append(symbols.getDigit());
      }

    // save the pattern
    String pattern = mainPattern.toString();

    // so far we have the pattern itself, now we need to add
    // the positive and the optional negative prefixes and suffixes
    String patternChars = patternChars(symbols);
    mainPattern.insert(0, quoteFix(positivePrefix, patternChars));
    mainPattern.append(quoteFix(positiveSuffix, patternChars));

    if (hasNegativePrefix)
      {
        mainPattern.append(symbols.getPatternSeparator());
        mainPattern.append(quoteFix(negativePrefix, patternChars));
        mainPattern.append(pattern);
        mainPattern.append(quoteFix(negativeSuffix, patternChars));
      }

    // finally, return the pattern string
    return mainPattern.toString();
  }

  /* ****** FORMAT PARSING ****** */

  /**
   * Scan the input string and define a pattern suitable for use
   * with this decimal format.
   *
   * @param pattern
   * @param symbols
   */
  private void applyPatternWithSymbols(String pattern,
                                       DecimalFormatSymbols symbols)
  {
    // The pattern string is described by a BNF diagram.
    // we could use a recursive parser to read and prepare
    // the string, but this would be too slow and resource
    // intensive, while this code is quite critical as it is
    // called always when the class is instantiated and every
    // time a new pattern is given.
    // Our strategy is to divide the string into section as given by
    // the BNF diagram, iterating through the string and setting up
    // the parameters we need for formatting (which is basicly what
    // a descendent recursive parser would do - but without recursion).
    // I'm sure that there are smarter methods to do this.

    // Restore default values. Most of these will be overwritten
    // but we want to be sure that nothing is left out.
    setDefaultValues();

    int len = pattern.length();
    if (len == 0)
      {
        // this is another special case...
        this.minimumIntegerDigits = 1;
        this.maximumIntegerDigits = DEFAULT_INTEGER_DIGITS;
        this.minimumFractionDigits = 0;
        this.maximumFractionDigits = DEFAULT_FRACTION_DIGITS;

        // FIXME: ...and these values may not be valid in all locales
        this.minExponentDigits = 0;
        this.showDecimalSeparator = true;
        this.groupingUsed = true;
        this.groupingSize = 3;

        return;
      }

    int start = scanFix(pattern, symbols, 0, true);
    if (start < len) start = scanNumberInteger(pattern, symbols, start);
    if (start < len)
      {
        start = scanFractionalPortion(pattern, symbols, start);
      }
    else
      {
        // special case, pattern that ends here does not have a fractional
        // portion
        this.minimumFractionDigits = 0;
        this.maximumFractionDigits = 0;
        //this.decimalSeparatorAlwaysShown = false;
        //this.showDecimalSeparator = false;
      }

    // XXX: this fixes a compatibility test with the RI.
    // If new uses cases fail, try removing this line first.
    //if (!this.hasIntegerPattern && !this.hasFractionalPattern)
    //  throw new IllegalArgumentException("No valid pattern found!");

    if (start < len) start = scanExponent(pattern, symbols, start);
    if (start < len) start = scanFix(pattern, symbols, start, false);
    if (start < len) scanNegativePattern(pattern, symbols, start);

    if (useExponentialNotation &&
        (maxIntegerDigitsExponent > minimumIntegerDigits) &&
        (maxIntegerDigitsExponent > 1))
      {
        minimumIntegerDigits = 1;
        exponentRound = maxIntegerDigitsExponent;
      }

    if (useExponentialNotation)
      maximumIntegerDigits = maxIntegerDigitsExponent;

    if (!this.hasFractionalPattern && this.showDecimalSeparator == true)
      {
        this.decimalSeparatorAlwaysShown = true;
      }
  }

  /**
   * Scans for the prefix or suffix portion of the pattern string.
   * This method handles the positive subpattern of the pattern string.
   *
   * @param pattern The pattern string to parse.
   * @return The position in the pattern string where parsing ended.
   */
  private int scanFix(String pattern, DecimalFormatSymbols sourceSymbols,
                      int start, boolean prefix)
  {
    CPStringBuilder buffer = new CPStringBuilder();
<<<<<<< HEAD
    
=======

>>>>>>> 3082eeb7
    // the number portion is always delimited by one of those
    // characters
    char decimalSeparator = sourceSymbols.getDecimalSeparator();
    char patternSeparator = sourceSymbols.getPatternSeparator();
    char groupingSeparator = sourceSymbols.getGroupingSeparator();
    char digit = sourceSymbols.getDigit();
    char zero = sourceSymbols.getZeroDigit();
    char minus = sourceSymbols.getMinusSign();

    // other special characters, cached here to avoid method calls later
    char percent = sourceSymbols.getPercent();
    char permille = sourceSymbols.getPerMill();

    String currencySymbol = this.symbols.getCurrencySymbol();

    boolean quote = false;

    char ch = pattern.charAt(start);
    if (ch == patternSeparator)
      {
        // negative subpattern
        this.hasNegativePrefix = true;
        ++start;
        return start;
      }

    int len = pattern.length();
    int i;
    for (i = start; i < len; i++)
      {
        ch = pattern.charAt(i);

        // we are entering into the negative subpattern
        if (!quote && ch == patternSeparator)
          {
            if (this.hasNegativePrefix)
              {
                throw new IllegalArgumentException("Invalid pattern found: "
                                                   + start);
              }

            this.hasNegativePrefix = true;
            ++i;
            break;
          }

        // this means we are inside the number portion
        if (!quote &&
            (ch == minus || ch == digit || ch == zero ||
             ch == groupingSeparator))
          break;

        if (!quote && ch == decimalSeparator)
          {
            this.showDecimalSeparator = true;
            break;
          }
        else if (quote && ch != '\'')
          {
            buffer.append(ch);
            continue;
          }

        if (ch == '\u00A4')
          {
            // CURRENCY
            currencySymbol = this.symbols.getCurrencySymbol();

            // if \u00A4 is doubled, we use the international currency symbol
            if ((i + 1) < len && pattern.charAt(i + 1) == '\u00A4')
              {
                currencySymbol = this.symbols.getInternationalCurrencySymbol();
                i++;
              }

            this.useCurrencySeparator = true;
            buffer.append(currencySymbol);
          }
        else if (ch == percent)
          {
            // PERCENT
            this.multiplier = 100;
            buffer.append(this.symbols.getPercent());
          }
        else if (ch == permille)
          {
            // PERMILLE
            this.multiplier = 1000;
            buffer.append(this.symbols.getPerMill());
          }
        else if (ch == '\'')
          {
            // QUOTE
            if ((i + 1) < len && pattern.charAt(i + 1) == '\'')
              {
                // we need to add ' to the buffer
                buffer.append(ch);
                i++;
              }
            else
              {
                quote = !quote;
                continue;
              }
          }
        else
          {
            buffer.append(ch);
          }
      }

    if (prefix)
      {
        this.positivePrefix = buffer.toString();
        this.negativePrefix = minus + "" + positivePrefix;
      }
    else
      {
        this.positiveSuffix = buffer.toString();
      }

    return i;
  }

  /**
   * Scan the given string for number patterns, starting
   * from <code>start</code>.
   * This method searches the integer part of the pattern only.
   *
   * @param pattern The pattern string to parse.
   * @param start The starting parse position in the string.
   * @return The position in the pattern string where parsing ended,
   * counted from the beginning of the string (that is, 0).
   */
  private int scanNumberInteger(String pattern, DecimalFormatSymbols symbols,
                                int start)
  {
    char digit = symbols.getDigit();
    char zero = symbols.getZeroDigit();
    char groupingSeparator = symbols.getGroupingSeparator();
    char decimalSeparator = symbols.getDecimalSeparator();
    char exponent = symbols.getExponential();
    char patternSeparator = symbols.getPatternSeparator();

    // count the number of zeroes in the pattern
    // this number defines the minum digits in the integer portion
    int zeros = 0;

    // count the number of digits used in grouping
    int _groupingSize = 0;

    this.maxIntegerDigitsExponent = 0;

    boolean intPartTouched = false;

    char ch;
    int len = pattern.length();
    int i;
    for (i = start; i < len; i++)
      {
        ch = pattern.charAt(i);

        // break on decimal separator or exponent or pattern separator
        if (ch == decimalSeparator || ch == exponent)
          break;

        if (this.hasNegativePrefix && ch == patternSeparator)
          throw new IllegalArgumentException("Invalid pattern found: "
                                             + start);

        if (ch == digit)
          {
            // in our implementation we could relax this strict
            // requirement, but this is used to keep compatibility with
            // the RI
            if (zeros > 0) throw new
              IllegalArgumentException("digit mark following zero in " +
                        "positive subpattern, not allowed. Position: " + i);

            _groupingSize++;
            intPartTouched = true;
            this.maxIntegerDigitsExponent++;
          }
        else if (ch == zero)
          {
            zeros++;
            _groupingSize++;
            this.maxIntegerDigitsExponent++;
          }
        else if (ch == groupingSeparator)
          {
            this.groupingSeparatorInPattern = true;
            this.groupingUsed = true;
            _groupingSize = 0;
          }
        else
          {
            // any other character not listed above
            // means we are in the suffix portion
            break;
          }
      }

    if (groupingSeparatorInPattern) this.groupingSize = (byte) _groupingSize;
    this.minimumIntegerDigits = zeros;

    // XXX: compatibility code with the RI: the number of minimum integer
    // digits is at least one when maximumIntegerDigits is more than zero
    if (intPartTouched && this.maximumIntegerDigits > 0 &&
        this.minimumIntegerDigits == 0)
      this.minimumIntegerDigits = 1;

    return i;
  }

  /**
   * Scan the given string for number patterns, starting
   * from <code>start</code>.
   * This method searches the fractional part of the pattern only.
   *
   * @param pattern The pattern string to parse.
   * @param start The starting parse position in the string.
   * @return The position in the pattern string where parsing ended,
   * counted from the beginning of the string (that is, 0).
   */
  private int scanFractionalPortion(String pattern,
                                    DecimalFormatSymbols symbols,
                                    int start)
  {
    char digit = symbols.getDigit();
    char zero = symbols.getZeroDigit();
    char groupingSeparator = symbols.getGroupingSeparator();
    char decimalSeparator = symbols.getDecimalSeparator();
    char exponent = symbols.getExponential();
    char patternSeparator = symbols.getPatternSeparator();

    // first character needs to be '.' otherwise we are not parsing the
    // fractional portion
    char ch = pattern.charAt(start);
    if (ch != decimalSeparator)
      {
        this.minimumFractionDigits = 0;
        this.maximumFractionDigits = 0;
        return start;
      }

    ++start;

    this.hasFractionalPattern = true;

    this.minimumFractionDigits = 0;
    int digits = 0;

    int len = pattern.length();
    int i;
    for (i = start; i < len; i++)
      {
        ch = pattern.charAt(i);

        // we hit the exponential or negative subpattern
        if (ch == exponent || ch == patternSeparator)
          break;

        // pattern error
        if (ch == groupingSeparator || ch == decimalSeparator) throw new
          IllegalArgumentException("unexpected character '" + ch + "' " +
                                   "in fractional subpattern. Position: " + i);

        if (ch == digit)
          {
            digits++;
          }
        else if (ch == zero)
          {
            if (digits > 0) throw new
            IllegalArgumentException("digit mark following zero in " +
                      "positive subpattern, not allowed. Position: " + i);

            this.minimumFractionDigits++;
          }
        else
          {
            // we are in the suffix section of pattern
            break;
          }
      }

    if (i == start) this.hasFractionalPattern = false;

    this.maximumFractionDigits = this.minimumFractionDigits + digits;
    this.showDecimalSeparator = true;

    return i;
  }

  /**
   * Scan the given string for number patterns, starting
   * from <code>start</code>.
   * This method searches the expoential part of the pattern only.
   *
   * @param pattern The pattern string to parse.
   * @param start The starting parse position in the string.
   * @return The position in the pattern string where parsing ended,
   * counted from the beginning of the string (that is, 0).
   */
  private int scanExponent(String pattern, DecimalFormatSymbols symbols,
                           int start)
  {
    char digit = symbols.getDigit();
    char zero = symbols.getZeroDigit();
    char groupingSeparator = symbols.getGroupingSeparator();
    char decimalSeparator = symbols.getDecimalSeparator();
    char exponent = symbols.getExponential();

    char ch = pattern.charAt(start);

    if (ch == decimalSeparator)
      {
        // ignore dots
        ++start;
      }

    if (ch != exponent)
      {
        this.useExponentialNotation = false;
        return start;
      }

    ++start;

    this.minExponentDigits = 0;

    int len = pattern.length();
    int i;
    for (i = start; i < len; i++)
      {
        ch = pattern.charAt(i);

        if (ch == groupingSeparator || ch == decimalSeparator ||
            ch == digit || ch == exponent) throw new
        IllegalArgumentException("unexpected character '" + ch + "' " +
                                 "in exponential subpattern. Position: " + i);

        if (ch == zero)
          {
            this.minExponentDigits++;
          }
        else
          {
            // any character other than zero is an exit point
            break;
          }
      }

    this.useExponentialNotation = true;

    return i;
  }

  /**
   * Scan the given string for number patterns, starting
   * from <code>start</code>.
   * This method searches the negative part of the pattern only and scan
   * throught the end of the string.
   *
   * @param pattern The pattern string to parse.
   * @param start The starting parse position in the string.
   */
  private void scanNegativePattern(String pattern,
                                   DecimalFormatSymbols sourceSymbols,
                                   int start)
  {
    StringBuilder buffer = new StringBuilder();
<<<<<<< HEAD
    
=======

>>>>>>> 3082eeb7
    // the number portion is always delimited by one of those
    // characters
    char decimalSeparator = sourceSymbols.getDecimalSeparator();
    char patternSeparator = sourceSymbols.getPatternSeparator();
    char groupingSeparator = sourceSymbols.getGroupingSeparator();
    char digit = sourceSymbols.getDigit();
    char zero = sourceSymbols.getZeroDigit();
    char minus = sourceSymbols.getMinusSign();

    // other special charcaters, cached here to avoid method calls later
    char percent = sourceSymbols.getPercent();
    char permille = sourceSymbols.getPerMill();

    String CURRENCY_SYMBOL = this.symbols.getCurrencySymbol();
    String currencySymbol = CURRENCY_SYMBOL;

    boolean quote = false;
    boolean prefixDone = false;

    int len = pattern.length();
    if (len > 0) this.hasNegativePrefix = true;

    char ch = pattern.charAt(start);
    if (ch == patternSeparator)
      {
        // no pattern separator in the negative pattern
        if ((start + 1) > len) throw new
          IllegalArgumentException("unexpected character '" + ch + "' " +
                                   "in negative subpattern.");
        start++;
      }

    int i;
    for (i = start; i < len; i++)
      {
        ch = pattern.charAt(i);

        // this means we are inside the number portion
        if (!quote &&
            (ch == digit || ch == zero || ch == decimalSeparator ||
             ch == patternSeparator || ch == groupingSeparator))
          {
            if (!prefixDone)
              {
                this.negativePrefix = buffer.toString();
                buffer.delete(0, buffer.length());
                prefixDone = true;
              }
          }
        else if (ch == minus)
          {
            buffer.append(this.symbols.getMinusSign());
          }
        else if (quote && ch != '\'')
          {
            buffer.append(ch);
          }
        else if (ch == '\u00A4')
          {
            // CURRENCY
            currencySymbol = CURRENCY_SYMBOL;

            // if \u00A4 is doubled, we use the international currency symbol
            if ((i + 1) < len && pattern.charAt(i + 1) == '\u00A4')
              {
                currencySymbol = this.symbols.getInternationalCurrencySymbol();
                i = i + 2;
              }

            // FIXME: not sure about this, the specs says that we only have to
            // change prefix and suffix, so leave it as commented
            // unless in case of bug report/errors
            //this.useCurrencySeparator = true;

            buffer.append(currencySymbol);
          }
        else if (ch == percent)
          {
            // PERCENT
            this.negativePatternMultiplier = 100;
            buffer.append(this.symbols.getPercent());
          }
        else if (ch == permille)
          {
            // PERMILLE
            this.negativePatternMultiplier = 1000;
            buffer.append(this.symbols.getPerMill());
          }
        else if (ch == '\'')
          {
            // QUOTE
            if ((i + 1) < len && pattern.charAt(i + 1) == '\'')
              {
                // we need to add ' to the buffer
                buffer.append(ch);
                i++;
              }
            else
              {
                quote = !quote;
              }
          }
        else if (ch == patternSeparator)
          {
            // no pattern separator in the negative pattern
            throw new IllegalArgumentException("unexpected character '" + ch +
                                               "' in negative subpattern.");
          }
        else
          {
            buffer.append(ch);
          }
      }

    if (prefixDone)
      this.negativeSuffix = buffer.toString();
    else
      this.negativePrefix = buffer.toString();
  }

  /* ****** FORMATTING ****** */

  /**
   * Handles the real formatting.
   *
   * We use a BigDecimal to format the number without precision loss.
   * All the rounding is done by methods in BigDecimal.
   * The <code>isLong</code> parameter is used to determine if we are
   * formatting a long or BigInteger. In this case, we avoid to format
   * the fractional part of the number (unless specified otherwise in the
   * format string) that would consist only of a 0 digit.
   *
   * @param number A BigDecimal representation fo the input number.
   * @param dest The destination buffer.
   * @param isLong A boolean that indicates if this BigDecimal is a real
   * decimal or an integer.
   * @param fieldPos Use to keep track of the formatting position.
   */
  private void formatInternal(BigDecimal number, boolean isLong,
                              StringBuffer dest, FieldPosition fieldPos)
  {
    // The specs says that fieldPos should not be null, and that we
    // should throw a NPE, but it seems that in few classes that
    // reference this one, fieldPos is set to null.
    // This is even defined in the javadoc, see for example MessageFormat.
    // I think the best here is to check for fieldPos and build one if it is
    // null. If it cause harms or regressions, just remove this line and
    // fix the classes in the point of call, insted.
    if (fieldPos == null) fieldPos = new FieldPosition(0);

    int _multiplier = this.multiplier;

    // used to track attribute starting position for each attribute
    int attributeStart = -1;

    // now get the sign this will be used by the special case Inifinity
    // and by the normal cases.
    boolean isNegative = (number.signum() < 0) ? true : false;
    if (isNegative)
      {
        attributeStart = dest.length();

        // append the negative prefix to the string
        dest.append(negativePrefix);

        // once got the negative prefix, we can use
        // the absolute value.
        number = number.abs();

        _multiplier = negativePatternMultiplier;

        addAttribute(Field.SIGN, attributeStart, dest.length());
      }
    else
      {
        // not negative, use the positive prefix
        dest.append(positivePrefix);
      }

    // these are used ot update the field position
    int beginIndexInt = dest.length();
    int endIndexInt = 0;
    int beginIndexFract = 0;
    int endIndexFract = 0;

    // compute the multiplier to use with percent and similar
    number = number.multiply(BigDecimal.valueOf(_multiplier));

    // XXX: special case, not sure if it belongs here or if it is
    // correct at all. There may be other special cases as well
    // these should be handled in the format string parser.
    if (this.maximumIntegerDigits == 0 && this.maximumFractionDigits == 0)
      {
        number = BigDecimal.ZERO;
        this.maximumIntegerDigits = 1;
        this.minimumIntegerDigits = 1;
      }

    //  get the absolute number
    number = number.abs();

    // the scaling to use while formatting this number
    int scale = this.maximumFractionDigits;

    // this is the actual number we will use
    // it is corrected later on to handle exponential
    // notation, if needed
    long exponent = 0;

    // are we using exponential notation?
    if (this.useExponentialNotation)
      {
        exponent = getExponent(number);
        number = number.movePointLeft((int) exponent);

        // FIXME: this makes the test ##.###E0 to pass,
        // but all all the other tests to fail...
        // this should be really something like
        // min + max - what is already shown...
        //scale = this.minimumIntegerDigits + this.maximumFractionDigits;
      }

    // round the number to the nearest neighbor
    number = number.setScale(scale, BigDecimal.ROUND_HALF_EVEN);

    // now get the integer and fractional part of the string
    // that will be processed later
    String plain = number.toPlainString();

    String intPart = null;
    String fractPart = null;

    // remove - from the integer part, this is needed as
    // the Narrowing Primitive Conversions algorithm used may loose
    // information about the sign
    int minusIndex = plain.lastIndexOf('-', 0);
    if (minusIndex > -1) plain = plain.substring(minusIndex + 1);

    // strip the decimal portion
    int dot = plain.indexOf('.');
    if (dot > -1)
      {
        intPart = plain.substring(0, dot);
        dot++;

        if (useExponentialNotation)
          fractPart = plain.substring(dot, dot + scale);
        else
          fractPart = plain.substring(dot);
      }
    else
      {
        intPart = plain;
      }

    // used in various places later on
    int intPartLen = intPart.length();
    endIndexInt = intPartLen;

    // if the number of digits in our intPart is not greater than the
    // minimum we have to display, we append zero to the destination
    // buffer before adding the integer portion of the number.
    int zeroes = minimumIntegerDigits - intPartLen;
    if (zeroes > 0)
      {
        attributeStart = Math.max(dest.length() - 1, 0);
        appendZero(dest, zeroes, minimumIntegerDigits);
      }

    if (this.useExponentialNotation)
      {
        // For exponential numbers, the significant in mantissa are
        // the sum of the minimum integer and maximum fraction
        // digits, and does not take into account the maximun integer
        // digits to display.

        if (attributeStart < 0)
          attributeStart = Math.max(dest.length() - 1, 0);
        appendDigit(intPart, dest, this.groupingUsed);
      }
    else
      {
        // non exponential notation
        intPartLen = intPart.length();
        int canary = Math.min(intPartLen, this.maximumIntegerDigits);

        // remove from the string the number in excess
        // use only latest digits
        intPart = intPart.substring(intPartLen - canary);
        endIndexInt = intPart.length() + 1;

        // append it
        if (maximumIntegerDigits > 0 &&
            !(this.minimumIntegerDigits == 0 &&
             intPart.compareTo(String.valueOf(symbols.getZeroDigit())) == 0))
          {
            if (attributeStart < 0)
              attributeStart = Math.max(dest.length() - 1, 0);
            appendDigit(intPart, dest, this.groupingUsed);
          }
      }

    // add the INTEGER attribute
    addAttribute(Field.INTEGER, attributeStart, dest.length());

    // ...update field position, if needed, and return...
    if ((fieldPos.getField() == INTEGER_FIELD ||
        fieldPos.getFieldAttribute() == NumberFormat.Field.INTEGER))
      {
        fieldPos.setBeginIndex(beginIndexInt);
        fieldPos.setEndIndex(endIndexInt);
      }

    handleFractionalPart(dest, fractPart, fieldPos, isLong);

    // and the exponent
    if (this.useExponentialNotation)
      {
        attributeStart = dest.length();

        dest.append(symbols.getExponential());

        addAttribute(Field.EXPONENT_SYMBOL, attributeStart, dest.length());
        attributeStart = dest.length();

        if (exponent < 0)
          {
            dest.append(symbols.getMinusSign());
            exponent = -exponent;

            addAttribute(Field.EXPONENT_SIGN, attributeStart, dest.length());
          }

        attributeStart = dest.length();

        String exponentString = String.valueOf(exponent);
        int exponentLength = exponentString.length();

        for (int i = 0; i < minExponentDigits - exponentLength; i++)
          dest.append(symbols.getZeroDigit());

        for (int i = 0; i < exponentLength; ++i)
          dest.append(exponentString.charAt(i));

        addAttribute(Field.EXPONENT, attributeStart, dest.length());
      }

    // now include the suffixes...
    if (isNegative)
      {
        dest.append(negativeSuffix);
      }
    else
      {
        dest.append(positiveSuffix);
      }
  }

  /**
   * Add to the input buffer the result of formatting the fractional
   * portion of the number.
   *
   * @param dest
   * @param fractPart
   * @param fieldPos
   * @param isLong
   */
  private void handleFractionalPart(StringBuffer dest, String fractPart,
                                    FieldPosition fieldPos, boolean isLong)
  {
    int dotStart = 0;
    int dotEnd = 0;
    boolean addDecimal = false;

    if (this.decimalSeparatorAlwaysShown  ||
         ((!isLong || this.useExponentialNotation) &&
           this.showDecimalSeparator && this.maximumFractionDigits > 0) ||
        this.minimumFractionDigits > 0)
      {
        dotStart = dest.length();

        if (this.useCurrencySeparator)
          dest.append(symbols.getMonetaryDecimalSeparator());
        else
          dest.append(symbols.getDecimalSeparator());

        dotEnd = dest.length();
        addDecimal = true;
      }

    // now handle the fraction portion of the number
    int fractStart = 0;
    int fractEnd = 0;
    boolean addFractional = false;

    if ((!isLong || this.useExponentialNotation)
        && this.maximumFractionDigits > 0
        || this.minimumFractionDigits > 0)
      {
        fractStart = dest.length();
        fractEnd = fractStart;

        int digits = this.minimumFractionDigits;

        if (this.useExponentialNotation)
          {
            digits = (this.minimumIntegerDigits + this.minimumFractionDigits)
              - dest.length();
            if (digits < 0) digits = 0;
          }

        fractPart = adjustTrailingZeros(fractPart, digits);

        // FIXME: this code must be improved
        // now check if the factional part is just 0, in this case
        // we need to remove the '.' unless requested
        boolean allZeros = true;
        char fracts[] = fractPart.toCharArray();
        for (int i = 0; i < fracts.length; i++)
          {
            if (fracts[i] != '0')
              allZeros = false;
          }

        if (!allZeros || (minimumFractionDigits > 0))
          {
            appendDigit(fractPart, dest, false);
            fractEnd = dest.length();

            addDecimal = true;
            addFractional = true;
          }
        else if (!this.decimalSeparatorAlwaysShown)
          {
            dest.deleteCharAt(dest.length() - 1);
            addDecimal = false;
          }
        else
          {
            fractEnd = dest.length();
            addFractional = true;
          }
      }

    if (addDecimal)
      addAttribute(Field.DECIMAL_SEPARATOR, dotStart, dotEnd);

    if (addFractional)
      addAttribute(Field.FRACTION, fractStart, fractEnd);

    if ((fieldPos.getField() == FRACTION_FIELD ||
        fieldPos.getFieldAttribute() == NumberFormat.Field.FRACTION))
      {
        fieldPos.setBeginIndex(fractStart);
        fieldPos.setEndIndex(fractEnd);
      }
  }

  /**
   * Append to <code>dest</code>the give number of zeros.
   * Grouping is added if needed.
   * The integer totalDigitCount defines the total number of digits
   * of the number to which we are appending zeroes.
   */
  private void appendZero(StringBuffer dest, int zeroes, int totalDigitCount)
  {
    char ch = symbols.getZeroDigit();
    char gSeparator = symbols.getGroupingSeparator();

    int i = 0;
    int gPos = totalDigitCount;
    for (i = 0; i < zeroes; i++, gPos--)
      {
        if (this.groupingSeparatorInPattern &&
            (this.groupingUsed && this.groupingSize != 0) &&
            (gPos % groupingSize == 0 && i > 0))
          dest.append(gSeparator);

        dest.append(ch);
      }

    // special case, that requires adding an additional separator
    if (this.groupingSeparatorInPattern &&
        (this.groupingUsed && this.groupingSize != 0) &&
        (gPos % groupingSize == 0))
      dest.append(gSeparator);
  }

  /**
   * Append src to <code>dest</code>.
   *
   * Grouping is added if <code>groupingUsed</code> is set
   * to <code>true</code>.
   */
  private void appendDigit(String src, StringBuffer dest,
                             boolean groupingUsed)
  {
    int zero = symbols.getZeroDigit() - '0';

    int ch;
    char gSeparator = symbols.getGroupingSeparator();

    int len = src.length();
    for (int i = 0, gPos = len; i < len; i++, gPos--)
      {
        ch = src.charAt(i);
        if (groupingUsed && this.groupingSize != 0 &&
            gPos % groupingSize == 0 && i > 0)
          dest.append(gSeparator);

        dest.append((char) (zero + ch));
      }
  }

  /**
   * Calculate the exponent to use if eponential notation is used.
   * The exponent is calculated as a power of ten.
   * <code>number</code> should be positive, if is zero, or less than zero,
   * zero is returned.
   */
  private long getExponent(BigDecimal number)
  {
    long exponent = 0;

    if (number.signum() > 0)
      {
        double _number = number.doubleValue();
        exponent = (long) Math.floor (Math.log10(_number));

        // get the right value for the exponent
        exponent = exponent - (exponent % this.exponentRound);

        // if the minimumIntegerDigits is more than zero
        // we display minimumIntegerDigits of digits.
        // so, for example, if minimumIntegerDigits == 2
        // and the actual number is 0.123 it will be
        // formatted as 12.3E-2
        // this means that the exponent have to be shifted
        // to the correct value.
        if (minimumIntegerDigits > 0)
              exponent -= minimumIntegerDigits - 1;
      }

    return exponent;
  }

  /**
   * Remove contiguos zeros from the end of the <code>src</code> string,
   * if src contains more than <code>minimumDigits</code> digits.
   * if src contains less that <code>minimumDigits</code>,
   * then append zeros to the string.
   *
   * Only the first block of zero digits is removed from the string
   * and only if they fall in the src.length - minimumDigits
   * portion of the string.
   *
   * @param src The string with the correct number of zeros.
   */
  private String adjustTrailingZeros(String src, int minimumDigits)
  {
    int len = src.length();
    String result;

    // remove all trailing zero
    if (len > minimumDigits)
      {
        int zeros = 0;
        for (int i = len - 1; i > minimumDigits; i--)
          {
            if (src.charAt(i) == '0')
              ++zeros;
            else
              break;
          }
        result =  src.substring(0, len - zeros);
      }
    else
      {
        char zero = symbols.getZeroDigit();
        CPStringBuilder _result = new CPStringBuilder(src);
        for (int i = len; i < minimumDigits; i++)
          {
            _result.append(zero);
          }
        result = _result.toString();
      }

    return result;
  }

  /**
   * Adds an attribute to the attributes list.
   *
   * @param field
   * @param begin
   * @param end
   */
  private void addAttribute(Field field, int begin, int end)
  {
    /*
     * This method and its implementation derives directly from the
     * ICU4J (http://icu.sourceforge.net/) library, distributed under MIT/X.
     */

    FieldPosition pos = new FieldPosition(field);
    pos.setBeginIndex(begin);
    pos.setEndIndex(end);
    attributes.add(pos);
  }

  /**
   * Sets the default values for the various properties in this DecimaFormat.
   */
  private void setDefaultValues()
  {
    // Maybe we should add these values to the message bundle and take
    // the most appropriate for them for any locale.
    // Anyway, these seem to be good values for a default in most languages.
    // Note that most of these will change based on the format string.

    this.negativePrefix = String.valueOf(symbols.getMinusSign());
    this.negativeSuffix = "";
    this.positivePrefix = "";
    this.positiveSuffix = "";

    this.multiplier = 1;
    this.negativePatternMultiplier = 1;
    this.exponentRound = 1;

    this.hasNegativePrefix = false;

    this.minimumIntegerDigits = 1;
    this.maximumIntegerDigits = DEFAULT_INTEGER_DIGITS;
    this.minimumFractionDigits = 0;
    this.maximumFractionDigits = DEFAULT_FRACTION_DIGITS;
    this.minExponentDigits = 0;

    this.groupingSize = 0;

    this.decimalSeparatorAlwaysShown = false;
    this.showDecimalSeparator = false;
    this.useExponentialNotation = false;
    this.groupingUsed = false;
    this.groupingSeparatorInPattern = false;

    this.useCurrencySeparator = false;

    this.hasFractionalPattern = false;
  }
}<|MERGE_RESOLUTION|>--- conflicted
+++ resolved
@@ -72,11 +72,7 @@
  * decimal numbers. The class can format numbers given a specific locale.
  * Generally, to get an instance of DecimalFormat you should call the factory
  * methods in the <code>NumberFormat</code> base class.
-<<<<<<< HEAD
- * 
-=======
  *
->>>>>>> 3082eeb7
  * @author Mario Torre (neugens@limasoftware.net)
  * @author Tom Tromey (tromey@cygnus.com)
  * @author Andrew John Hughes (gnu_andrew@member.fsf.org)
@@ -595,11 +591,7 @@
 
     // this will be our final number
     CPStringBuilder number = new CPStringBuilder();
-<<<<<<< HEAD
-    
-=======
-
->>>>>>> 3082eeb7
+
     // special character
     char minus = symbols.getMinusSign();
 
@@ -812,28 +804,6 @@
     Currency current = symbols.getCurrency();
     if (current != currency)
       {
-<<<<<<< HEAD
-	String oldSymbol = symbols.getCurrencySymbol();
-	int len = oldSymbol.length();
-	symbols.setCurrency(currency);
-	String newSymbol = symbols.getCurrencySymbol();
-	int posPre = positivePrefix.indexOf(oldSymbol);
-	if (posPre != -1)
-	  positivePrefix = positivePrefix.substring(0, posPre) +
-	    newSymbol + positivePrefix.substring(posPre+len);
-	int negPre = negativePrefix.indexOf(oldSymbol);
-	if (negPre != -1)
-	  negativePrefix = negativePrefix.substring(0, negPre) +
-	    newSymbol + negativePrefix.substring(negPre+len);
-	int posSuf = positiveSuffix.indexOf(oldSymbol);
-	if (posSuf != -1)
-	  positiveSuffix = positiveSuffix.substring(0, posSuf) +
-	    newSymbol + positiveSuffix.substring(posSuf+len);
-	int negSuf = negativeSuffix.indexOf(oldSymbol);
-	if (negSuf != -1)
-	  negativeSuffix = negativeSuffix.substring(0, negSuf) +
-	    newSymbol + negativeSuffix.substring(negSuf+len);
-=======
         String oldSymbol = symbols.getCurrencySymbol();
         int len = oldSymbol.length();
         symbols.setCurrency(currency);
@@ -854,7 +824,6 @@
         if (negSuf != -1)
           negativeSuffix = negativeSuffix.substring(0, negSuf) +
             newSymbol + negativeSuffix.substring(negSuf+len);
->>>>>>> 3082eeb7
       }
   }
 
@@ -1060,11 +1029,7 @@
   private String patternChars (DecimalFormatSymbols syms)
   {
     CPStringBuilder buf = new CPStringBuilder ();
-<<<<<<< HEAD
-    
-=======
-
->>>>>>> 3082eeb7
+
     buf.append(syms.getDecimalSeparator());
     buf.append(syms.getDigit());
     buf.append(syms.getExponential());
@@ -1091,11 +1056,7 @@
   private CPStringBuilder quoteFix(String text, String patChars)
   {
     CPStringBuilder buf = new CPStringBuilder();
-<<<<<<< HEAD
-    
-=======
-
->>>>>>> 3082eeb7
+
     int len = text.length();
     char ch;
     for (int index = 0; index < len; ++index)
@@ -1123,11 +1084,7 @@
   private String computePattern(DecimalFormatSymbols symbols)
   {
     StringBuilder mainPattern = new StringBuilder();
-<<<<<<< HEAD
-    
-=======
-
->>>>>>> 3082eeb7
+
     // We have to at least emit a zero for the minimum number of
     // digits. Past that we need hash marks up to the grouping
     // separator (and one beyond).
@@ -1294,11 +1251,7 @@
                       int start, boolean prefix)
   {
     CPStringBuilder buffer = new CPStringBuilder();
-<<<<<<< HEAD
-    
-=======
-
->>>>>>> 3082eeb7
+
     // the number portion is always delimited by one of those
     // characters
     char decimalSeparator = sourceSymbols.getDecimalSeparator();
@@ -1672,11 +1625,7 @@
                                    int start)
   {
     StringBuilder buffer = new StringBuilder();
-<<<<<<< HEAD
-    
-=======
-
->>>>>>> 3082eeb7
+
     // the number portion is always delimited by one of those
     // characters
     char decimalSeparator = sourceSymbols.getDecimalSeparator();

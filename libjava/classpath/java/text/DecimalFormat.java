/* DecimalFormat.java -- Formats and parses numbers
   Copyright (C) 1999, 2000, 2001, 2003, 2004, 2005  Free Software Foundation, Inc.

This file is part of GNU Classpath.

GNU Classpath is free software; you can redistribute it and/or modify
it under the terms of the GNU General Public License as published by
the Free Software Foundation; either version 2, or (at your option)
any later version.
 
GNU Classpath is distributed in the hope that it will be useful, but
WITHOUT ANY WARRANTY; without even the implied warranty of
MERCHANTABILITY or FITNESS FOR A PARTICULAR PURPOSE.  See the GNU
General Public License for more details.

You should have received a copy of the GNU General Public License
along with GNU Classpath; see the file COPYING.  If not, write to the
Free Software Foundation, Inc., 51 Franklin Street, Fifth Floor, Boston, MA
02110-1301 USA.

Linking this library statically or dynamically with other modules is
making a combined work based on this library.  Thus, the terms and
conditions of the GNU General Public License cover the whole
combination.

As a special exception, the copyright holders of this library give you
permission to link this library with independent modules to produce an
executable, regardless of the license terms of these independent
modules, and to copy and distribute the resulting executable under
terms of your choice, provided that you also meet, for each linked
independent module, the terms and conditions of the license of that
module.  An independent module is a module which is not derived from
or based on this library.  If you modify this library, you may extend
this exception to your version of the library, but you are not
obligated to do so.  If you do not wish to do so, delete this
exception statement from your version. */

/* 
 * This class contains few bits from ICU4J (http://icu.sourceforge.net/),
 * Copyright by IBM and others and distributed under the
 * distributed under MIT/X.
 */

package java.text;

import java.math.BigDecimal;
import java.math.BigInteger;

import java.util.ArrayList;
import java.util.Currency;
import java.util.Locale;

/*
 * This note is here for historical reasons and because I had not the courage
 * to remove it :)
 *  
 * @author Tom Tromey (tromey@cygnus.com)
 * @author Andrew John Hughes (gnu_andrew@member.fsf.org)
 * @date March 4, 1999
 *
 * Written using "Java Class Libraries", 2nd edition, plus online
 * API docs for JDK 1.2 from http://www.javasoft.com.
 * Status:  Believed complete and correct to 1.2.
 * Note however that the docs are very unclear about how format parsing
 * should work.  No doubt there are problems here.
 */

/**
 * This class is a concrete implementation of NumberFormat used to format
 * decimal numbers. The class can format numbers given a specific locale.
 * Generally, to get an instance of DecimalFormat you should call the factory
 * methods in the <code>NumberFormat</code> base class.
 * 
 * @author Mario Torre <neugens@limasoftware.net>
 * @author Tom Tromey (tromey@cygnus.com)
 * @author Andrew John Hughes (gnu_andrew@member.fsf.org)
 */
public class DecimalFormat extends NumberFormat
{
  /** serialVersionUID for serializartion. */
  private static final long serialVersionUID = 864413376551465018L;
  
  /** Defines the default number of digits allowed while formatting integers. */
  private static final int DEFAULT_INTEGER_DIGITS = 309; 

  /**
   * Defines the default number of digits allowed while formatting
   * fractions.
   */
  private static final int DEFAULT_FRACTION_DIGITS = 340;
  
  /**
   * Locale-independent pattern symbols.
   */
  // Happen to be the same as the US symbols.
  private static final DecimalFormatSymbols nonLocalizedSymbols
    = new DecimalFormatSymbols (Locale.US);
  
  /**
   * Defines if parse should return a BigDecimal or not.
   */
  private boolean parseBigDecimal;
  
  /**
   * Defines if we have to use the monetary decimal separator or
   * the decimal separator while formatting numbers.
   */
  private boolean useCurrencySeparator;
    
  /** Defines if the decimal separator is always shown or not. */
  private boolean decimalSeparatorAlwaysShown;
  
  /**
   * Defines if the decimal separator has to be shown.
   * 
   * This is different then <code>decimalSeparatorAlwaysShown</code>,
   * as it defines if the format string contains a decimal separator or no.
   */
  private boolean showDecimalSeparator;
  
  /**
   * This field is used to determine if the grouping
   * separator is included in the format string or not.
   * This is only needed to match the behaviour of the RI.
   */
  private boolean groupingSeparatorInPattern;
  
  /** Defines the size of grouping groups when grouping is used. */
  private byte groupingSize;
  
  /**
   * This is an internal parameter used to keep track of the number
   * of digits the form the exponent, when exponential notation is used.
   * It is used with <code>exponentRound</code>
   */
  private byte minExponentDigits;
 
  /** This field is used to set the exponent in the engineering notation. */
  private int exponentRound;
  
  /** Multiplier used in percent style formats. */
  private int multiplier;
  
  /** Multiplier used in percent style formats. */
  private int negativePatternMultiplier;
  
  /** The negative prefix. */
  private String negativePrefix;
  
  /** The negative suffix. */
  private String negativeSuffix;
  
  /** The positive prefix. */
  private String positivePrefix;
  
  /** The positive suffix. */
  private String positiveSuffix;
  
  /** Decimal Format Symbols for the given locale. */
  private DecimalFormatSymbols symbols;
  
  /** Determine if we have to use exponential notation or not. */
  private boolean useExponentialNotation;
  
  /**
   * Defines the maximum number of integer digits to show when we use
   * the exponential notation.
   */
  private int maxIntegerDigitsExponent;
  
  /** Defines if the format string has a negative prefix or not. */
  private boolean hasNegativePrefix;
  
  /** Defines if the format string has a fractional pattern or not. */
  private boolean hasFractionalPattern;
 
  /** Stores a list of attributes for use by formatToCharacterIterator. */
  private ArrayList attributes = new ArrayList();
  
  /**
   * Constructs a <code>DecimalFormat</code> which uses the default
   * pattern and symbols.
   */
  public DecimalFormat()
  {
    this ("#,##0.###");
  }
  
  /**
   * Constructs a <code>DecimalFormat</code> which uses the given
   * pattern and the default symbols for formatting and parsing.
   *
   * @param pattern the non-localized pattern to use.
   * @throws NullPointerException if any argument is null.
   * @throws IllegalArgumentException if the pattern is invalid.
   */
  public DecimalFormat(String pattern)
  {
    this (pattern, new DecimalFormatSymbols());
  }

  /**
   * Constructs a <code>DecimalFormat</code> using the given pattern
   * and formatting symbols.  This construction method is used to give
   * complete control over the formatting process.  
   *
   * @param pattern the non-localized pattern to use.
   * @param symbols the set of symbols used for parsing and formatting.
   * @throws NullPointerException if any argument is null.
   * @throws IllegalArgumentException if the pattern is invalid.
   */
  public DecimalFormat(String pattern, DecimalFormatSymbols symbols)
  {
    this.symbols = (DecimalFormatSymbols) symbols.clone();
    applyPatternWithSymbols(pattern, nonLocalizedSymbols);
  }
  
  /**
   * Apply the given localized patern to the current DecimalFormat object.
   * 
   * @param pattern The localized pattern to apply.
   * @throws IllegalArgumentException if the given pattern is invalid.
   * @throws NullPointerException if the input pattern is null.
   */
  public void applyLocalizedPattern (String pattern)
  {
    applyPatternWithSymbols(pattern, this.symbols);
  }

  /**
   * Apply the given localized pattern to the current DecimalFormat object.
   * 
   * @param pattern The localized pattern to apply.
   * @throws IllegalArgumentException if the given pattern is invalid.
   * @throws NullPointerException if the input pattern is null.
   */
  public void applyPattern(String pattern)
  {
    applyPatternWithSymbols(pattern, nonLocalizedSymbols);
  }

  public Object clone()
  {
    DecimalFormat c = (DecimalFormat) super.clone();
    c.symbols = (DecimalFormatSymbols) symbols.clone();
    return c;
  }

  /**
   * Tests this instance for equality with an arbitrary object.  This method
   * returns <code>true</code> if:
   * <ul>
   * <li><code>obj</code> is not <code>null</code>;</li>
   * <li><code>obj</code> is an instance of <code>DecimalFormat</code>;</li>
   * <li>this instance and <code>obj</code> have the same attributes;</li>
   * </ul>
   * 
   * @param obj  the object (<code>null</code> permitted).
   * 
   * @return A boolean.
   */
  public boolean equals(Object obj)
  {
    if (! (obj instanceof DecimalFormat))
      return false;
    DecimalFormat dup = (DecimalFormat) obj;
    return (decimalSeparatorAlwaysShown == dup.decimalSeparatorAlwaysShown 
           && groupingUsed == dup.groupingUsed
           && groupingSeparatorInPattern == dup.groupingSeparatorInPattern 
           && groupingSize == dup.groupingSize
           && multiplier == dup.multiplier
           && useExponentialNotation == dup.useExponentialNotation
           && minExponentDigits == dup.minExponentDigits
           && minimumIntegerDigits == dup.minimumIntegerDigits
           && maximumIntegerDigits == dup.maximumIntegerDigits
           && minimumFractionDigits == dup.minimumFractionDigits
           && maximumFractionDigits == dup.maximumFractionDigits
           && parseBigDecimal == dup.parseBigDecimal
           && useCurrencySeparator == dup.useCurrencySeparator
           && showDecimalSeparator == dup.showDecimalSeparator
           && exponentRound == dup.exponentRound
           && negativePatternMultiplier == dup.negativePatternMultiplier
           && maxIntegerDigitsExponent == dup.maxIntegerDigitsExponent
           // XXX: causes equivalent patterns to fail
           // && hasNegativePrefix == dup.hasNegativePrefix
           && equals(negativePrefix, dup.negativePrefix)
           && equals(negativeSuffix, dup.negativeSuffix)
           && equals(positivePrefix, dup.positivePrefix)
           && equals(positiveSuffix, dup.positiveSuffix)
           && symbols.equals(dup.symbols));
  }

  /**
   * Returns a hash code for this object.
   *
   * @return A hash code.
   */
  public int hashCode()
  {
    return toPattern().hashCode();
  }
  
  /**
   * Produce a formatted {@link String} representation of this object.
   * The passed object must be of type number. 
   * 
   * @param obj The {@link Number} to format.
   * @param sbuf The destination String; text will be appended to this String. 
   * @param pos If used on input can be used to define an alignment
   * field. If used on output defines the offsets of the alignment field.
   * @return The String representation of this long.
   */
  public StringBuffer format(Object obj, StringBuffer sbuf, FieldPosition pos)
  {
    if (obj instanceof BigInteger)
<<<<<<< HEAD
      {
        BigDecimal decimal = new BigDecimal((BigInteger) obj);
        formatInternal(decimal, true, sbuf, pos);
        return sbuf;
=======
      {
        BigDecimal decimal = new BigDecimal((BigInteger) obj);
        formatInternal(decimal, true, sbuf, pos);
        return sbuf;
      }
    else if (obj instanceof BigDecimal)
      {
        formatInternal((BigDecimal) obj, true, sbuf, pos);
        return sbuf;
      }
    
    return super.format(obj, sbuf, pos);
  }
  
  /**
   * Produce a formatted {@link String} representation of this double.
   * 
   * @param number The double to format.
   * @param dest The destination String; text will be appended to this String. 
   * @param fieldPos If used on input can be used to define an alignment
   * field. If used on output defines the offsets of the alignment field.
   * @return The String representation of this long.
   * @throws NullPointerException if <code>dest</code> or fieldPos are null
   */
  public StringBuffer format(double number, StringBuffer dest,
			     FieldPosition fieldPos)
  {
    // special cases for double: NaN and negative or positive infinity
    if (Double.isNaN(number))
      {
        // 1. NaN
        String nan = symbols.getNaN();
        dest.append(nan);
        
        // update field position if required
        if ((fieldPos.getField() == INTEGER_FIELD ||
             fieldPos.getFieldAttribute() == NumberFormat.Field.INTEGER))
          {
            int index = dest.length();
            fieldPos.setBeginIndex(index - nan.length());
            fieldPos.setEndIndex(index);
          }
      }
    else if (Double.isInfinite(number))
      {
        // 2. Infinity
        if (number < 0)
          dest.append(this.negativePrefix);
        else
          dest.append(this.positivePrefix);
        
        dest.append(symbols.getInfinity());
        
        if (number < 0)
          dest.append(this.negativeSuffix);
        else
          dest.append(this.positiveSuffix);
        
        if ((fieldPos.getField() == INTEGER_FIELD ||
            fieldPos.getFieldAttribute() == NumberFormat.Field.INTEGER))
         {
           fieldPos.setBeginIndex(dest.length());
           fieldPos.setEndIndex(0);
         }
>>>>>>> 60a98cce
      }
    else if (obj instanceof BigDecimal)
      {
<<<<<<< HEAD
        formatInternal((BigDecimal) obj, true, sbuf, pos);
        return sbuf;
      }
    
    return super.format(obj, sbuf, pos);
  }
  
  /**
   * Produce a formatted {@link String} representation of this double.
   * 
   * @param number The double to format.
   * @param dest The destination String; text will be appended to this String. 
   * @param fieldPos If used on input can be used to define an alignment
   * field. If used on output defines the offsets of the alignment field.
   * @return The String representation of this long.
   * @throws NullPointerException if <code>dest</code> or fieldPos are null
   */
  public StringBuffer format(double number, StringBuffer dest,
			     FieldPosition fieldPos)
  {
    // special cases for double: NaN and negative or positive infinity
    if (Double.isNaN(number))
      {
        // 1. NaN
        String nan = symbols.getNaN();
        dest.append(nan);
        
        // update field position if required
        if ((fieldPos.getField() == INTEGER_FIELD ||
             fieldPos.getFieldAttribute() == NumberFormat.Field.INTEGER))
          {
            int index = dest.length();
            fieldPos.setBeginIndex(index - nan.length());
            fieldPos.setEndIndex(index);
          }
      }
    else if (Double.isInfinite(number))
      {
        // 2. Infinity
        if (number < 0)
          dest.append(this.negativePrefix);
        else
          dest.append(this.positivePrefix);
        
        dest.append(symbols.getInfinity());
        
        if (number < 0)
          dest.append(this.negativeSuffix);
        else
          dest.append(this.positiveSuffix);
        
        if ((fieldPos.getField() == INTEGER_FIELD ||
            fieldPos.getFieldAttribute() == NumberFormat.Field.INTEGER))
         {
           fieldPos.setBeginIndex(dest.length());
           fieldPos.setEndIndex(0);
         }
      }
    else
      {
=======
>>>>>>> 60a98cce
        // get the number as a BigDecimal
        BigDecimal bigDecimal = new BigDecimal(String.valueOf(number));
        formatInternal(bigDecimal, false, dest, fieldPos);
      }
    
    return dest;
  }

  /**
   * Produce a formatted {@link String} representation of this long.
   * 
   * @param number The long to format.
   * @param dest The destination String; text will be appended to this String. 
   * @param fieldPos If used on input can be used to define an alignment
   * field. If used on output defines the offsets of the alignment field.
   * @return The String representation of this long.
   */
  public StringBuffer format(long number, StringBuffer dest,
                             FieldPosition fieldPos)
  {
    BigDecimal bigDecimal = new BigDecimal(String.valueOf(number));
    formatInternal(bigDecimal, true, dest, fieldPos);
    return dest;
  }
  
  /**
   * Return an <code>AttributedCharacterIterator</code> as a result of
   * the formatting of the passed {@link Object}.
   * 
   * @return An {@link AttributedCharacterIterator}.
   * @throws NullPointerException if value is <code>null</code>. 
   * @throws IllegalArgumentException if value is not an instance of
   * {@link Number}.
   */
  public AttributedCharacterIterator formatToCharacterIterator(Object value)
  {
    /*
     * This method implementation derives directly from the
     * ICU4J (http://icu.sourceforge.net/) library, distributed under MIT/X.
     */
    
    if (value == null)
      throw new NullPointerException("Passed Object is null");
    
    if (!(value instanceof Number)) throw new
      IllegalArgumentException("Cannot format given Object as a Number");
    
    StringBuffer text = new StringBuffer();
    attributes.clear();
    super.format(value, text, new FieldPosition(0));

    AttributedString as = new AttributedString(text.toString());

    // add NumberFormat field attributes to the AttributedString
    for (int i = 0; i < attributes.size(); i++)
      {
        FieldPosition pos = (FieldPosition) attributes.get(i);
        Format.Field attribute = pos.getFieldAttribute();
        
<<<<<<< HEAD
        as.addAttribute(attribute, attribute, pos.getBeginIndex(), pos
                        .getEndIndex());
=======
        as.addAttribute(attribute, attribute, pos.getBeginIndex(),
                        pos.getEndIndex());
>>>>>>> 60a98cce
      }
    
    // return the CharacterIterator from AttributedString
    return as.getIterator();
  }
  
  /**
   * Returns the currency corresponding to the currency symbol stored
   * in the instance of <code>DecimalFormatSymbols</code> used by this
   * <code>DecimalFormat</code>.
   *
   * @return A new instance of <code>Currency</code> if
   * the currency code matches a known one, null otherwise.
   */
  public Currency getCurrency()
  {
    return symbols.getCurrency();
  }
  
  /**
   * Returns a copy of the symbols used by this instance.
   * 
   * @return A copy of the symbols.
   */
  public DecimalFormatSymbols getDecimalFormatSymbols()
  {
    return (DecimalFormatSymbols) symbols.clone();
  }
  
  /**
   * Gets the interval used between a grouping separator and the next.
   * For example, a grouping size of 3 means that the number 1234 is
   * formatted as 1,234.
   * 
   * The actual character used as grouping separator depends on the
   * locale and is defined by {@link DecimalFormatSymbols#getDecimalSeparator()}
   * 
   * @return The interval used between a grouping separator and the next.
   */
  public int getGroupingSize()
  {
    return groupingSize;
  }

  /**
   * Gets the multiplier used in percent and similar formats.
   * 
   * @return The multiplier used in percent and similar formats.
   */
  public int getMultiplier()
  {
    return multiplier;
  }
  
  /**
   * Gets the negative prefix.
   * 
   * @return The negative prefix.
   */
  public String getNegativePrefix()
  {
    return negativePrefix;
  }

  /**
   * Gets the negative suffix.
   * 
   * @return The negative suffix.
   */
  public String getNegativeSuffix()
  {
    return negativeSuffix;
  }
  
  /**
   * Gets the positive prefix.
   * 
   * @return The positive prefix.
   */
  public String getPositivePrefix()
  {
    return positivePrefix;
  }
  
  /**
   * Gets the positive suffix.
   *  
   * @return The positive suffix.
   */
  public String getPositiveSuffix()
  {
    return positiveSuffix;
  }
  
  public boolean isDecimalSeparatorAlwaysShown()
  {
    return decimalSeparatorAlwaysShown;
  }
  
  /**
   * Define if <code>parse(java.lang.String, java.text.ParsePosition)</code>
   * should return a {@link BigDecimal} or not. 
   * 
   * @param newValue
   */
  public void setParseBigDecimal(boolean newValue)
  {
    this.parseBigDecimal = newValue;
  }
  
  /**
   * Returns <code>true</code> if
   * <code>parse(java.lang.String, java.text.ParsePosition)</code> returns
   * a <code>BigDecimal</code>, <code>false</code> otherwise.
   * The default return value for this method is <code>false</code>.
   * 
   * @return <code>true</code> if the parse method returns a {@link BigDecimal},
   * <code>false</code> otherwise.
   * @since 1.5
   * @see #setParseBigDecimal(boolean)
   */
  public boolean isParseBigDecimal()
  {
    return this.parseBigDecimal;
  }
  
  /**
   * This method parses the specified string into a <code>Number</code>.
   * 
   * The parsing starts at <code>pos</code>, which is updated as the parser
   * consume characters in the passed string.
   * On error, the <code>Position</code> object index is not updated, while
   * error position is set appropriately, an <code>null</code> is returned.
   * 
   * @param str The string to parse.
   * @param pos The desired <code>ParsePosition</code>.
   *
   * @return The parsed <code>Number</code>
   */
  public Number parse(String str, ParsePosition pos)
  {
    // a special values before anything else
    // NaN
    if (str.contains(this.symbols.getNaN()))
      return Double.valueOf(Double.NaN);
   
    // this will be our final number
    StringBuffer number = new StringBuffer();
    
    // special character
    char minus = symbols.getMinusSign();
    
    // starting parsing position
    int start = pos.getIndex();
    
    // validate the string, it have to be in the 
    // same form as the format string or parsing will fail
    String _negativePrefix = (this.negativePrefix.compareTo("") == 0
                              ? minus + positivePrefix
                              : this.negativePrefix);
    
    // we check both prefixes, because one might be empty.
    // We want to pick the longest prefix that matches.
    int positiveLen = positivePrefix.length();
    int negativeLen = _negativePrefix.length();
    
    boolean isNegative = str.startsWith(_negativePrefix);
    boolean isPositive = str.startsWith(positivePrefix);
    
    if (isPositive && isNegative)
      {
        // By checking this way, we preserve ambiguity in the case
        // where the negative format differs only in suffix.
        if (negativeLen > positiveLen)
          {
            start += _negativePrefix.length();
            isNegative = true;
          }
        else
          {
            start += positivePrefix.length();
            isPositive = true;
            if (negativeLen < positiveLen)
              isNegative = false;
          }
      }
    else if (isNegative)
      {
        start += _negativePrefix.length();
        isPositive = false;
      }
    else if (isPositive)
      {
        start += positivePrefix.length();
        isNegative = false;
      }
    else
      {
        pos.setErrorIndex(start);
        return null;
      }
    
    // other special characters used by the parser
    char decimalSeparator = symbols.getDecimalSeparator();
    char zero = symbols.getZeroDigit();
    char exponent = symbols.getExponential(); 
    
    // stop parsing position in the string
    int stop = start + this.maximumIntegerDigits + maximumFractionDigits + 2;
    
    if (useExponentialNotation)
      stop += minExponentDigits + 1;
    
    boolean inExponent = false;

    // correct the size of the end parsing flag
    int len = str.length();
    if (len < stop) stop = len;
<<<<<<< HEAD
=======
    char groupingSeparator = symbols.getGroupingSeparator();
>>>>>>> 60a98cce
    
    int i = start;
    while (i < stop)
      {
        char ch = str.charAt(i);
        i++;
       
        if (ch >= zero && ch <= (zero + 9))
          {
            number.append(ch);
          }
        else if (this.parseIntegerOnly)
          {
<<<<<<< HEAD
=======
            i--;
>>>>>>> 60a98cce
            break;
          }
        else if (ch == decimalSeparator)
          {
            number.append('.');
          }
        else if (ch == exponent)
          {
            number.append(ch);
            inExponent = !inExponent;
          }
        else if ((ch == '+' || ch == '-' || ch == minus))
          {
            if (inExponent)
              number.append(ch);
            else
<<<<<<< HEAD
              break;
          }
=======
	      {
		i--;
        	break;
	      }
          }
	else
	  {
	    if (!groupingUsed || ch != groupingSeparator)
	      {
	        i--;
	        break;
	      }
	  }
>>>>>>> 60a98cce
      }

    // 2nd special case: infinity
    // XXX: need to be tested
    if (str.contains(symbols.getInfinity()))
      {
        int inf = str.indexOf(symbols.getInfinity()); 
        pos.setIndex(inf);
        
        // FIXME: ouch, this is really ugly and lazy code...
        if (this.parseBigDecimal)
          {
            if (isNegative)
              return new BigDecimal(Double.NEGATIVE_INFINITY);
            
            return new BigDecimal(Double.POSITIVE_INFINITY);
          }
        
        if (isNegative)
          return new Double(Double.NEGATIVE_INFINITY);

        return new Double(Double.POSITIVE_INFINITY);
      }
    
    // no number...
    if (i == start || number.length() == 0)
      {
        pos.setErrorIndex(i);
        return null;
      }

    // now we have to check the suffix, done here after number parsing
    // or the index will not be updated correctly...
<<<<<<< HEAD
    boolean isNegativeSuffix = str.endsWith(this.negativeSuffix);
    boolean isPositiveSuffix = str.endsWith(this.positiveSuffix);
=======
    boolean hasNegativeSuffix = str.endsWith(this.negativeSuffix);
    boolean hasPositiveSuffix = str.endsWith(this.positiveSuffix);
>>>>>>> 60a98cce
    boolean positiveEqualsNegative = negativeSuffix.equals(positiveSuffix);

    positiveLen = positiveSuffix.length();
    negativeLen = negativeSuffix.length();
    
<<<<<<< HEAD
    if (isNegative && !isNegativeSuffix)
=======
    if (isNegative && !hasNegativeSuffix)
>>>>>>> 60a98cce
      {
        pos.setErrorIndex(i);
        return null;
      }
<<<<<<< HEAD
    else if (isNegativeSuffix &&
=======
    else if (hasNegativeSuffix &&
>>>>>>> 60a98cce
             !positiveEqualsNegative &&
             (negativeLen > positiveLen))
      {
        isNegative = true;
      }
<<<<<<< HEAD
    else if (!isPositiveSuffix)
=======
    else if (!hasPositiveSuffix)
>>>>>>> 60a98cce
      {
        pos.setErrorIndex(i);
        return null;
      }
    
    if (isNegative) number.insert(0, '-');
   
<<<<<<< HEAD
    pos.setIndex(i - 1);
=======
    pos.setIndex(i);
>>>>>>> 60a98cce
    
    // now we handle the return type
    BigDecimal bigDecimal = new BigDecimal(number.toString());
    if (this.parseBigDecimal)
      return bigDecimal;
    
    // want integer?
    if (this.parseIntegerOnly)
      return new Long(bigDecimal.longValue());

    // 3th special case -0.0
    if (isNegative && (bigDecimal.compareTo(BigDecimal.ZERO) == 0))
      return new Double(-0.0);
    
    try
      {
        BigDecimal integer
          = bigDecimal.setScale(0, BigDecimal.ROUND_UNNECESSARY);
        return new Long(integer.longValue());
      }
    catch (ArithmeticException e)
      {
        return new Double(bigDecimal.doubleValue());
      }
  }

  /**
   * Sets the <code>Currency</code> on the
   * <code>DecimalFormatSymbols</code> used, which also sets the
   * currency symbols on those symbols.
   * 
   * @param currency The new <code>Currency</code> on the
   * <code>DecimalFormatSymbols</code>.
   */
  public void setCurrency(Currency currency)
  {
    symbols.setCurrency(currency);
  }
  
  /**
   * Sets the symbols used by this instance.  This method makes a copy of 
   * the supplied symbols.
   * 
   * @param newSymbols  the symbols (<code>null</code> not permitted).
   */
  public void setDecimalFormatSymbols(DecimalFormatSymbols newSymbols)
  {
    symbols = (DecimalFormatSymbols) newSymbols.clone();
  }
  
  /**
   * Define if the decimal separator should be always visible or only
   * visible when needed. This method as effect only on integer values.
   * Pass <code>true</code> if you want the decimal separator to be
   * always shown, <code>false</code> otherwise.
   * 
   * @param newValue true</code> if you want the decimal separator to be
   * always shown, <code>false</code> otherwise.
   */
  public void setDecimalSeparatorAlwaysShown(boolean newValue)
  {
    decimalSeparatorAlwaysShown = newValue;
  }
  
  /**
   * Sets the number of digits used to group portions of the integer part of
   * the number. For example, the number <code>123456</code>, with a grouping
   * size of 3, is rendered <code>123,456</code>.
   * 
   * @param groupSize The number of digits used while grouping portions
   * of the integer part of a number.
   */
  public void setGroupingSize(int groupSize)
  {
    groupingSize = (byte) groupSize;
  }
  
  /**
   * Sets the maximum number of digits allowed in the integer
   * portion of a number to the specified value.
   * The new value will be the choosen as the minimum between
   * <code>newvalue</code> and 309. Any value below zero will be
   * replaced by zero.
   * 
   * @param newValue The new maximum integer digits value.
   */
  public void setMaximumIntegerDigits(int newValue)
<<<<<<< HEAD
  {
    newValue = (newValue > 0) ? newValue : 0;
    super.setMaximumIntegerDigits(Math.min(newValue, DEFAULT_INTEGER_DIGITS));
  }
  
  /**
   * Sets the minimum number of digits allowed in the integer
   * portion of a number to the specified value.
   * The new value will be the choosen as the minimum between
   * <code>newvalue</code> and 309. Any value below zero will be
   * replaced by zero.
   * 
   * @param newValue The new minimum integer digits value.
   */
  public void setMinimumIntegerDigits(int newValue)
  {
    newValue = (newValue > 0) ? newValue : 0;
    super.setMinimumIntegerDigits(Math.min(newValue,  DEFAULT_INTEGER_DIGITS));
  }
  
  /**
   * Sets the maximum number of digits allowed in the fraction
=======
  {
    newValue = (newValue > 0) ? newValue : 0;
    super.setMaximumIntegerDigits(Math.min(newValue, DEFAULT_INTEGER_DIGITS));
  }
  
  /**
   * Sets the minimum number of digits allowed in the integer
>>>>>>> 60a98cce
   * portion of a number to the specified value.
   * The new value will be the choosen as the minimum between
   * <code>newvalue</code> and 309. Any value below zero will be
   * replaced by zero.
   * 
<<<<<<< HEAD
   * @param newValue The new maximum fraction digits value.
   */
  public void setMaximumFractionDigits(int newValue)
  {
    newValue = (newValue > 0) ? newValue : 0;
    super.setMaximumFractionDigits(Math.min(newValue, DEFAULT_FRACTION_DIGITS));
  }
  
  /**
   * Sets the minimum number of digits allowed in the fraction
=======
   * @param newValue The new minimum integer digits value.
   */
  public void setMinimumIntegerDigits(int newValue)
  {
    newValue = (newValue > 0) ? newValue : 0;
    super.setMinimumIntegerDigits(Math.min(newValue,  DEFAULT_INTEGER_DIGITS));
  }
  
  /**
   * Sets the maximum number of digits allowed in the fraction
>>>>>>> 60a98cce
   * portion of a number to the specified value.
   * The new value will be the choosen as the minimum between
   * <code>newvalue</code> and 309. Any value below zero will be
   * replaced by zero.
   * 
<<<<<<< HEAD
   * @param newValue The new minimum fraction digits value.
   */
  public void setMinimumFractionDigits(int newValue)
  {
    newValue = (newValue > 0) ? newValue : 0;
    super.setMinimumFractionDigits(Math.min(newValue, DEFAULT_FRACTION_DIGITS));
  }
  
  /**
=======
   * @param newValue The new maximum fraction digits value.
   */
  public void setMaximumFractionDigits(int newValue)
  {
    newValue = (newValue > 0) ? newValue : 0;
    super.setMaximumFractionDigits(Math.min(newValue, DEFAULT_FRACTION_DIGITS));
  }
  
  /**
   * Sets the minimum number of digits allowed in the fraction
   * portion of a number to the specified value.
   * The new value will be the choosen as the minimum between
   * <code>newvalue</code> and 309. Any value below zero will be
   * replaced by zero.
   * 
   * @param newValue The new minimum fraction digits value.
   */
  public void setMinimumFractionDigits(int newValue)
  {
    newValue = (newValue > 0) ? newValue : 0;
    super.setMinimumFractionDigits(Math.min(newValue, DEFAULT_FRACTION_DIGITS));
  }
  
  /**
>>>>>>> 60a98cce
   * Sets the multiplier for use in percent and similar formats.
   * For example, for percent set the multiplier to 100, for permille, set the
   * miltiplier to 1000.
   * 
   * @param newValue the new value for multiplier.
   */
  public void setMultiplier(int newValue)
  {
    multiplier = newValue;
  }
  
  /**
   * Sets the negative prefix.
   * 
   * @param newValue The new negative prefix.
   */
  public void setNegativePrefix(String newValue)
  {
    negativePrefix = newValue;
  }

  /**
   * Sets the negative suffix.
   * 
   * @param newValue The new negative suffix.
   */
  public void setNegativeSuffix(String newValue)
  {
    negativeSuffix = newValue;
  }
  
  /**
   * Sets the positive prefix.
   * 
   * @param newValue The new positive prefix.
   */
  public void setPositivePrefix(String newValue)
  {
    positivePrefix = newValue;
  }
  
  /**
   * Sets the new positive suffix.
   * 
   * @param newValue The new positive suffix.
   */
  public void setPositiveSuffix(String newValue)
  {
    positiveSuffix = newValue;
  }
  
  /**
   * This method returns a string with the formatting pattern being used
   * by this object. The string is localized.
   * 
   * @return A localized <code>String</code> with the formatting pattern.
   * @see #toPattern()
   */
  public String toLocalizedPattern()
  {
    return computePattern(this.symbols);
  }
  
  /**
   * This method returns a string with the formatting pattern being used
   * by this object. The string is not localized.
   * 
   * @return A <code>String</code> with the formatting pattern.
   * @see #toLocalizedPattern()
   */
  public String toPattern()
  {
    return computePattern(nonLocalizedSymbols);
  }
  
  /* ***** private methods ***** */
  
  /**
   * This is an shortcut helper method used to test if two given strings are
   * equals.
   * 
   * @param s1 The first string to test for equality.
   * @param s2 The second string to test for equality.
   * @return <code>true</code> if the strings are both <code>null</code> or
   * equals.
   */
  private boolean equals(String s1, String s2)
  {
    if (s1 == null || s2 == null)
      return s1 == s2;
    return s1.equals(s2);
  }
  
  
  /* ****** PATTERN ****** */
  
  /**
   * This helper function creates a string consisting of all the
   * characters which can appear in a pattern and must be quoted.
   */
  private String patternChars (DecimalFormatSymbols syms)
  {
    StringBuffer buf = new StringBuffer ();
    
    buf.append(syms.getDecimalSeparator());
    buf.append(syms.getDigit());
    buf.append(syms.getExponential());
    buf.append(syms.getGroupingSeparator());
    buf.append(syms.getMinusSign());
    buf.append(syms.getPatternSeparator());
    buf.append(syms.getPercent());
    buf.append(syms.getPerMill());
    buf.append(syms.getZeroDigit());
    buf.append('\'');
    buf.append('\u00a4');
    
    return buf.toString();
  }

  /**
   * Quote special characters as defined by <code>patChars</code> in the
   * input string.
   * 
   * @param text
   * @param patChars
   * @return A StringBuffer with special characters quoted.
   */
  private StringBuffer quoteFix(String text, String patChars)
  {
    StringBuffer buf = new StringBuffer();
    
    int len = text.length();
    char ch;
    for (int index = 0; index < len; ++index)
      {
        ch = text.charAt(index);
        if (patChars.indexOf(ch) != -1)
          {
            buf.append('\'');
            buf.append(ch);
            if (ch != '\'') buf.append('\'');
          }
        else
          {
            buf.append(ch);
          }
      }
    
    return buf;
  }
  
  /**
   * Returns the format pattern, localized to follow the given
   * symbols.
   */
  private String computePattern(DecimalFormatSymbols symbols)
  {
    StringBuffer mainPattern = new StringBuffer();
    
    // We have to at least emit a zero for the minimum number of
    // digits. Past that we need hash marks up to the grouping
    // separator (and one beyond).
    int _groupingSize = groupingUsed ? groupingSize + 1: groupingSize;
    int totalDigits = Math.max(minimumIntegerDigits, _groupingSize);
    
    // if it is not in exponential notiation,
    // we always have a # prebended
    if (!useExponentialNotation) mainPattern.append(symbols.getDigit());
    
    for (int i = 1; i < totalDigits - minimumIntegerDigits; i++)
      mainPattern.append(symbols.getDigit());
    
    for (int i = totalDigits - minimumIntegerDigits; i < totalDigits; i++)
      mainPattern.append(symbols.getZeroDigit());
    
    if (groupingUsed)
      {
        mainPattern.insert(mainPattern.length() - groupingSize,
                           symbols.getGroupingSeparator());
      }

    // See if we need decimal info.
    if (minimumFractionDigits > 0 || maximumFractionDigits > 0 ||
        decimalSeparatorAlwaysShown)
      {
        mainPattern.append(symbols.getDecimalSeparator());
      }
    
    for (int i = 0; i < minimumFractionDigits; ++i)
      mainPattern.append(symbols.getZeroDigit());
    
    for (int i = minimumFractionDigits; i < maximumFractionDigits; ++i)
      mainPattern.append(symbols.getDigit());
    
    if (useExponentialNotation)
      {
        mainPattern.append(symbols.getExponential());
        
        for (int i = 0; i < minExponentDigits; ++i)
          mainPattern.append(symbols.getZeroDigit());
        
        if (minExponentDigits == 0)
          mainPattern.append(symbols.getDigit());
      }
    
    // save the pattern
    String pattern = mainPattern.toString();
    
    // so far we have the pattern itself, now we need to add
    // the positive and the optional negative prefixes and suffixes
    String patternChars = patternChars(symbols);
    mainPattern.insert(0, quoteFix(positivePrefix, patternChars));
    mainPattern.append(quoteFix(positiveSuffix, patternChars));
    
    if (hasNegativePrefix)
      {
        mainPattern.append(symbols.getPatternSeparator());
        mainPattern.append(quoteFix(negativePrefix, patternChars));
        mainPattern.append(pattern);
        mainPattern.append(quoteFix(negativeSuffix, patternChars));
      }
    
    // finally, return the pattern string
    return mainPattern.toString();
  }
  
  /* ****** FORMAT PARSING ****** */
  
  /**
   * Scan the input string and define a pattern suitable for use
   * with this decimal format.
   * 
   * @param pattern
   * @param symbols
   */
  private void applyPatternWithSymbols(String pattern,
                                       DecimalFormatSymbols symbols)
<<<<<<< HEAD
  {
    // The pattern string is described by a BNF diagram.
    // we could use a recursive parser to read and prepare
    // the string, but this would be too slow and resource
    // intensive, while this code is quite critical as it is
    // called always when the class is instantiated and every
    // time a new pattern is given.
    // Our strategy is to divide the string into section as given by
    // the BNF diagram, iterating through the string and setting up
    // the parameters we need for formatting (which is basicly what
    // a descendent recursive parser would do - but without recursion).
    // I'm sure that there are smarter methods to do this.
    
    // Restore default values. Most of these will be overwritten
    // but we want to be sure that nothing is left out.
    setDefaultValues();
    
    int len = pattern.length();
    if (len == 0)
      {
        // this is another special case...
        this.minimumIntegerDigits = 1;
        this.maximumIntegerDigits = DEFAULT_INTEGER_DIGITS;
        this.minimumFractionDigits = 0;
        this.maximumFractionDigits = DEFAULT_FRACTION_DIGITS;
        
        // FIXME: ...and these values may not be valid in all locales
        this.minExponentDigits = 0;
        this.showDecimalSeparator = true;
        this.groupingUsed = true;
        this.groupingSize = 3;
        
        return;
      }
    
    int start = scanFix(pattern, symbols, 0, true);
    if (start < len) start = scanNumberInteger(pattern, symbols, start);
    if (start < len)
      {
        start = scanFractionalPortion(pattern, symbols, start);
      }
    else
      {
        // special case, pattern that ends here does not have a fractional
        // portion
        this.minimumFractionDigits = 0;
        this.maximumFractionDigits = 0;
        //this.decimalSeparatorAlwaysShown = false;
        //this.showDecimalSeparator = false;
      }
    
    // XXX: this fixes a compatibility test with the RI.
    // If new uses cases fail, try removing this line first.
    //if (!this.hasIntegerPattern && !this.hasFractionalPattern)
    //  throw new IllegalArgumentException("No valid pattern found!");
    
    if (start < len) start = scanExponent(pattern, symbols, start);
    if (start < len) start = scanFix(pattern, symbols, start, false);
    if (start < len) scanNegativePattern(pattern, symbols, start);
    
    if (useExponentialNotation &&
        (maxIntegerDigitsExponent > minimumIntegerDigits) &&
        (maxIntegerDigitsExponent > 1))
      {
        minimumIntegerDigits = 1;
        exponentRound = maxIntegerDigitsExponent;
      }
    
    if (useExponentialNotation)
      maximumIntegerDigits = maxIntegerDigitsExponent;
    
    if (!this.hasFractionalPattern && this.showDecimalSeparator == true)
      {
        this.decimalSeparatorAlwaysShown = true;
      }
  }
  
  /**
   * Scans for the prefix or suffix portion of the pattern string.
   * This method handles the positive subpattern of the pattern string.
   *  
   * @param pattern The pattern string to parse.
   * @return The position in the pattern string where parsing ended.
   */
  private int scanFix(String pattern, DecimalFormatSymbols sourceSymbols,
                      int start, boolean prefix)
=======
  {
    // The pattern string is described by a BNF diagram.
    // we could use a recursive parser to read and prepare
    // the string, but this would be too slow and resource
    // intensive, while this code is quite critical as it is
    // called always when the class is instantiated and every
    // time a new pattern is given.
    // Our strategy is to divide the string into section as given by
    // the BNF diagram, iterating through the string and setting up
    // the parameters we need for formatting (which is basicly what
    // a descendent recursive parser would do - but without recursion).
    // I'm sure that there are smarter methods to do this.
    
    // Restore default values. Most of these will be overwritten
    // but we want to be sure that nothing is left out.
    setDefaultValues();
    
    int len = pattern.length();
    if (len == 0)
      {
        // this is another special case...
        this.minimumIntegerDigits = 1;
        this.maximumIntegerDigits = DEFAULT_INTEGER_DIGITS;
        this.minimumFractionDigits = 0;
        this.maximumFractionDigits = DEFAULT_FRACTION_DIGITS;
        
        // FIXME: ...and these values may not be valid in all locales
        this.minExponentDigits = 0;
        this.showDecimalSeparator = true;
        this.groupingUsed = true;
        this.groupingSize = 3;
        
        return;
      }
    
    int start = scanFix(pattern, symbols, 0, true);
    if (start < len) start = scanNumberInteger(pattern, symbols, start);
    if (start < len)
      {
        start = scanFractionalPortion(pattern, symbols, start);
      }
    else
      {
        // special case, pattern that ends here does not have a fractional
        // portion
        this.minimumFractionDigits = 0;
        this.maximumFractionDigits = 0;
        //this.decimalSeparatorAlwaysShown = false;
        //this.showDecimalSeparator = false;
      }
    
    // XXX: this fixes a compatibility test with the RI.
    // If new uses cases fail, try removing this line first.
    //if (!this.hasIntegerPattern && !this.hasFractionalPattern)
    //  throw new IllegalArgumentException("No valid pattern found!");
    
    if (start < len) start = scanExponent(pattern, symbols, start);
    if (start < len) start = scanFix(pattern, symbols, start, false);
    if (start < len) scanNegativePattern(pattern, symbols, start);
    
    if (useExponentialNotation &&
        (maxIntegerDigitsExponent > minimumIntegerDigits) &&
        (maxIntegerDigitsExponent > 1))
      {
        minimumIntegerDigits = 1;
        exponentRound = maxIntegerDigitsExponent;
      }
    
    if (useExponentialNotation)
      maximumIntegerDigits = maxIntegerDigitsExponent;
    
    if (!this.hasFractionalPattern && this.showDecimalSeparator == true)
      {
        this.decimalSeparatorAlwaysShown = true;
      }
  }
  
  /**
   * Scans for the prefix or suffix portion of the pattern string.
   * This method handles the positive subpattern of the pattern string.
   *  
   * @param pattern The pattern string to parse.
   * @return The position in the pattern string where parsing ended.
   */
  private int scanFix(String pattern, DecimalFormatSymbols sourceSymbols,
                      int start, boolean prefix)
  {
    StringBuffer buffer = new StringBuffer();
    
    // the number portion is always delimited by one of those
    // characters
    char decimalSeparator = sourceSymbols.getDecimalSeparator();
    char patternSeparator = sourceSymbols.getPatternSeparator();
    char groupingSeparator = sourceSymbols.getGroupingSeparator();
    char digit = sourceSymbols.getDigit();
    char zero = sourceSymbols.getZeroDigit();
    char minus = sourceSymbols.getMinusSign();
    
    // other special characters, cached here to avoid method calls later
    char percent = sourceSymbols.getPercent();
    char permille = sourceSymbols.getPerMill();
    
    String currencySymbol = this.symbols.getCurrencySymbol();
    
    boolean quote = false;
    
    char ch = pattern.charAt(start);
    if (ch == patternSeparator)
      {
        // negative subpattern
        this.hasNegativePrefix = true;
        ++start;
        return start;
      }
    
    int len = pattern.length();
    int i;
    for (i = start; i < len; i++)
      {
        ch = pattern.charAt(i);

        // we are entering into the negative subpattern
        if (!quote && ch == patternSeparator)
          {
            if (this.hasNegativePrefix)
              {
                throw new IllegalArgumentException("Invalid pattern found: "
                                                   + start);
              }
            
            this.hasNegativePrefix = true;
            ++i;
            break;
          }
        
        // this means we are inside the number portion
        if (!quote &&
            (ch == minus || ch == digit || ch == zero ||
             ch == groupingSeparator))
          break;

        if (!quote && ch == decimalSeparator)
          {
            this.showDecimalSeparator = true;
            break;
          }
        else if (quote && ch != '\'')
          {
            buffer.append(ch);
            continue;
          }
        
        if (ch == '\u00A4')
          {
            // CURRENCY
            currencySymbol = this.symbols.getCurrencySymbol();

            // if \u00A4 is doubled, we use the international currency symbol
            if (i < len && pattern.charAt(i + 1) == '\u00A4')
              {
                currencySymbol = this.symbols.getInternationalCurrencySymbol();
                i++;
              }

            this.useCurrencySeparator = true;
            buffer.append(currencySymbol);
          }
        else if (ch == percent)
          {
            // PERCENT
            this.multiplier = 100;
            buffer.append(this.symbols.getPercent());
          }
        else if (ch == permille)
          {
            // PERMILLE
            this.multiplier = 1000;
            buffer.append(this.symbols.getPerMill());
          }
        else if (ch == '\'')
          {
            // QUOTE
            if (i < len && pattern.charAt(i + 1) == '\'')
              {
                // we need to add ' to the buffer 
                buffer.append(ch);
                i++;
              }
            else
              {
                quote = !quote;
                continue;
              }
          }
        else
          {
            buffer.append(ch);
          }
      }
    
    if (prefix)
      {
        this.positivePrefix = buffer.toString();
        this.negativePrefix = minus + "" + positivePrefix;
      }
    else
      {
        this.positiveSuffix = buffer.toString();
      }
    
    return i;
  }
  
  /**
   * Scan the given string for number patterns, starting
   * from <code>start</code>.
   * This method searches the integer part of the pattern only.
   * 
   * @param pattern The pattern string to parse.
   * @param start The starting parse position in the string.
   * @return The position in the pattern string where parsing ended,
   * counted from the beginning of the string (that is, 0).
   */
  private int scanNumberInteger(String pattern, DecimalFormatSymbols symbols,
                                int start)
  {
    char digit = symbols.getDigit();
    char zero = symbols.getZeroDigit();
    char groupingSeparator = symbols.getGroupingSeparator();
    char decimalSeparator = symbols.getDecimalSeparator();
    char exponent = symbols.getExponential();
    char patternSeparator = symbols.getPatternSeparator();
    
    // count the number of zeroes in the pattern
    // this number defines the minum digits in the integer portion
    int zeros = 0;
    
    // count the number of digits used in grouping
    int _groupingSize = 0;
    
    this.maxIntegerDigitsExponent = 0;
    
    boolean intPartTouched = false;
    
    char ch;
    int len = pattern.length();
    int i;
    for (i = start; i < len; i++)
      {
        ch = pattern.charAt(i);
 
        // break on decimal separator or exponent or pattern separator
        if (ch == decimalSeparator || ch == exponent)
          break;
        
        if (this.hasNegativePrefix && ch == patternSeparator)
          throw new IllegalArgumentException("Invalid pattern found: "
                                             + start);
        
        if (ch == digit)
          {
            // in our implementation we could relax this strict
            // requirement, but this is used to keep compatibility with
            // the RI
            if (zeros > 0) throw new
              IllegalArgumentException("digit mark following zero in " +
                        "positive subpattern, not allowed. Position: " + i);
            
            _groupingSize++;
            intPartTouched = true;
            this.maxIntegerDigitsExponent++;
          }
        else if (ch == zero)
          {
            zeros++;
            _groupingSize++;
            this.maxIntegerDigitsExponent++;
          }
        else if (ch == groupingSeparator)
          {
            this.groupingSeparatorInPattern = true;
            this.groupingUsed = true;
            _groupingSize = 0;
          }
        else
          {
            // any other character not listed above
            // means we are in the suffix portion
            break;
          }
      }
    
    if (groupingSeparatorInPattern) this.groupingSize = (byte) _groupingSize;
    this.minimumIntegerDigits = zeros;
    
    // XXX: compatibility code with the RI: the number of minimum integer
    // digits is at least one when maximumIntegerDigits is more than zero
    if (intPartTouched && this.maximumIntegerDigits > 0 &&
        this.minimumIntegerDigits == 0)
      this.minimumIntegerDigits = 1;

    return i;
  }
  
  /**
   * Scan the given string for number patterns, starting
   * from <code>start</code>.
   * This method searches the fractional part of the pattern only.
   * 
   * @param pattern The pattern string to parse.
   * @param start The starting parse position in the string.
   * @return The position in the pattern string where parsing ended,
   * counted from the beginning of the string (that is, 0).
   */
  private int scanFractionalPortion(String pattern,
                                    DecimalFormatSymbols symbols,
                                    int start)
  {
    char digit = symbols.getDigit();
    char zero = symbols.getZeroDigit();
    char groupingSeparator = symbols.getGroupingSeparator();
    char decimalSeparator = symbols.getDecimalSeparator();
    char exponent = symbols.getExponential();
    char patternSeparator = symbols.getPatternSeparator();
    
    // first character needs to be '.' otherwise we are not parsing the
    // fractional portion
    char ch = pattern.charAt(start);
    if (ch != decimalSeparator)
      {
        this.minimumFractionDigits = 0;
        this.maximumFractionDigits = 0;
        return start;
      }
    
    ++start;
    
    this.hasFractionalPattern = true;
    
    this.minimumFractionDigits = 0;
    int digits = 0;
    
    int len = pattern.length();
    int i;
    for (i = start; i < len; i++)
      {
        ch = pattern.charAt(i);
        
        // we hit the exponential or negative subpattern
        if (ch == exponent || ch == patternSeparator)
          break;
        
        // pattern error
        if (ch == groupingSeparator || ch == decimalSeparator) throw new
          IllegalArgumentException("unexpected character '" + ch + "' " +
                                   "in fractional subpattern. Position: " + i);
        
        if (ch == digit)
          {
            digits++;
          }
        else if (ch == zero)
          {
            if (digits > 0) throw new
            IllegalArgumentException("digit mark following zero in " +
                      "positive subpattern, not allowed. Position: " + i);
            
            this.minimumFractionDigits++;
          }
        else
          {
            // we are in the suffix section of pattern
            break;
          }
      }
    
    if (i == start) this.hasFractionalPattern = false;
    
    this.maximumFractionDigits = this.minimumFractionDigits + digits;
    this.showDecimalSeparator = true;
    
    return i;
  }
  
  /**
   * Scan the given string for number patterns, starting
   * from <code>start</code>.
   * This method searches the expoential part of the pattern only.
   * 
   * @param pattern The pattern string to parse.
   * @param start The starting parse position in the string.
   * @return The position in the pattern string where parsing ended,
   * counted from the beginning of the string (that is, 0).
   */
  private int scanExponent(String pattern, DecimalFormatSymbols symbols,
                           int start)
  {
    char digit = symbols.getDigit();
    char zero = symbols.getZeroDigit();
    char groupingSeparator = symbols.getGroupingSeparator();
    char decimalSeparator = symbols.getDecimalSeparator();
    char exponent = symbols.getExponential();
    
    char ch = pattern.charAt(start);
    
    if (ch == decimalSeparator)
      {
        // ignore dots
        ++start;
      }
    
    if (ch != exponent)
      {
        this.useExponentialNotation = false;
        return start;
      }
    
    ++start;
    
    this.minExponentDigits = 0;
    
    int len = pattern.length();
    int i;
    for (i = start; i < len; i++)
      {
        ch = pattern.charAt(i);
        
        if (ch == groupingSeparator || ch == decimalSeparator ||
            ch == digit || ch == exponent) throw new
        IllegalArgumentException("unexpected character '" + ch + "' " + 
                                 "in exponential subpattern. Position: " + i);
        
        if (ch == zero)
          {
            this.minExponentDigits++;
          }
        else
          {
            // any character other than zero is an exit point
            break;
          }
      }
    
    this.useExponentialNotation = true; 
    
    return i;
  }
  
  /**
   * Scan the given string for number patterns, starting
   * from <code>start</code>.
   * This method searches the negative part of the pattern only and scan
   * throught the end of the string.
   * 
   * @param pattern The pattern string to parse.
   * @param start The starting parse position in the string.
   */
  private void scanNegativePattern(String pattern,
                                   DecimalFormatSymbols sourceSymbols,
                                   int start)
>>>>>>> 60a98cce
  {
    StringBuffer buffer = new StringBuffer();
    
    // the number portion is always delimited by one of those
    // characters
    char decimalSeparator = sourceSymbols.getDecimalSeparator();
    char patternSeparator = sourceSymbols.getPatternSeparator();
    char groupingSeparator = sourceSymbols.getGroupingSeparator();
    char digit = sourceSymbols.getDigit();
    char zero = sourceSymbols.getZeroDigit();
    char minus = sourceSymbols.getMinusSign();
    
<<<<<<< HEAD
    // other special characters, cached here to avoid method calls later
    char percent = sourceSymbols.getPercent();
    char permille = sourceSymbols.getPerMill();
    
    String currencySymbol = this.symbols.getCurrencySymbol();
    
    boolean quote = false;
=======
    // other special charcaters, cached here to avoid method calls later
    char percent = sourceSymbols.getPercent();
    char permille = sourceSymbols.getPerMill();
    
    String CURRENCY_SYMBOL = this.symbols.getCurrencySymbol();
    String currencySymbol = CURRENCY_SYMBOL;
    
    boolean quote = false;
    boolean prefixDone = false;
    
    int len = pattern.length();
    if (len > 0) this.hasNegativePrefix = true;
>>>>>>> 60a98cce
    
    char ch = pattern.charAt(start);
    if (ch == patternSeparator)
      {
<<<<<<< HEAD
        // negative subpattern
        this.hasNegativePrefix = true;
        ++start;
        return start;
      }
    
    int len = pattern.length();
=======
        // no pattern separator in the negative pattern
        if ((start + 1) > len) throw new
          IllegalArgumentException("unexpected character '" + ch + "' " +
                                   "in negative subpattern.");    
        start++;
      }
    
>>>>>>> 60a98cce
    int i;
    for (i = start; i < len; i++)
      {
        ch = pattern.charAt(i);
<<<<<<< HEAD

        // we are entering into the negative subpattern
        if (!quote && ch == patternSeparator)
          {
            if (this.hasNegativePrefix)
              {
                throw new IllegalArgumentException("Invalid pattern found: "
                                                   + start);
              }
            
            this.hasNegativePrefix = true;
            ++i;
            break;
          }
        
        // this means we are inside the number portion
        if (!quote &&
            (ch == minus || ch == digit || ch == zero ||
             ch == groupingSeparator))
          break;

        if (!quote && ch == decimalSeparator)
          {
            this.showDecimalSeparator = true;
            break;
=======
        
        // this means we are inside the number portion
        if (!quote &&
            (ch == digit || ch == zero || ch == decimalSeparator ||
             ch == patternSeparator || ch == groupingSeparator))
          {
            if (!prefixDone)
              {
                this.negativePrefix = buffer.toString();
                buffer.delete(0, buffer.length());
                prefixDone = true;
              }
          }
        else if (ch == minus)
          {
            buffer.append(this.symbols.getMinusSign());
>>>>>>> 60a98cce
          }
        else if (quote && ch != '\'')
          {
            buffer.append(ch);
<<<<<<< HEAD
            continue;
          }
        
        if (ch == '\u00A4')
          {
            // CURRENCY
            currencySymbol = this.symbols.getCurrencySymbol();

            // if \u00A4 is doubled, we use the international currency symbol
            if (i < len && pattern.charAt(i + 1) == '\u00A4')
              {
                currencySymbol = this.symbols.getInternationalCurrencySymbol();
                i++;
              }

            this.useCurrencySeparator = true;
=======
          }
        else if (ch == '\u00A4')
          {
            // CURRENCY
            currencySymbol = CURRENCY_SYMBOL;

            // if \u00A4 is doubled, we use the international currency symbol
            if ((i + 1) < len && pattern.charAt(i + 1) == '\u00A4')
              {
                currencySymbol = this.symbols.getInternationalCurrencySymbol();
                i = i + 2;
              }

            // FIXME: not sure about this, the specs says that we only have to
            // change prefix and suffix, so leave it as commented
            // unless in case of bug report/errors
            //this.useCurrencySeparator = true;
            
>>>>>>> 60a98cce
            buffer.append(currencySymbol);
          }
        else if (ch == percent)
          {
            // PERCENT
<<<<<<< HEAD
            this.multiplier = 100;
=======
            this.negativePatternMultiplier = 100;
>>>>>>> 60a98cce
            buffer.append(this.symbols.getPercent());
          }
        else if (ch == permille)
          {
            // PERMILLE
<<<<<<< HEAD
            this.multiplier = 1000;
=======
            this.negativePatternMultiplier = 1000;
>>>>>>> 60a98cce
            buffer.append(this.symbols.getPerMill());
          }
        else if (ch == '\'')
          {
            // QUOTE
            if (i < len && pattern.charAt(i + 1) == '\'')
              {
                // we need to add ' to the buffer 
                buffer.append(ch);
                i++;
              }
            else
              {
                quote = !quote;
<<<<<<< HEAD
                continue;
              }
          }
=======
              }
          }
        else if (ch == patternSeparator)
          {
            // no pattern separator in the negative pattern
            throw new IllegalArgumentException("unexpected character '" + ch +
                                               "' in negative subpattern.");
          }
>>>>>>> 60a98cce
        else
          {
            buffer.append(ch);
          }
      }
    
<<<<<<< HEAD
    if (prefix)
      {
        this.positivePrefix = buffer.toString();
        this.negativePrefix = minus + "" + positivePrefix;
      }
    else
      {
        this.positiveSuffix = buffer.toString();
      }
    
    return i;
  }
  
  /**
   * Scan the given string for number patterns, starting
   * from <code>start</code>.
   * This method searches the integer part of the pattern only.
   * 
   * @param pattern The pattern string to parse.
   * @param start The starting parse position in the string.
   * @return The position in the pattern string where parsing ended,
   * counted from the beginning of the string (that is, 0).
   */
  private int scanNumberInteger(String pattern, DecimalFormatSymbols symbols,
                                int start)
  {
    char digit = symbols.getDigit();
    char zero = symbols.getZeroDigit();
    char groupingSeparator = symbols.getGroupingSeparator();
    char decimalSeparator = symbols.getDecimalSeparator();
    char exponent = symbols.getExponential();
    char patternSeparator = symbols.getPatternSeparator();
    
    // count the number of zeroes in the pattern
    // this number defines the minum digits in the integer portion
    int zeros = 0;
    
    // count the number of digits used in grouping
    int _groupingSize = 0;
    
    this.maxIntegerDigitsExponent = 0;
    
    boolean intPartTouched = false;
    
    char ch;
    int len = pattern.length();
    int i;
    for (i = start; i < len; i++)
      {
        ch = pattern.charAt(i);
 
        // break on decimal separator or exponent or pattern separator
        if (ch == decimalSeparator || ch == exponent)
          break;
        
        if (this.hasNegativePrefix && ch == patternSeparator)
          throw new IllegalArgumentException("Invalid pattern found: "
                                             + start);
        
        if (ch == digit)
          {
            // in our implementation we could relax this strict
            // requirement, but this is used to keep compatibility with
            // the RI
            if (zeros > 0) throw new
              IllegalArgumentException("digit mark following zero in " +
                        "positive subpattern, not allowed. Position: " + i);
            
            _groupingSize++;
            intPartTouched = true;
            this.maxIntegerDigitsExponent++;
          }
        else if (ch == zero)
          {
            zeros++;
            _groupingSize++;
            this.maxIntegerDigitsExponent++;
          }
        else if (ch == groupingSeparator)
          {
            this.groupingSeparatorInPattern = true;
            this.groupingUsed = true;
            _groupingSize = 0;
          }
        else
          {
            // any other character not listed above
            // means we are in the suffix portion
            break;
          }
      }
    
    if (groupingSeparatorInPattern) this.groupingSize = (byte) _groupingSize;
    this.minimumIntegerDigits = zeros;
    
    // XXX: compatibility code with the RI: the number of minimum integer
    // digits is at least one when maximumIntegerDigits is more than zero
    if (intPartTouched && this.maximumIntegerDigits > 0 &&
        this.minimumIntegerDigits == 0)
      this.minimumIntegerDigits = 1;

    return i;
  }
  
  /**
   * Scan the given string for number patterns, starting
   * from <code>start</code>.
   * This method searches the fractional part of the pattern only.
   * 
   * @param pattern The pattern string to parse.
   * @param start The starting parse position in the string.
   * @return The position in the pattern string where parsing ended,
   * counted from the beginning of the string (that is, 0).
   */
  private int scanFractionalPortion(String pattern,
                                    DecimalFormatSymbols symbols,
                                    int start)
  {
    char digit = symbols.getDigit();
    char zero = symbols.getZeroDigit();
    char groupingSeparator = symbols.getGroupingSeparator();
    char decimalSeparator = symbols.getDecimalSeparator();
    char exponent = symbols.getExponential();
    char patternSeparator = symbols.getPatternSeparator();
    
    // first character needs to be '.' otherwise we are not parsing the
    // fractional portion
    char ch = pattern.charAt(start);
    if (ch != decimalSeparator)
      {
        this.minimumFractionDigits = 0;
        this.maximumFractionDigits = 0;
        return start;
=======
    if (prefixDone)
      this.negativeSuffix = buffer.toString();
    else
      this.negativePrefix = buffer.toString();
  }
  
  /* ****** FORMATTING ****** */
  
  /**
   * Handles the real formatting.
   * 
   * We use a BigDecimal to format the number without precision loss.
   * All the rounding is done by methods in BigDecimal.
   * The <code>isLong</code> parameter is used to determine if we are
   * formatting a long or BigInteger. In this case, we avoid to format
   * the fractional part of the number (unless specified otherwise in the
   * format string) that would consist only of a 0 digit.
   * 
   * @param number A BigDecimal representation fo the input number.
   * @param dest The destination buffer.
   * @param isLong A boolean that indicates if this BigDecimal is a real
   * decimal or an integer.
   * @param fieldPos Use to keep track of the formatting position.
   */
  private void formatInternal(BigDecimal number, boolean isLong,
                              StringBuffer dest, FieldPosition fieldPos)
  {  
    // The specs says that fieldPos should not be null, and that we
    // should throw a NPE, but it seems that in few classes that
    // reference this one, fieldPos is set to null.
    // This is even defined in the javadoc, see for example MessageFormat.
    // I think the best here is to check for fieldPos and build one if it is
    // null. If it cause harms or regressions, just remove this line and
    // fix the classes in the point of call, insted.
    if (fieldPos == null) fieldPos = new FieldPosition(0);
    
    int _multiplier = this.multiplier;
    
    // used to track attribute starting position for each attribute
    int attributeStart = -1;
    
    // now get the sign this will be used by the special case Inifinity
    // and by the normal cases.
    boolean isNegative = (number.signum() < 0) ? true : false;
    if (isNegative)
      {
        attributeStart = dest.length();
        
        // append the negative prefix to the string
        dest.append(negativePrefix);
        
        // once got the negative prefix, we can use
        // the absolute value.
        number = number.abs();
        
        _multiplier = negativePatternMultiplier;
        
        addAttribute(Field.SIGN, attributeStart, dest.length());
      }
    else
      {
        // not negative, use the positive prefix
        dest.append(positivePrefix);
      }
    
    // these are used ot update the field position
    int beginIndexInt = dest.length();
    int endIndexInt = 0;
    int beginIndexFract = 0;
    int endIndexFract = 0;
    
    // compute the multiplier to use with percent and similar
    number = number.multiply(new BigDecimal(_multiplier));
    
    // XXX: special case, not sure if it belongs here or if it is
    // correct at all. There may be other special cases as well
    // these should be handled in the format string parser.
    if (this.maximumIntegerDigits == 0 && this.maximumFractionDigits == 0)
      {
        number = BigDecimal.ZERO;
        this.maximumIntegerDigits = 1;
        this.minimumIntegerDigits = 1;
      }
    
    //  get the absolute number
    number = number.abs();

    // the scaling to use while formatting this number
    int scale = this.maximumFractionDigits;
    
    // this is the actual number we will use
    // it is corrected later on to handle exponential
    // notation, if needed
    long exponent = 0;
    
    // are we using exponential notation?
    if (this.useExponentialNotation)
      {
        exponent = getExponent(number);
        number = number.movePointLeft((int) exponent);
        
        // FIXME: this makes the test ##.###E0 to pass,
        // but all all the other tests to fail...
        // this should be really something like
        // min + max - what is already shown...
        //scale = this.minimumIntegerDigits + this.maximumFractionDigits;
      }
    
    // round the number to the nearest neighbor
    number = number.setScale(scale, BigDecimal.ROUND_HALF_EVEN);

    // now get the integer and fractional part of the string
    // that will be processed later
    String plain = number.toPlainString();
    
    String intPart = null;
    String fractPart = null;
    
    // remove - from the integer part, this is needed as
    // the Narrowing Primitive Conversions algorithm used may loose
    // information about the sign
    int minusIndex = plain.lastIndexOf('-', 0);
    if (minusIndex > -1) plain = plain.substring(minusIndex + 1);
    
    // strip the decimal portion
    int dot = plain.indexOf('.');
    if (dot > -1)
      {
        intPart = plain.substring(0, dot);
        dot++;
        
        if (useExponentialNotation)
          fractPart = plain.substring(dot, dot + scale);
        else
          fractPart = plain.substring(dot);
      }
    else
      {
        intPart = plain;
      }
    
    // used in various places later on
    int intPartLen = intPart.length();
    endIndexInt = intPartLen;
    
    // if the number of digits in our intPart is not greater than the
    // minimum we have to display, we append zero to the destination
    // buffer before adding the integer portion of the number.
    int zeroes = minimumIntegerDigits - intPartLen;
    if (zeroes > 0)
      {
        attributeStart = Math.max(dest.length() - 1, 0);
        appendZero(dest, zeroes, minimumIntegerDigits);
      }

    if (this.useExponentialNotation)
      {
        // For exponential numbers, the significant in mantissa are
        // the sum of the minimum integer and maximum fraction
        // digits, and does not take into account the maximun integer
        // digits to display.
        
        if (attributeStart < 0)
          attributeStart = Math.max(dest.length() - 1, 0);
        appendDigit(intPart, dest, this.groupingUsed);
      }
    else
      {
        // non exponential notation
        intPartLen = intPart.length();
        int canary = Math.min(intPartLen, this.maximumIntegerDigits);
        
        // remove from the string the number in excess
        // use only latest digits
        intPart = intPart.substring(intPartLen - canary);
        endIndexInt = intPart.length() + 1;
        
        // append it
        if (maximumIntegerDigits > 0 &&
            !(this.minimumIntegerDigits == 0 &&
             intPart.compareTo(String.valueOf(symbols.getZeroDigit())) == 0))
          {
            if (attributeStart < 0)
              attributeStart = Math.max(dest.length() - 1, 0);
            appendDigit(intPart, dest, this.groupingUsed);
          }
      }
    
    // add the INTEGER attribute
    addAttribute(Field.INTEGER, attributeStart, dest.length());
    
    // ...update field position, if needed, and return...
    if ((fieldPos.getField() == INTEGER_FIELD ||
        fieldPos.getFieldAttribute() == NumberFormat.Field.INTEGER))
      {
        fieldPos.setBeginIndex(beginIndexInt);
        fieldPos.setEndIndex(endIndexInt);
      }
    
    handleFractionalPart(dest, fractPart, fieldPos, isLong);
        
    // and the exponent
    if (this.useExponentialNotation)
      {
        attributeStart = dest.length();
        
        dest.append(symbols.getExponential());
        
        addAttribute(Field.EXPONENT_SYMBOL, attributeStart, dest.length());
        attributeStart = dest.length();
        
        if (exponent < 0)
          {
            dest.append(symbols.getMinusSign());
            exponent = -exponent;
            
            addAttribute(Field.EXPONENT_SIGN, attributeStart, dest.length());
          }
        
        attributeStart = dest.length();
        
        String exponentString = String.valueOf(exponent);
        int exponentLength = exponentString.length();
        
        for (int i = 0; i < minExponentDigits - exponentLength; i++)
          dest.append(symbols.getZeroDigit());
        
        for (int i = 0; i < exponentLength; ++i)
          dest.append(exponentString.charAt(i));
        
        addAttribute(Field.EXPONENT, attributeStart, dest.length());
      }
 
    // now include the suffixes...
    if (isNegative)
      {
        dest.append(negativeSuffix);
      }
    else
      {
        dest.append(positiveSuffix);
>>>>>>> 60a98cce
      }
    
    ++start;
    
    this.hasFractionalPattern = true;
    
    this.minimumFractionDigits = 0;
    int digits = 0;
    
    int len = pattern.length();
    int i;
    for (i = start; i < len; i++)
      {
        ch = pattern.charAt(i);
        
        // we hit the exponential or negative subpattern
        if (ch == exponent || ch == patternSeparator)
          break;
        
        // pattern error
        if (ch == groupingSeparator || ch == decimalSeparator) throw new
          IllegalArgumentException("unexpected character '" + ch + "' " +
                                   "in fractional subpattern. Position: " + i);
        
        if (ch == digit)
          {
            digits++;
          }
        else if (ch == zero)
          {
            if (digits > 0) throw new
            IllegalArgumentException("digit mark following zero in " +
                      "positive subpattern, not allowed. Position: " + i);
            
            this.minimumFractionDigits++;
          }
        else
          {
            // we are in the suffix section of pattern
            break;
          }
      }
    
    if (i == start) this.hasFractionalPattern = false;
    
    this.maximumFractionDigits = this.minimumFractionDigits + digits;
    this.showDecimalSeparator = true;
    
    return i;
  }
  
  /**
   * Scan the given string for number patterns, starting
   * from <code>start</code>.
   * This method searches the expoential part of the pattern only.
   * 
   * @param pattern The pattern string to parse.
   * @param start The starting parse position in the string.
   * @return The position in the pattern string where parsing ended,
   * counted from the beginning of the string (that is, 0).
   */
  private int scanExponent(String pattern, DecimalFormatSymbols symbols,
                           int start)
  {
    char digit = symbols.getDigit();
    char zero = symbols.getZeroDigit();
    char groupingSeparator = symbols.getGroupingSeparator();
    char decimalSeparator = symbols.getDecimalSeparator();
    char exponent = symbols.getExponential();
    
    char ch = pattern.charAt(start);
    
    if (ch == decimalSeparator)
      {
        // ignore dots
        ++start;
      }
    
    if (ch != exponent)
      {
        this.useExponentialNotation = false;
        return start;
      }
    
    ++start;
    
    this.minExponentDigits = 0;
    
    int len = pattern.length();
    int i;
    for (i = start; i < len; i++)
      {
        ch = pattern.charAt(i);
        
        if (ch == groupingSeparator || ch == decimalSeparator ||
            ch == digit || ch == exponent) throw new
        IllegalArgumentException("unexpected character '" + ch + "' " + 
                                 "in exponential subpattern. Position: " + i);
        
        if (ch == zero)
          {
            this.minExponentDigits++;
          }
        else
          {
            // any character other than zero is an exit point
            break;
          }
      }
    
    this.useExponentialNotation = true; 
    
    return i;
  }
  
  /**
   * Scan the given string for number patterns, starting
   * from <code>start</code>.
   * This method searches the negative part of the pattern only and scan
   * throught the end of the string.
   * 
   * @param pattern The pattern string to parse.
   * @param start The starting parse position in the string.
   */
  private void scanNegativePattern(String pattern,
                                   DecimalFormatSymbols sourceSymbols,
                                   int start)
  {
    StringBuffer buffer = new StringBuffer();
    
    // the number portion is always delimited by one of those
    // characters
    char decimalSeparator = sourceSymbols.getDecimalSeparator();
    char patternSeparator = sourceSymbols.getPatternSeparator();
    char groupingSeparator = sourceSymbols.getGroupingSeparator();
    char digit = sourceSymbols.getDigit();
    char zero = sourceSymbols.getZeroDigit();
    char minus = sourceSymbols.getMinusSign();
    
    // other special charcaters, cached here to avoid method calls later
    char percent = sourceSymbols.getPercent();
    char permille = sourceSymbols.getPerMill();
    
    String CURRENCY_SYMBOL = this.symbols.getCurrencySymbol();
    String currencySymbol = CURRENCY_SYMBOL;
    
    boolean quote = false;
    boolean prefixDone = false;
    
    int len = pattern.length();
    if (len > 0) this.hasNegativePrefix = true;
    
    char ch = pattern.charAt(start);
    if (ch == patternSeparator)
      {
        // no pattern separator in the negative pattern
        if ((start + 1) > len) throw new
          IllegalArgumentException("unexpected character '" + ch + "' " +
                                   "in negative subpattern.");    
        start++;
      }
    
    int i;
    for (i = start; i < len; i++)
      {
        ch = pattern.charAt(i);
        
        // this means we are inside the number portion
        if (!quote &&
            (ch == digit || ch == zero || ch == decimalSeparator ||
             ch == patternSeparator || ch == groupingSeparator))
          {
            if (!prefixDone)
              {
                this.negativePrefix = buffer.toString();
                buffer.delete(0, buffer.length());
                prefixDone = true;
              }
          }
        else if (ch == minus)
          {
            buffer.append(this.symbols.getMinusSign());
          }
        else if (quote && ch != '\'')
          {
            buffer.append(ch);
          }
        else if (ch == '\u00A4')
          {
            // CURRENCY
            currencySymbol = CURRENCY_SYMBOL;

            // if \u00A4 is doubled, we use the international currency symbol
            if ((i + 1) < len && pattern.charAt(i + 1) == '\u00A4')
              {
                currencySymbol = this.symbols.getInternationalCurrencySymbol();
                i = i + 2;
              }

            // FIXME: not sure about this, the specs says that we only have to
            // change prefix and suffix, so leave it as commented
            // unless in case of bug report/errors
            //this.useCurrencySeparator = true;
            
            buffer.append(currencySymbol);
          }
        else if (ch == percent)
          {
            // PERCENT
            this.negativePatternMultiplier = 100;
            buffer.append(this.symbols.getPercent());
          }
        else if (ch == permille)
          {
            // PERMILLE
            this.negativePatternMultiplier = 1000;
            buffer.append(this.symbols.getPerMill());
          }
        else if (ch == '\'')
          {
            // QUOTE
            if (i < len && pattern.charAt(i + 1) == '\'')
              {
                // we need to add ' to the buffer 
                buffer.append(ch);
                i++;
              }
            else
              {
                quote = !quote;
              }
          }
        else if (ch == patternSeparator)
          {
            // no pattern separator in the negative pattern
            throw new IllegalArgumentException("unexpected character '" + ch +
                                               "' in negative subpattern.");
          }
        else
          {
            buffer.append(ch);
          }
      }
    
    if (prefixDone)
      this.negativeSuffix = buffer.toString();
    else
      this.negativePrefix = buffer.toString();
  }
  
  /* ****** FORMATTING ****** */
  
  /**
   * Handles the real formatting.
   * 
   * We use a BigDecimal to format the number without precision loss.
   * All the rounding is done by methods in BigDecimal.
   * The <code>isLong</code> parameter is used to determine if we are
   * formatting a long or BigInteger. In this case, we avoid to format
   * the fractional part of the number (unless specified otherwise in the
   * format string) that would consist only of a 0 digit.
   * 
   * @param number A BigDecimal representation fo the input number.
   * @param dest The destination buffer.
   * @param isLong A boolean that indicates if this BigDecimal is a real
   * decimal or an integer.
   * @param fieldPos Use to keep track of the formatting position.
   */
  private void formatInternal(BigDecimal number, boolean isLong,
                              StringBuffer dest, FieldPosition fieldPos)
  {  
    // The specs says that fieldPos should not be null, and that we
    // should throw a NPE, but it seems that in few classes that
    // reference this one, fieldPos is set to null.
    // This is even defined in the javadoc, see for example MessageFormat.
    // I think the best here is to check for fieldPos and build one if it is
    // null. If it cause harms or regressions, just remove this line and
    // fix the classes in the point of call, insted.
    if (fieldPos == null) fieldPos = new FieldPosition(0);
    
    int _multiplier = this.multiplier;
    
    // used to track attribute starting position for each attribute
    int attributeStart = -1;
    
    // now get the sign this will be used by the special case Inifinity
    // and by the normal cases.
    boolean isNegative = (number.signum() < 0) ? true : false;
    if (isNegative)
      {
        attributeStart = dest.length();
        
        // append the negative prefix to the string
        dest.append(negativePrefix);
        
        // once got the negative prefix, we can use
        // the absolute value.
        number = number.abs();
        
        _multiplier = negativePatternMultiplier;
        
        addAttribute(Field.SIGN, attributeStart, dest.length());
      }
    else
      {
        // not negative, use the positive prefix
        dest.append(positivePrefix);
      }
    
    // these are used ot update the field position
    int beginIndexInt = dest.length();
    int endIndexInt = 0;
    int beginIndexFract = 0;
    int endIndexFract = 0;
    
    // compute the multiplier to use with percent and similar
    number = number.multiply(new BigDecimal(_multiplier));
    
    // XXX: special case, not sure if it belongs here or if it is
    // correct at all. There may be other special cases as well
    // these should be handled in the format string parser.
    if (this.maximumIntegerDigits == 0 && this.maximumFractionDigits == 0)
      {
        number = BigDecimal.ZERO;
        this.maximumIntegerDigits = 1;
        this.minimumIntegerDigits = 1;
      }
    
    //  get the absolute number
    number = number.abs();

<<<<<<< HEAD
    // the scaling to use while formatting this number
    int scale = this.maximumFractionDigits;
    
    // this is the actual number we will use
    // it is corrected later on to handle exponential
    // notation, if needed
    long exponent = 0;
    
    // are we using exponential notation?
    if (this.useExponentialNotation)
      {
        exponent = getExponent(number);
        number = number.movePointLeft((int) exponent);
        
        // FIXME: this makes the test ##.###E0 to pass,
        // but all all the other tests to fail...
        // this should be really something like
        // min + max - what is already shown...
        //scale = this.minimumIntegerDigits + this.maximumFractionDigits;
      }
    
    // round the number to the nearest neighbor
    number = number.setScale(scale, BigDecimal.ROUND_HALF_EVEN);

    // now get the integer and fractional part of the string
    // that will be processed later
    String plain = number.toPlainString();
    
    String intPart = null;
    String fractPart = null;
    
    // remove - from the integer part, this is needed as
    // the Narrowing Primitive Conversions algorithm used may loose
    // information about the sign
    int minusIndex = plain.lastIndexOf('-', 0);
    if (minusIndex > -1) plain = plain.substring(minusIndex + 1);
    
    // strip the decimal portion
    int dot = plain.indexOf('.');
    if (dot > -1)
      {
        intPart = plain.substring(0, dot);
        dot++;
        
        if (useExponentialNotation)
          fractPart = plain.substring(dot, dot + scale);
        else
          fractPart = plain.substring(dot);
      }
    else
      {
        intPart = plain;
      }
    
    // used in various places later on
    int intPartLen = intPart.length();
    endIndexInt = intPartLen;
    
    // if the number of digits in our intPart is not greater than the
    // minimum we have to display, we append zero to the destination
    // buffer before adding the integer portion of the number.
    int zeroes = minimumIntegerDigits - intPartLen;
    if (zeroes > 0)
      {
        attributeStart = Math.max(dest.length() - 1, 0);
        appendZero(dest, zeroes, minimumIntegerDigits);
      }

    if (this.useExponentialNotation)
      {
        // For exponential numbers, the significant in mantissa are
        // the sum of the minimum integer and maximum fraction
        // digits, and does not take into account the maximun integer
        // digits to display.
        
        if (attributeStart < 0)
          attributeStart = Math.max(dest.length() - 1, 0);
        appendDigit(intPart, dest, this.groupingUsed);
      }
    else
      {
        // non exponential notation
        intPartLen = intPart.length();
        int canary = Math.min(intPartLen, this.maximumIntegerDigits);
        
        // remove from the string the number in excess
        // use only latest digits
        intPart = intPart.substring(intPartLen - canary);
        endIndexInt = intPart.length() + 1;
        
        // append it
        if (maximumIntegerDigits > 0 &&
            !(this.minimumIntegerDigits == 0 &&
             intPart.compareTo(String.valueOf(symbols.getZeroDigit())) == 0))
          {
            if (attributeStart < 0)
              attributeStart = Math.max(dest.length() - 1, 0);
            appendDigit(intPart, dest, this.groupingUsed);
          }
      }
    
    // add the INTEGER attribute
    addAttribute(Field.INTEGER, attributeStart, dest.length());
    
    // ...update field position, if needed, and return...
    if ((fieldPos.getField() == INTEGER_FIELD ||
        fieldPos.getFieldAttribute() == NumberFormat.Field.INTEGER))
      {
        fieldPos.setBeginIndex(beginIndexInt);
        fieldPos.setEndIndex(endIndexInt);
      }
    
    handleFractionalPart(dest, fractPart, fieldPos, isLong);
        
    // and the exponent
    if (this.useExponentialNotation)
      {
        attributeStart = dest.length();
        
        dest.append(symbols.getExponential());
        
        addAttribute(Field.EXPONENT_SYMBOL, attributeStart, dest.length());
        attributeStart = dest.length();
        
        if (exponent < 0)
          {
            dest.append(symbols.getMinusSign());
            exponent = -exponent;
            
            addAttribute(Field.EXPONENT_SIGN, attributeStart, dest.length());
          }
        
        attributeStart = dest.length();
        
        String exponentString = String.valueOf(exponent);
        int exponentLength = exponentString.length();
        
        for (int i = 0; i < minExponentDigits - exponentLength; i++)
          dest.append(symbols.getZeroDigit());
        
        for (int i = 0; i < exponentLength; ++i)
          dest.append(exponentString.charAt(i));
        
        addAttribute(Field.EXPONENT, attributeStart, dest.length());
      }
 
    // now include the suffixes...
    if (isNegative)
      {
        dest.append(negativeSuffix);
      }
    else
      {
        dest.append(positiveSuffix);
      }
  }
=======
  /**
   * Add to the input buffer the result of formatting the fractional
   * portion of the number.
   * 
   * @param dest
   * @param fractPart
   * @param fieldPos
   * @param isLong
   */
  private void handleFractionalPart(StringBuffer dest, String fractPart,
                                    FieldPosition fieldPos, boolean isLong)
  {
    int dotStart = 0;
    int dotEnd = 0;
    boolean addDecimal = false;
    
    if (this.decimalSeparatorAlwaysShown  ||
         ((!isLong || this.useExponentialNotation) &&
           this.showDecimalSeparator && this.maximumFractionDigits > 0) ||
        this.minimumFractionDigits > 0)
      {
        dotStart = dest.length();
        
        if (this.useCurrencySeparator)
          dest.append(symbols.getMonetaryDecimalSeparator());
        else
          dest.append(symbols.getDecimalSeparator());
        
        dotEnd = dest.length();
        addDecimal = true;
      }
    
    // now handle the fraction portion of the number
    int fractStart = 0;
    int fractEnd = 0;
    boolean addFractional = false;
    
    if ((!isLong || this.useExponentialNotation)
        && this.maximumFractionDigits > 0
        || this.minimumFractionDigits > 0)
      {
        fractStart = dest.length();
        fractEnd = fractStart;
        
        int digits = this.minimumFractionDigits;
        
        if (this.useExponentialNotation)
          {
            digits = (this.minimumIntegerDigits + this.minimumFractionDigits)
              - dest.length();
            if (digits < 0) digits = 0;
          }
        
        fractPart = adjustTrailingZeros(fractPart, digits);
        
        // FIXME: this code must be improved
        // now check if the factional part is just 0, in this case
        // we need to remove the '.' unless requested
        boolean allZeros = true;
        char fracts[] = fractPart.toCharArray();
        for (int i = 0; i < fracts.length; i++)
          {
            if (fracts[i] != '0')
              allZeros = false;
          }
        
        if (!allZeros || (minimumFractionDigits > 0))
          {
            appendDigit(fractPart, dest, false);
            fractEnd = dest.length();
            
            addDecimal = true;
            addFractional = true;
          }
        else if (!this.decimalSeparatorAlwaysShown)
          {
            dest.deleteCharAt(dest.length() - 1);
            addDecimal = false;
          }
        else
          {
            fractEnd = dest.length();
            addFractional = true;
          }
      }
    
    if (addDecimal)
      addAttribute(Field.DECIMAL_SEPARATOR, dotStart, dotEnd);
    
    if (addFractional)
      addAttribute(Field.FRACTION, fractStart, fractEnd);
    
    if ((fieldPos.getField() == FRACTION_FIELD ||
        fieldPos.getFieldAttribute() == NumberFormat.Field.FRACTION))
      {
        fieldPos.setBeginIndex(fractStart);
        fieldPos.setEndIndex(fractEnd);
      }
  }
  
  /**
   * Append to <code>dest</code>the give number of zeros.
   * Grouping is added if needed.
   * The integer totalDigitCount defines the total number of digits
   * of the number to which we are appending zeroes.
   */
  private void appendZero(StringBuffer dest, int zeroes, int totalDigitCount)
  {
    char ch = symbols.getZeroDigit();
    char gSeparator = symbols.getGroupingSeparator();
    
    int i = 0;
    int gPos = totalDigitCount;
    for (i = 0; i < zeroes; i++, gPos--)
      {
        if (this.groupingSeparatorInPattern &&
            (this.groupingUsed && this.groupingSize != 0) &&
            (gPos % groupingSize == 0 && i > 0))
          dest.append(gSeparator);
        
        dest.append(ch);
      }
    
    // special case, that requires adding an additional separator
    if (this.groupingSeparatorInPattern &&
        (this.groupingUsed && this.groupingSize != 0) &&
        (gPos % groupingSize == 0))
      dest.append(gSeparator);
  }
  
  /**
   * Append src to <code>dest</code>.
   * 
   * Grouping is added if <code>groupingUsed</code> is set
   * to <code>true</code>.
   */
  private void appendDigit(String src, StringBuffer dest,
                             boolean groupingUsed)
  {
    int zero = symbols.getZeroDigit() - '0';
    
    int ch;
    char gSeparator = symbols.getGroupingSeparator();
        
    int len = src.length();
    for (int i = 0, gPos = len; i < len; i++, gPos--)
      {
        ch = src.charAt(i);
        if (groupingUsed && this.groupingSize != 0 &&
            gPos % groupingSize == 0 && i > 0)
          dest.append(gSeparator);
>>>>>>> 60a98cce

        dest.append((char) (zero + ch));
      }
  }
  
  /**
<<<<<<< HEAD
   * Add to the input buffer the result of formatting the fractional
   * portion of the number.
   * 
   * @param dest
   * @param fractPart
   * @param fieldPos
   * @param isLong
   */
  private void handleFractionalPart(StringBuffer dest, String fractPart,
                                    FieldPosition fieldPos, boolean isLong)
  {
    int dotStart = 0;
    int dotEnd = 0;
    boolean addDecimal = false;
    
    if (this.decimalSeparatorAlwaysShown  ||
         ((!isLong || this.useExponentialNotation) &&
           this.showDecimalSeparator && this.maximumFractionDigits > 0) ||
        this.minimumFractionDigits > 0)
      {
        dotStart = dest.length();
        
        if (this.useCurrencySeparator)
          dest.append(symbols.getMonetaryDecimalSeparator());
        else
          dest.append(symbols.getDecimalSeparator());
        
        dotEnd = dest.length();
        addDecimal = true;
      }
    
    // now handle the fraction portion of the number
    int fractStart = 0;
    int fractEnd = 0;
    boolean addFractional = false;
    
    if ((!isLong || this.useExponentialNotation)
        && this.maximumFractionDigits > 0
        || this.minimumFractionDigits > 0)
      {
        fractStart = dest.length();
        fractEnd = fractStart;
        
        int digits = this.minimumFractionDigits;
        
        if (this.useExponentialNotation)
          {
            digits = (this.minimumIntegerDigits + this.minimumFractionDigits)
              - dest.length();
            if (digits < 0) digits = 0;
          }
        
        fractPart = adjustTrailingZeros(fractPart, digits);
        
        // FIXME: this code must be improved
        // now check if the factional part is just 0, in this case
        // we need to remove the '.' unless requested
        boolean allZeros = true;
        char fracts[] = fractPart.toCharArray();
        for (int i = 0; i < fracts.length; i++)
          {
            if (fracts[i] != '0')
              allZeros = false;
          }
        
        if (!allZeros || (minimumFractionDigits > 0))
          {
            appendDigit(fractPart, dest, false);
            fractEnd = dest.length();
            
            addDecimal = true;
            addFractional = true;
          }
        else if (!this.decimalSeparatorAlwaysShown)
          {
            dest.deleteCharAt(dest.length() - 1);
            addDecimal = false;
          }
        else
          {
            fractEnd = dest.length();
            addFractional = true;
          }
      }
    
    if (addDecimal)
      addAttribute(Field.DECIMAL_SEPARATOR, dotStart, dotEnd);
    
    if (addFractional)
      addAttribute(Field.FRACTION, fractStart, fractEnd);
    
    if ((fieldPos.getField() == FRACTION_FIELD ||
        fieldPos.getFieldAttribute() == NumberFormat.Field.FRACTION))
      {
        fieldPos.setBeginIndex(fractStart);
        fieldPos.setEndIndex(fractEnd);
      }
  }
  
  /**
   * Append to <code>dest</code>the give number of zeros.
   * Grouping is added if needed.
   * The integer totalDigitCount defines the total number of digits
   * of the number to which we are appending zeroes.
   */
  private void appendZero(StringBuffer dest, int zeroes, int totalDigitCount)
  {
    char ch = symbols.getZeroDigit();
    char gSeparator = symbols.getGroupingSeparator();
    
    int i = 0;
    int gPos = totalDigitCount;
    for (i = 0; i < zeroes; i++, gPos--)
      {
        if (this.groupingSeparatorInPattern &&
            (this.groupingUsed && this.groupingSize != 0) &&
            (gPos % groupingSize == 0 && i > 0))
          dest.append(gSeparator);
        
        dest.append(ch);
      }
    
    // special case, that requires adding an additional separator
    if (this.groupingSeparatorInPattern &&
        (this.groupingUsed && this.groupingSize != 0) &&
        (gPos % groupingSize == 0))
      dest.append(gSeparator);
  }
  
  /**
   * Append src to <code>dest</code>.
   * 
   * Grouping is added if <code>groupingUsed</code> is set
   * to <code>true</code>.
   */
  private void appendDigit(String src, StringBuffer dest,
                             boolean groupingUsed)
  {
    int zero = symbols.getZeroDigit() - '0';
    
    int ch;
    char gSeparator = symbols.getGroupingSeparator();
        
    int len = src.length();
    for (int i = 0, gPos = len; i < len; i++, gPos--)
      {
        ch = src.charAt(i);
        if (groupingUsed && this.groupingSize != 0 &&
            gPos % groupingSize == 0 && i > 0)
          dest.append(gSeparator);

        dest.append((char) (zero + ch));
      }
  }
  
  /**
   * Calculate the exponent to use if eponential notation is used.
   * The exponent is calculated as a power of ten.
   * <code>number</code> should be positive, if is zero, or less than zero,
   * zero is returned.
   */
  private long getExponent(BigDecimal number)
  {
    long exponent = 0;
    
    if (number.signum() > 0)
      {
        double _number = number.doubleValue();
        exponent = (long) Math.floor (Math.log10(_number));
        
        // get the right value for the exponent
        exponent = exponent - (exponent % this.exponentRound);
        
        // if the minimumIntegerDigits is more than zero
        // we display minimumIntegerDigits of digits.
        // so, for example, if minimumIntegerDigits == 2
        // and the actual number is 0.123 it will be
        // formatted as 12.3E-2
        // this means that the exponent have to be shifted
        // to the correct value.
        if (minimumIntegerDigits > 0)
              exponent -= minimumIntegerDigits - 1;
      }
    
    return exponent;
  }
 
  /**
   * Remove contiguos zeros from the end of the <code>src</code> string,
   * if src contains more than <code>minimumDigits</code> digits.
   * if src contains less that <code>minimumDigits</code>,
   * then append zeros to the string.
   * 
   * Only the first block of zero digits is removed from the string
   * and only if they fall in the src.length - minimumDigits
   * portion of the string.
   * 
   * @param src The string with the correct number of zeros.
   */
  private String adjustTrailingZeros(String src, int minimumDigits)
  {
    int len = src.length();
    String result;
    
    // remove all trailing zero
    if (len > minimumDigits)
      {
        int zeros = 0;    
        for (int i = len - 1; i > minimumDigits; i--)
          {
            if (src.charAt(i) == '0')
              ++zeros;
            else
              break;
          }
        result =  src.substring(0, len - zeros);                
      }
    else
      {
        char zero = symbols.getZeroDigit();
        StringBuffer _result = new StringBuffer(src);
        for (int i = len; i < minimumDigits; i++)
          {
            _result.append(zero);
          }
        result = _result.toString();
      }
    
    return result;
  }
  
  /**
   * Adds an attribute to the attributes list.
   * 
   * @param field
   * @param begin
   * @param end
   */
  private void addAttribute(Field field, int begin, int end)
  {
    /*
     * This method and its implementation derives directly from the
     * ICU4J (http://icu.sourceforge.net/) library, distributed under MIT/X.
     */
    
    FieldPosition pos = new FieldPosition(field);
    pos.setBeginIndex(begin);
    pos.setEndIndex(end);
    attributes.add(pos);
  }
  
  /**
=======
   * Calculate the exponent to use if eponential notation is used.
   * The exponent is calculated as a power of ten.
   * <code>number</code> should be positive, if is zero, or less than zero,
   * zero is returned.
   */
  private long getExponent(BigDecimal number)
  {
    long exponent = 0;
    
    if (number.signum() > 0)
      {
        double _number = number.doubleValue();
        exponent = (long) Math.floor (Math.log10(_number));
        
        // get the right value for the exponent
        exponent = exponent - (exponent % this.exponentRound);
        
        // if the minimumIntegerDigits is more than zero
        // we display minimumIntegerDigits of digits.
        // so, for example, if minimumIntegerDigits == 2
        // and the actual number is 0.123 it will be
        // formatted as 12.3E-2
        // this means that the exponent have to be shifted
        // to the correct value.
        if (minimumIntegerDigits > 0)
              exponent -= minimumIntegerDigits - 1;
      }
    
    return exponent;
  }
 
  /**
   * Remove contiguos zeros from the end of the <code>src</code> string,
   * if src contains more than <code>minimumDigits</code> digits.
   * if src contains less that <code>minimumDigits</code>,
   * then append zeros to the string.
   * 
   * Only the first block of zero digits is removed from the string
   * and only if they fall in the src.length - minimumDigits
   * portion of the string.
   * 
   * @param src The string with the correct number of zeros.
   */
  private String adjustTrailingZeros(String src, int minimumDigits)
  {
    int len = src.length();
    String result;
    
    // remove all trailing zero
    if (len > minimumDigits)
      {
        int zeros = 0;    
        for (int i = len - 1; i > minimumDigits; i--)
          {
            if (src.charAt(i) == '0')
              ++zeros;
            else
              break;
          }
        result =  src.substring(0, len - zeros);                
      }
    else
      {
        char zero = symbols.getZeroDigit();
        StringBuffer _result = new StringBuffer(src);
        for (int i = len; i < minimumDigits; i++)
          {
            _result.append(zero);
          }
        result = _result.toString();
      }
    
    return result;
  }
  
  /**
   * Adds an attribute to the attributes list.
   * 
   * @param field
   * @param begin
   * @param end
   */
  private void addAttribute(Field field, int begin, int end)
  {
    /*
     * This method and its implementation derives directly from the
     * ICU4J (http://icu.sourceforge.net/) library, distributed under MIT/X.
     */
    
    FieldPosition pos = new FieldPosition(field);
    pos.setBeginIndex(begin);
    pos.setEndIndex(end);
    attributes.add(pos);
  }
  
  /**
>>>>>>> 60a98cce
   * Sets the default values for the various properties in this DecimaFormat.
   */
  private void setDefaultValues()
  {
    // Maybe we should add these values to the message bundle and take
    // the most appropriate for them for any locale.
    // Anyway, these seem to be good values for a default in most languages.
    // Note that most of these will change based on the format string.
    
    this.negativePrefix = String.valueOf(symbols.getMinusSign());
    this.negativeSuffix = "";
    this.positivePrefix = "";
    this.positiveSuffix = "";
    
    this.multiplier = 1;
    this.negativePatternMultiplier = 1;
    this.exponentRound = 1;
    
    this.hasNegativePrefix = false;
    
    this.minimumIntegerDigits = 1;
    this.maximumIntegerDigits = DEFAULT_INTEGER_DIGITS;
    this.minimumFractionDigits = 0;
    this.maximumFractionDigits = DEFAULT_FRACTION_DIGITS;
    this.minExponentDigits = 0;
    
    this.groupingSize = 0;
    
    this.decimalSeparatorAlwaysShown = false;
    this.showDecimalSeparator = false;
    this.useExponentialNotation = false;
    this.groupingUsed = false;
    this.groupingSeparatorInPattern = false;
    
    this.useCurrencySeparator = false;
    
    this.hasFractionalPattern = false;
  }
}<|MERGE_RESOLUTION|>--- conflicted
+++ resolved
@@ -313,12 +313,6 @@
   public StringBuffer format(Object obj, StringBuffer sbuf, FieldPosition pos)
   {
     if (obj instanceof BigInteger)
-<<<<<<< HEAD
-      {
-        BigDecimal decimal = new BigDecimal((BigInteger) obj);
-        formatInternal(decimal, true, sbuf, pos);
-        return sbuf;
-=======
       {
         BigDecimal decimal = new BigDecimal((BigInteger) obj);
         formatInternal(decimal, true, sbuf, pos);
@@ -383,73 +377,9 @@
            fieldPos.setBeginIndex(dest.length());
            fieldPos.setEndIndex(0);
          }
->>>>>>> 60a98cce
-      }
-    else if (obj instanceof BigDecimal)
-      {
-<<<<<<< HEAD
-        formatInternal((BigDecimal) obj, true, sbuf, pos);
-        return sbuf;
-      }
-    
-    return super.format(obj, sbuf, pos);
-  }
-  
-  /**
-   * Produce a formatted {@link String} representation of this double.
-   * 
-   * @param number The double to format.
-   * @param dest The destination String; text will be appended to this String. 
-   * @param fieldPos If used on input can be used to define an alignment
-   * field. If used on output defines the offsets of the alignment field.
-   * @return The String representation of this long.
-   * @throws NullPointerException if <code>dest</code> or fieldPos are null
-   */
-  public StringBuffer format(double number, StringBuffer dest,
-			     FieldPosition fieldPos)
-  {
-    // special cases for double: NaN and negative or positive infinity
-    if (Double.isNaN(number))
-      {
-        // 1. NaN
-        String nan = symbols.getNaN();
-        dest.append(nan);
-        
-        // update field position if required
-        if ((fieldPos.getField() == INTEGER_FIELD ||
-             fieldPos.getFieldAttribute() == NumberFormat.Field.INTEGER))
-          {
-            int index = dest.length();
-            fieldPos.setBeginIndex(index - nan.length());
-            fieldPos.setEndIndex(index);
-          }
-      }
-    else if (Double.isInfinite(number))
-      {
-        // 2. Infinity
-        if (number < 0)
-          dest.append(this.negativePrefix);
-        else
-          dest.append(this.positivePrefix);
-        
-        dest.append(symbols.getInfinity());
-        
-        if (number < 0)
-          dest.append(this.negativeSuffix);
-        else
-          dest.append(this.positiveSuffix);
-        
-        if ((fieldPos.getField() == INTEGER_FIELD ||
-            fieldPos.getFieldAttribute() == NumberFormat.Field.INTEGER))
-         {
-           fieldPos.setBeginIndex(dest.length());
-           fieldPos.setEndIndex(0);
-         }
       }
     else
       {
-=======
->>>>>>> 60a98cce
         // get the number as a BigDecimal
         BigDecimal bigDecimal = new BigDecimal(String.valueOf(number));
         formatInternal(bigDecimal, false, dest, fieldPos);
@@ -509,13 +439,8 @@
         FieldPosition pos = (FieldPosition) attributes.get(i);
         Format.Field attribute = pos.getFieldAttribute();
         
-<<<<<<< HEAD
-        as.addAttribute(attribute, attribute, pos.getBeginIndex(), pos
-                        .getEndIndex());
-=======
         as.addAttribute(attribute, attribute, pos.getBeginIndex(),
                         pos.getEndIndex());
->>>>>>> 60a98cce
       }
     
     // return the CharacterIterator from AttributedString
@@ -734,10 +659,7 @@
     // correct the size of the end parsing flag
     int len = str.length();
     if (len < stop) stop = len;
-<<<<<<< HEAD
-=======
     char groupingSeparator = symbols.getGroupingSeparator();
->>>>>>> 60a98cce
     
     int i = start;
     while (i < stop)
@@ -751,10 +673,7 @@
           }
         else if (this.parseIntegerOnly)
           {
-<<<<<<< HEAD
-=======
             i--;
->>>>>>> 60a98cce
             break;
           }
         else if (ch == decimalSeparator)
@@ -771,10 +690,6 @@
             if (inExponent)
               number.append(ch);
             else
-<<<<<<< HEAD
-              break;
-          }
-=======
 	      {
 		i--;
         	break;
@@ -788,7 +703,6 @@
 	        break;
 	      }
 	  }
->>>>>>> 60a98cce
       }
 
     // 2nd special case: infinity
@@ -822,42 +736,25 @@
 
     // now we have to check the suffix, done here after number parsing
     // or the index will not be updated correctly...
-<<<<<<< HEAD
-    boolean isNegativeSuffix = str.endsWith(this.negativeSuffix);
-    boolean isPositiveSuffix = str.endsWith(this.positiveSuffix);
-=======
     boolean hasNegativeSuffix = str.endsWith(this.negativeSuffix);
     boolean hasPositiveSuffix = str.endsWith(this.positiveSuffix);
->>>>>>> 60a98cce
     boolean positiveEqualsNegative = negativeSuffix.equals(positiveSuffix);
 
     positiveLen = positiveSuffix.length();
     negativeLen = negativeSuffix.length();
     
-<<<<<<< HEAD
-    if (isNegative && !isNegativeSuffix)
-=======
     if (isNegative && !hasNegativeSuffix)
->>>>>>> 60a98cce
       {
         pos.setErrorIndex(i);
         return null;
       }
-<<<<<<< HEAD
-    else if (isNegativeSuffix &&
-=======
     else if (hasNegativeSuffix &&
->>>>>>> 60a98cce
              !positiveEqualsNegative &&
              (negativeLen > positiveLen))
       {
         isNegative = true;
       }
-<<<<<<< HEAD
-    else if (!isPositiveSuffix)
-=======
     else if (!hasPositiveSuffix)
->>>>>>> 60a98cce
       {
         pos.setErrorIndex(i);
         return null;
@@ -865,11 +762,7 @@
     
     if (isNegative) number.insert(0, '-');
    
-<<<<<<< HEAD
-    pos.setIndex(i - 1);
-=======
     pos.setIndex(i);
->>>>>>> 60a98cce
     
     // now we handle the return type
     BigDecimal bigDecimal = new BigDecimal(number.toString());
@@ -957,7 +850,6 @@
    * @param newValue The new maximum integer digits value.
    */
   public void setMaximumIntegerDigits(int newValue)
-<<<<<<< HEAD
   {
     newValue = (newValue > 0) ? newValue : 0;
     super.setMaximumIntegerDigits(Math.min(newValue, DEFAULT_INTEGER_DIGITS));
@@ -980,59 +872,11 @@
   
   /**
    * Sets the maximum number of digits allowed in the fraction
-=======
-  {
-    newValue = (newValue > 0) ? newValue : 0;
-    super.setMaximumIntegerDigits(Math.min(newValue, DEFAULT_INTEGER_DIGITS));
-  }
-  
-  /**
-   * Sets the minimum number of digits allowed in the integer
->>>>>>> 60a98cce
    * portion of a number to the specified value.
    * The new value will be the choosen as the minimum between
    * <code>newvalue</code> and 309. Any value below zero will be
    * replaced by zero.
    * 
-<<<<<<< HEAD
-   * @param newValue The new maximum fraction digits value.
-   */
-  public void setMaximumFractionDigits(int newValue)
-  {
-    newValue = (newValue > 0) ? newValue : 0;
-    super.setMaximumFractionDigits(Math.min(newValue, DEFAULT_FRACTION_DIGITS));
-  }
-  
-  /**
-   * Sets the minimum number of digits allowed in the fraction
-=======
-   * @param newValue The new minimum integer digits value.
-   */
-  public void setMinimumIntegerDigits(int newValue)
-  {
-    newValue = (newValue > 0) ? newValue : 0;
-    super.setMinimumIntegerDigits(Math.min(newValue,  DEFAULT_INTEGER_DIGITS));
-  }
-  
-  /**
-   * Sets the maximum number of digits allowed in the fraction
->>>>>>> 60a98cce
-   * portion of a number to the specified value.
-   * The new value will be the choosen as the minimum between
-   * <code>newvalue</code> and 309. Any value below zero will be
-   * replaced by zero.
-   * 
-<<<<<<< HEAD
-   * @param newValue The new minimum fraction digits value.
-   */
-  public void setMinimumFractionDigits(int newValue)
-  {
-    newValue = (newValue > 0) ? newValue : 0;
-    super.setMinimumFractionDigits(Math.min(newValue, DEFAULT_FRACTION_DIGITS));
-  }
-  
-  /**
-=======
    * @param newValue The new maximum fraction digits value.
    */
   public void setMaximumFractionDigits(int newValue)
@@ -1057,7 +901,6 @@
   }
   
   /**
->>>>>>> 60a98cce
    * Sets the multiplier for use in percent and similar formats.
    * For example, for percent set the multiplier to 100, for permille, set the
    * miltiplier to 1000.
@@ -1295,94 +1138,6 @@
    */
   private void applyPatternWithSymbols(String pattern,
                                        DecimalFormatSymbols symbols)
-<<<<<<< HEAD
-  {
-    // The pattern string is described by a BNF diagram.
-    // we could use a recursive parser to read and prepare
-    // the string, but this would be too slow and resource
-    // intensive, while this code is quite critical as it is
-    // called always when the class is instantiated and every
-    // time a new pattern is given.
-    // Our strategy is to divide the string into section as given by
-    // the BNF diagram, iterating through the string and setting up
-    // the parameters we need for formatting (which is basicly what
-    // a descendent recursive parser would do - but without recursion).
-    // I'm sure that there are smarter methods to do this.
-    
-    // Restore default values. Most of these will be overwritten
-    // but we want to be sure that nothing is left out.
-    setDefaultValues();
-    
-    int len = pattern.length();
-    if (len == 0)
-      {
-        // this is another special case...
-        this.minimumIntegerDigits = 1;
-        this.maximumIntegerDigits = DEFAULT_INTEGER_DIGITS;
-        this.minimumFractionDigits = 0;
-        this.maximumFractionDigits = DEFAULT_FRACTION_DIGITS;
-        
-        // FIXME: ...and these values may not be valid in all locales
-        this.minExponentDigits = 0;
-        this.showDecimalSeparator = true;
-        this.groupingUsed = true;
-        this.groupingSize = 3;
-        
-        return;
-      }
-    
-    int start = scanFix(pattern, symbols, 0, true);
-    if (start < len) start = scanNumberInteger(pattern, symbols, start);
-    if (start < len)
-      {
-        start = scanFractionalPortion(pattern, symbols, start);
-      }
-    else
-      {
-        // special case, pattern that ends here does not have a fractional
-        // portion
-        this.minimumFractionDigits = 0;
-        this.maximumFractionDigits = 0;
-        //this.decimalSeparatorAlwaysShown = false;
-        //this.showDecimalSeparator = false;
-      }
-    
-    // XXX: this fixes a compatibility test with the RI.
-    // If new uses cases fail, try removing this line first.
-    //if (!this.hasIntegerPattern && !this.hasFractionalPattern)
-    //  throw new IllegalArgumentException("No valid pattern found!");
-    
-    if (start < len) start = scanExponent(pattern, symbols, start);
-    if (start < len) start = scanFix(pattern, symbols, start, false);
-    if (start < len) scanNegativePattern(pattern, symbols, start);
-    
-    if (useExponentialNotation &&
-        (maxIntegerDigitsExponent > minimumIntegerDigits) &&
-        (maxIntegerDigitsExponent > 1))
-      {
-        minimumIntegerDigits = 1;
-        exponentRound = maxIntegerDigitsExponent;
-      }
-    
-    if (useExponentialNotation)
-      maximumIntegerDigits = maxIntegerDigitsExponent;
-    
-    if (!this.hasFractionalPattern && this.showDecimalSeparator == true)
-      {
-        this.decimalSeparatorAlwaysShown = true;
-      }
-  }
-  
-  /**
-   * Scans for the prefix or suffix portion of the pattern string.
-   * This method handles the positive subpattern of the pattern string.
-   *  
-   * @param pattern The pattern string to parse.
-   * @return The position in the pattern string where parsing ended.
-   */
-  private int scanFix(String pattern, DecimalFormatSymbols sourceSymbols,
-                      int start, boolean prefix)
-=======
   {
     // The pattern string is described by a BNF diagram.
     // we could use a recursive parser to read and prepare
@@ -1843,7 +1598,6 @@
   private void scanNegativePattern(String pattern,
                                    DecimalFormatSymbols sourceSymbols,
                                    int start)
->>>>>>> 60a98cce
   {
     StringBuffer buffer = new StringBuffer();
     
@@ -1856,15 +1610,6 @@
     char zero = sourceSymbols.getZeroDigit();
     char minus = sourceSymbols.getMinusSign();
     
-<<<<<<< HEAD
-    // other special characters, cached here to avoid method calls later
-    char percent = sourceSymbols.getPercent();
-    char permille = sourceSymbols.getPerMill();
-    
-    String currencySymbol = this.symbols.getCurrencySymbol();
-    
-    boolean quote = false;
-=======
     // other special charcaters, cached here to avoid method calls later
     char percent = sourceSymbols.getPercent();
     char permille = sourceSymbols.getPerMill();
@@ -1877,20 +1622,10 @@
     
     int len = pattern.length();
     if (len > 0) this.hasNegativePrefix = true;
->>>>>>> 60a98cce
     
     char ch = pattern.charAt(start);
     if (ch == patternSeparator)
       {
-<<<<<<< HEAD
-        // negative subpattern
-        this.hasNegativePrefix = true;
-        ++start;
-        return start;
-      }
-    
-    int len = pattern.length();
-=======
         // no pattern separator in the negative pattern
         if ((start + 1) > len) throw new
           IllegalArgumentException("unexpected character '" + ch + "' " +
@@ -1898,38 +1633,10 @@
         start++;
       }
     
->>>>>>> 60a98cce
     int i;
     for (i = start; i < len; i++)
       {
         ch = pattern.charAt(i);
-<<<<<<< HEAD
-
-        // we are entering into the negative subpattern
-        if (!quote && ch == patternSeparator)
-          {
-            if (this.hasNegativePrefix)
-              {
-                throw new IllegalArgumentException("Invalid pattern found: "
-                                                   + start);
-              }
-            
-            this.hasNegativePrefix = true;
-            ++i;
-            break;
-          }
-        
-        // this means we are inside the number portion
-        if (!quote &&
-            (ch == minus || ch == digit || ch == zero ||
-             ch == groupingSeparator))
-          break;
-
-        if (!quote && ch == decimalSeparator)
-          {
-            this.showDecimalSeparator = true;
-            break;
-=======
         
         // this means we are inside the number portion
         if (!quote &&
@@ -1946,29 +1653,10 @@
         else if (ch == minus)
           {
             buffer.append(this.symbols.getMinusSign());
->>>>>>> 60a98cce
           }
         else if (quote && ch != '\'')
           {
             buffer.append(ch);
-<<<<<<< HEAD
-            continue;
-          }
-        
-        if (ch == '\u00A4')
-          {
-            // CURRENCY
-            currencySymbol = this.symbols.getCurrencySymbol();
-
-            // if \u00A4 is doubled, we use the international currency symbol
-            if (i < len && pattern.charAt(i + 1) == '\u00A4')
-              {
-                currencySymbol = this.symbols.getInternationalCurrencySymbol();
-                i++;
-              }
-
-            this.useCurrencySeparator = true;
-=======
           }
         else if (ch == '\u00A4')
           {
@@ -1987,27 +1675,18 @@
             // unless in case of bug report/errors
             //this.useCurrencySeparator = true;
             
->>>>>>> 60a98cce
             buffer.append(currencySymbol);
           }
         else if (ch == percent)
           {
             // PERCENT
-<<<<<<< HEAD
-            this.multiplier = 100;
-=======
             this.negativePatternMultiplier = 100;
->>>>>>> 60a98cce
             buffer.append(this.symbols.getPercent());
           }
         else if (ch == permille)
           {
             // PERMILLE
-<<<<<<< HEAD
-            this.multiplier = 1000;
-=======
             this.negativePatternMultiplier = 1000;
->>>>>>> 60a98cce
             buffer.append(this.symbols.getPerMill());
           }
         else if (ch == '\'')
@@ -2022,11 +1701,6 @@
             else
               {
                 quote = !quote;
-<<<<<<< HEAD
-                continue;
-              }
-          }
-=======
               }
           }
         else if (ch == patternSeparator)
@@ -2035,148 +1709,12 @@
             throw new IllegalArgumentException("unexpected character '" + ch +
                                                "' in negative subpattern.");
           }
->>>>>>> 60a98cce
         else
           {
             buffer.append(ch);
           }
       }
     
-<<<<<<< HEAD
-    if (prefix)
-      {
-        this.positivePrefix = buffer.toString();
-        this.negativePrefix = minus + "" + positivePrefix;
-      }
-    else
-      {
-        this.positiveSuffix = buffer.toString();
-      }
-    
-    return i;
-  }
-  
-  /**
-   * Scan the given string for number patterns, starting
-   * from <code>start</code>.
-   * This method searches the integer part of the pattern only.
-   * 
-   * @param pattern The pattern string to parse.
-   * @param start The starting parse position in the string.
-   * @return The position in the pattern string where parsing ended,
-   * counted from the beginning of the string (that is, 0).
-   */
-  private int scanNumberInteger(String pattern, DecimalFormatSymbols symbols,
-                                int start)
-  {
-    char digit = symbols.getDigit();
-    char zero = symbols.getZeroDigit();
-    char groupingSeparator = symbols.getGroupingSeparator();
-    char decimalSeparator = symbols.getDecimalSeparator();
-    char exponent = symbols.getExponential();
-    char patternSeparator = symbols.getPatternSeparator();
-    
-    // count the number of zeroes in the pattern
-    // this number defines the minum digits in the integer portion
-    int zeros = 0;
-    
-    // count the number of digits used in grouping
-    int _groupingSize = 0;
-    
-    this.maxIntegerDigitsExponent = 0;
-    
-    boolean intPartTouched = false;
-    
-    char ch;
-    int len = pattern.length();
-    int i;
-    for (i = start; i < len; i++)
-      {
-        ch = pattern.charAt(i);
- 
-        // break on decimal separator or exponent or pattern separator
-        if (ch == decimalSeparator || ch == exponent)
-          break;
-        
-        if (this.hasNegativePrefix && ch == patternSeparator)
-          throw new IllegalArgumentException("Invalid pattern found: "
-                                             + start);
-        
-        if (ch == digit)
-          {
-            // in our implementation we could relax this strict
-            // requirement, but this is used to keep compatibility with
-            // the RI
-            if (zeros > 0) throw new
-              IllegalArgumentException("digit mark following zero in " +
-                        "positive subpattern, not allowed. Position: " + i);
-            
-            _groupingSize++;
-            intPartTouched = true;
-            this.maxIntegerDigitsExponent++;
-          }
-        else if (ch == zero)
-          {
-            zeros++;
-            _groupingSize++;
-            this.maxIntegerDigitsExponent++;
-          }
-        else if (ch == groupingSeparator)
-          {
-            this.groupingSeparatorInPattern = true;
-            this.groupingUsed = true;
-            _groupingSize = 0;
-          }
-        else
-          {
-            // any other character not listed above
-            // means we are in the suffix portion
-            break;
-          }
-      }
-    
-    if (groupingSeparatorInPattern) this.groupingSize = (byte) _groupingSize;
-    this.minimumIntegerDigits = zeros;
-    
-    // XXX: compatibility code with the RI: the number of minimum integer
-    // digits is at least one when maximumIntegerDigits is more than zero
-    if (intPartTouched && this.maximumIntegerDigits > 0 &&
-        this.minimumIntegerDigits == 0)
-      this.minimumIntegerDigits = 1;
-
-    return i;
-  }
-  
-  /**
-   * Scan the given string for number patterns, starting
-   * from <code>start</code>.
-   * This method searches the fractional part of the pattern only.
-   * 
-   * @param pattern The pattern string to parse.
-   * @param start The starting parse position in the string.
-   * @return The position in the pattern string where parsing ended,
-   * counted from the beginning of the string (that is, 0).
-   */
-  private int scanFractionalPortion(String pattern,
-                                    DecimalFormatSymbols symbols,
-                                    int start)
-  {
-    char digit = symbols.getDigit();
-    char zero = symbols.getZeroDigit();
-    char groupingSeparator = symbols.getGroupingSeparator();
-    char decimalSeparator = symbols.getDecimalSeparator();
-    char exponent = symbols.getExponential();
-    char patternSeparator = symbols.getPatternSeparator();
-    
-    // first character needs to be '.' otherwise we are not parsing the
-    // fractional portion
-    char ch = pattern.charAt(start);
-    if (ch != decimalSeparator)
-      {
-        this.minimumFractionDigits = 0;
-        this.maximumFractionDigits = 0;
-        return start;
-=======
     if (prefixDone)
       this.negativeSuffix = buffer.toString();
     else
@@ -2418,655 +1956,10 @@
     else
       {
         dest.append(positiveSuffix);
->>>>>>> 60a98cce
-      }
-    
-    ++start;
-    
-    this.hasFractionalPattern = true;
-    
-    this.minimumFractionDigits = 0;
-    int digits = 0;
-    
-    int len = pattern.length();
-    int i;
-    for (i = start; i < len; i++)
-      {
-        ch = pattern.charAt(i);
-        
-        // we hit the exponential or negative subpattern
-        if (ch == exponent || ch == patternSeparator)
-          break;
-        
-        // pattern error
-        if (ch == groupingSeparator || ch == decimalSeparator) throw new
-          IllegalArgumentException("unexpected character '" + ch + "' " +
-                                   "in fractional subpattern. Position: " + i);
-        
-        if (ch == digit)
-          {
-            digits++;
-          }
-        else if (ch == zero)
-          {
-            if (digits > 0) throw new
-            IllegalArgumentException("digit mark following zero in " +
-                      "positive subpattern, not allowed. Position: " + i);
-            
-            this.minimumFractionDigits++;
-          }
-        else
-          {
-            // we are in the suffix section of pattern
-            break;
-          }
-      }
-    
-    if (i == start) this.hasFractionalPattern = false;
-    
-    this.maximumFractionDigits = this.minimumFractionDigits + digits;
-    this.showDecimalSeparator = true;
-    
-    return i;
-  }
-  
-  /**
-   * Scan the given string for number patterns, starting
-   * from <code>start</code>.
-   * This method searches the expoential part of the pattern only.
-   * 
-   * @param pattern The pattern string to parse.
-   * @param start The starting parse position in the string.
-   * @return The position in the pattern string where parsing ended,
-   * counted from the beginning of the string (that is, 0).
-   */
-  private int scanExponent(String pattern, DecimalFormatSymbols symbols,
-                           int start)
-  {
-    char digit = symbols.getDigit();
-    char zero = symbols.getZeroDigit();
-    char groupingSeparator = symbols.getGroupingSeparator();
-    char decimalSeparator = symbols.getDecimalSeparator();
-    char exponent = symbols.getExponential();
-    
-    char ch = pattern.charAt(start);
-    
-    if (ch == decimalSeparator)
-      {
-        // ignore dots
-        ++start;
-      }
-    
-    if (ch != exponent)
-      {
-        this.useExponentialNotation = false;
-        return start;
-      }
-    
-    ++start;
-    
-    this.minExponentDigits = 0;
-    
-    int len = pattern.length();
-    int i;
-    for (i = start; i < len; i++)
-      {
-        ch = pattern.charAt(i);
-        
-        if (ch == groupingSeparator || ch == decimalSeparator ||
-            ch == digit || ch == exponent) throw new
-        IllegalArgumentException("unexpected character '" + ch + "' " + 
-                                 "in exponential subpattern. Position: " + i);
-        
-        if (ch == zero)
-          {
-            this.minExponentDigits++;
-          }
-        else
-          {
-            // any character other than zero is an exit point
-            break;
-          }
-      }
-    
-    this.useExponentialNotation = true; 
-    
-    return i;
-  }
-  
-  /**
-   * Scan the given string for number patterns, starting
-   * from <code>start</code>.
-   * This method searches the negative part of the pattern only and scan
-   * throught the end of the string.
-   * 
-   * @param pattern The pattern string to parse.
-   * @param start The starting parse position in the string.
-   */
-  private void scanNegativePattern(String pattern,
-                                   DecimalFormatSymbols sourceSymbols,
-                                   int start)
-  {
-    StringBuffer buffer = new StringBuffer();
-    
-    // the number portion is always delimited by one of those
-    // characters
-    char decimalSeparator = sourceSymbols.getDecimalSeparator();
-    char patternSeparator = sourceSymbols.getPatternSeparator();
-    char groupingSeparator = sourceSymbols.getGroupingSeparator();
-    char digit = sourceSymbols.getDigit();
-    char zero = sourceSymbols.getZeroDigit();
-    char minus = sourceSymbols.getMinusSign();
-    
-    // other special charcaters, cached here to avoid method calls later
-    char percent = sourceSymbols.getPercent();
-    char permille = sourceSymbols.getPerMill();
-    
-    String CURRENCY_SYMBOL = this.symbols.getCurrencySymbol();
-    String currencySymbol = CURRENCY_SYMBOL;
-    
-    boolean quote = false;
-    boolean prefixDone = false;
-    
-    int len = pattern.length();
-    if (len > 0) this.hasNegativePrefix = true;
-    
-    char ch = pattern.charAt(start);
-    if (ch == patternSeparator)
-      {
-        // no pattern separator in the negative pattern
-        if ((start + 1) > len) throw new
-          IllegalArgumentException("unexpected character '" + ch + "' " +
-                                   "in negative subpattern.");    
-        start++;
-      }
-    
-    int i;
-    for (i = start; i < len; i++)
-      {
-        ch = pattern.charAt(i);
-        
-        // this means we are inside the number portion
-        if (!quote &&
-            (ch == digit || ch == zero || ch == decimalSeparator ||
-             ch == patternSeparator || ch == groupingSeparator))
-          {
-            if (!prefixDone)
-              {
-                this.negativePrefix = buffer.toString();
-                buffer.delete(0, buffer.length());
-                prefixDone = true;
-              }
-          }
-        else if (ch == minus)
-          {
-            buffer.append(this.symbols.getMinusSign());
-          }
-        else if (quote && ch != '\'')
-          {
-            buffer.append(ch);
-          }
-        else if (ch == '\u00A4')
-          {
-            // CURRENCY
-            currencySymbol = CURRENCY_SYMBOL;
-
-            // if \u00A4 is doubled, we use the international currency symbol
-            if ((i + 1) < len && pattern.charAt(i + 1) == '\u00A4')
-              {
-                currencySymbol = this.symbols.getInternationalCurrencySymbol();
-                i = i + 2;
-              }
-
-            // FIXME: not sure about this, the specs says that we only have to
-            // change prefix and suffix, so leave it as commented
-            // unless in case of bug report/errors
-            //this.useCurrencySeparator = true;
-            
-            buffer.append(currencySymbol);
-          }
-        else if (ch == percent)
-          {
-            // PERCENT
-            this.negativePatternMultiplier = 100;
-            buffer.append(this.symbols.getPercent());
-          }
-        else if (ch == permille)
-          {
-            // PERMILLE
-            this.negativePatternMultiplier = 1000;
-            buffer.append(this.symbols.getPerMill());
-          }
-        else if (ch == '\'')
-          {
-            // QUOTE
-            if (i < len && pattern.charAt(i + 1) == '\'')
-              {
-                // we need to add ' to the buffer 
-                buffer.append(ch);
-                i++;
-              }
-            else
-              {
-                quote = !quote;
-              }
-          }
-        else if (ch == patternSeparator)
-          {
-            // no pattern separator in the negative pattern
-            throw new IllegalArgumentException("unexpected character '" + ch +
-                                               "' in negative subpattern.");
-          }
-        else
-          {
-            buffer.append(ch);
-          }
-      }
-    
-    if (prefixDone)
-      this.negativeSuffix = buffer.toString();
-    else
-      this.negativePrefix = buffer.toString();
-  }
-  
-  /* ****** FORMATTING ****** */
-  
-  /**
-   * Handles the real formatting.
-   * 
-   * We use a BigDecimal to format the number without precision loss.
-   * All the rounding is done by methods in BigDecimal.
-   * The <code>isLong</code> parameter is used to determine if we are
-   * formatting a long or BigInteger. In this case, we avoid to format
-   * the fractional part of the number (unless specified otherwise in the
-   * format string) that would consist only of a 0 digit.
-   * 
-   * @param number A BigDecimal representation fo the input number.
-   * @param dest The destination buffer.
-   * @param isLong A boolean that indicates if this BigDecimal is a real
-   * decimal or an integer.
-   * @param fieldPos Use to keep track of the formatting position.
-   */
-  private void formatInternal(BigDecimal number, boolean isLong,
-                              StringBuffer dest, FieldPosition fieldPos)
-  {  
-    // The specs says that fieldPos should not be null, and that we
-    // should throw a NPE, but it seems that in few classes that
-    // reference this one, fieldPos is set to null.
-    // This is even defined in the javadoc, see for example MessageFormat.
-    // I think the best here is to check for fieldPos and build one if it is
-    // null. If it cause harms or regressions, just remove this line and
-    // fix the classes in the point of call, insted.
-    if (fieldPos == null) fieldPos = new FieldPosition(0);
-    
-    int _multiplier = this.multiplier;
-    
-    // used to track attribute starting position for each attribute
-    int attributeStart = -1;
-    
-    // now get the sign this will be used by the special case Inifinity
-    // and by the normal cases.
-    boolean isNegative = (number.signum() < 0) ? true : false;
-    if (isNegative)
-      {
-        attributeStart = dest.length();
-        
-        // append the negative prefix to the string
-        dest.append(negativePrefix);
-        
-        // once got the negative prefix, we can use
-        // the absolute value.
-        number = number.abs();
-        
-        _multiplier = negativePatternMultiplier;
-        
-        addAttribute(Field.SIGN, attributeStart, dest.length());
-      }
-    else
-      {
-        // not negative, use the positive prefix
-        dest.append(positivePrefix);
-      }
-    
-    // these are used ot update the field position
-    int beginIndexInt = dest.length();
-    int endIndexInt = 0;
-    int beginIndexFract = 0;
-    int endIndexFract = 0;
-    
-    // compute the multiplier to use with percent and similar
-    number = number.multiply(new BigDecimal(_multiplier));
-    
-    // XXX: special case, not sure if it belongs here or if it is
-    // correct at all. There may be other special cases as well
-    // these should be handled in the format string parser.
-    if (this.maximumIntegerDigits == 0 && this.maximumFractionDigits == 0)
-      {
-        number = BigDecimal.ZERO;
-        this.maximumIntegerDigits = 1;
-        this.minimumIntegerDigits = 1;
-      }
-    
-    //  get the absolute number
-    number = number.abs();
-
-<<<<<<< HEAD
-    // the scaling to use while formatting this number
-    int scale = this.maximumFractionDigits;
-    
-    // this is the actual number we will use
-    // it is corrected later on to handle exponential
-    // notation, if needed
-    long exponent = 0;
-    
-    // are we using exponential notation?
-    if (this.useExponentialNotation)
-      {
-        exponent = getExponent(number);
-        number = number.movePointLeft((int) exponent);
-        
-        // FIXME: this makes the test ##.###E0 to pass,
-        // but all all the other tests to fail...
-        // this should be really something like
-        // min + max - what is already shown...
-        //scale = this.minimumIntegerDigits + this.maximumFractionDigits;
-      }
-    
-    // round the number to the nearest neighbor
-    number = number.setScale(scale, BigDecimal.ROUND_HALF_EVEN);
-
-    // now get the integer and fractional part of the string
-    // that will be processed later
-    String plain = number.toPlainString();
-    
-    String intPart = null;
-    String fractPart = null;
-    
-    // remove - from the integer part, this is needed as
-    // the Narrowing Primitive Conversions algorithm used may loose
-    // information about the sign
-    int minusIndex = plain.lastIndexOf('-', 0);
-    if (minusIndex > -1) plain = plain.substring(minusIndex + 1);
-    
-    // strip the decimal portion
-    int dot = plain.indexOf('.');
-    if (dot > -1)
-      {
-        intPart = plain.substring(0, dot);
-        dot++;
-        
-        if (useExponentialNotation)
-          fractPart = plain.substring(dot, dot + scale);
-        else
-          fractPart = plain.substring(dot);
-      }
-    else
-      {
-        intPart = plain;
-      }
-    
-    // used in various places later on
-    int intPartLen = intPart.length();
-    endIndexInt = intPartLen;
-    
-    // if the number of digits in our intPart is not greater than the
-    // minimum we have to display, we append zero to the destination
-    // buffer before adding the integer portion of the number.
-    int zeroes = minimumIntegerDigits - intPartLen;
-    if (zeroes > 0)
-      {
-        attributeStart = Math.max(dest.length() - 1, 0);
-        appendZero(dest, zeroes, minimumIntegerDigits);
-      }
-
-    if (this.useExponentialNotation)
-      {
-        // For exponential numbers, the significant in mantissa are
-        // the sum of the minimum integer and maximum fraction
-        // digits, and does not take into account the maximun integer
-        // digits to display.
-        
-        if (attributeStart < 0)
-          attributeStart = Math.max(dest.length() - 1, 0);
-        appendDigit(intPart, dest, this.groupingUsed);
-      }
-    else
-      {
-        // non exponential notation
-        intPartLen = intPart.length();
-        int canary = Math.min(intPartLen, this.maximumIntegerDigits);
-        
-        // remove from the string the number in excess
-        // use only latest digits
-        intPart = intPart.substring(intPartLen - canary);
-        endIndexInt = intPart.length() + 1;
-        
-        // append it
-        if (maximumIntegerDigits > 0 &&
-            !(this.minimumIntegerDigits == 0 &&
-             intPart.compareTo(String.valueOf(symbols.getZeroDigit())) == 0))
-          {
-            if (attributeStart < 0)
-              attributeStart = Math.max(dest.length() - 1, 0);
-            appendDigit(intPart, dest, this.groupingUsed);
-          }
-      }
-    
-    // add the INTEGER attribute
-    addAttribute(Field.INTEGER, attributeStart, dest.length());
-    
-    // ...update field position, if needed, and return...
-    if ((fieldPos.getField() == INTEGER_FIELD ||
-        fieldPos.getFieldAttribute() == NumberFormat.Field.INTEGER))
-      {
-        fieldPos.setBeginIndex(beginIndexInt);
-        fieldPos.setEndIndex(endIndexInt);
-      }
-    
-    handleFractionalPart(dest, fractPart, fieldPos, isLong);
-        
-    // and the exponent
-    if (this.useExponentialNotation)
-      {
-        attributeStart = dest.length();
-        
-        dest.append(symbols.getExponential());
-        
-        addAttribute(Field.EXPONENT_SYMBOL, attributeStart, dest.length());
-        attributeStart = dest.length();
-        
-        if (exponent < 0)
-          {
-            dest.append(symbols.getMinusSign());
-            exponent = -exponent;
-            
-            addAttribute(Field.EXPONENT_SIGN, attributeStart, dest.length());
-          }
-        
-        attributeStart = dest.length();
-        
-        String exponentString = String.valueOf(exponent);
-        int exponentLength = exponentString.length();
-        
-        for (int i = 0; i < minExponentDigits - exponentLength; i++)
-          dest.append(symbols.getZeroDigit());
-        
-        for (int i = 0; i < exponentLength; ++i)
-          dest.append(exponentString.charAt(i));
-        
-        addAttribute(Field.EXPONENT, attributeStart, dest.length());
-      }
- 
-    // now include the suffixes...
-    if (isNegative)
-      {
-        dest.append(negativeSuffix);
-      }
-    else
-      {
-        dest.append(positiveSuffix);
-      }
-  }
-=======
-  /**
-   * Add to the input buffer the result of formatting the fractional
-   * portion of the number.
-   * 
-   * @param dest
-   * @param fractPart
-   * @param fieldPos
-   * @param isLong
-   */
-  private void handleFractionalPart(StringBuffer dest, String fractPart,
-                                    FieldPosition fieldPos, boolean isLong)
-  {
-    int dotStart = 0;
-    int dotEnd = 0;
-    boolean addDecimal = false;
-    
-    if (this.decimalSeparatorAlwaysShown  ||
-         ((!isLong || this.useExponentialNotation) &&
-           this.showDecimalSeparator && this.maximumFractionDigits > 0) ||
-        this.minimumFractionDigits > 0)
-      {
-        dotStart = dest.length();
-        
-        if (this.useCurrencySeparator)
-          dest.append(symbols.getMonetaryDecimalSeparator());
-        else
-          dest.append(symbols.getDecimalSeparator());
-        
-        dotEnd = dest.length();
-        addDecimal = true;
-      }
-    
-    // now handle the fraction portion of the number
-    int fractStart = 0;
-    int fractEnd = 0;
-    boolean addFractional = false;
-    
-    if ((!isLong || this.useExponentialNotation)
-        && this.maximumFractionDigits > 0
-        || this.minimumFractionDigits > 0)
-      {
-        fractStart = dest.length();
-        fractEnd = fractStart;
-        
-        int digits = this.minimumFractionDigits;
-        
-        if (this.useExponentialNotation)
-          {
-            digits = (this.minimumIntegerDigits + this.minimumFractionDigits)
-              - dest.length();
-            if (digits < 0) digits = 0;
-          }
-        
-        fractPart = adjustTrailingZeros(fractPart, digits);
-        
-        // FIXME: this code must be improved
-        // now check if the factional part is just 0, in this case
-        // we need to remove the '.' unless requested
-        boolean allZeros = true;
-        char fracts[] = fractPart.toCharArray();
-        for (int i = 0; i < fracts.length; i++)
-          {
-            if (fracts[i] != '0')
-              allZeros = false;
-          }
-        
-        if (!allZeros || (minimumFractionDigits > 0))
-          {
-            appendDigit(fractPart, dest, false);
-            fractEnd = dest.length();
-            
-            addDecimal = true;
-            addFractional = true;
-          }
-        else if (!this.decimalSeparatorAlwaysShown)
-          {
-            dest.deleteCharAt(dest.length() - 1);
-            addDecimal = false;
-          }
-        else
-          {
-            fractEnd = dest.length();
-            addFractional = true;
-          }
-      }
-    
-    if (addDecimal)
-      addAttribute(Field.DECIMAL_SEPARATOR, dotStart, dotEnd);
-    
-    if (addFractional)
-      addAttribute(Field.FRACTION, fractStart, fractEnd);
-    
-    if ((fieldPos.getField() == FRACTION_FIELD ||
-        fieldPos.getFieldAttribute() == NumberFormat.Field.FRACTION))
-      {
-        fieldPos.setBeginIndex(fractStart);
-        fieldPos.setEndIndex(fractEnd);
-      }
-  }
-  
-  /**
-   * Append to <code>dest</code>the give number of zeros.
-   * Grouping is added if needed.
-   * The integer totalDigitCount defines the total number of digits
-   * of the number to which we are appending zeroes.
-   */
-  private void appendZero(StringBuffer dest, int zeroes, int totalDigitCount)
-  {
-    char ch = symbols.getZeroDigit();
-    char gSeparator = symbols.getGroupingSeparator();
-    
-    int i = 0;
-    int gPos = totalDigitCount;
-    for (i = 0; i < zeroes; i++, gPos--)
-      {
-        if (this.groupingSeparatorInPattern &&
-            (this.groupingUsed && this.groupingSize != 0) &&
-            (gPos % groupingSize == 0 && i > 0))
-          dest.append(gSeparator);
-        
-        dest.append(ch);
-      }
-    
-    // special case, that requires adding an additional separator
-    if (this.groupingSeparatorInPattern &&
-        (this.groupingUsed && this.groupingSize != 0) &&
-        (gPos % groupingSize == 0))
-      dest.append(gSeparator);
-  }
-  
-  /**
-   * Append src to <code>dest</code>.
-   * 
-   * Grouping is added if <code>groupingUsed</code> is set
-   * to <code>true</code>.
-   */
-  private void appendDigit(String src, StringBuffer dest,
-                             boolean groupingUsed)
-  {
-    int zero = symbols.getZeroDigit() - '0';
-    
-    int ch;
-    char gSeparator = symbols.getGroupingSeparator();
-        
-    int len = src.length();
-    for (int i = 0, gPos = len; i < len; i++, gPos--)
-      {
-        ch = src.charAt(i);
-        if (groupingUsed && this.groupingSize != 0 &&
-            gPos % groupingSize == 0 && i > 0)
-          dest.append(gSeparator);
->>>>>>> 60a98cce
-
-        dest.append((char) (zero + ch));
-      }
-  }
-  
-  /**
-<<<<<<< HEAD
+      }
+  }
+
+  /**
    * Add to the input buffer the result of formatting the fractional
    * portion of the number.
    * 
@@ -3319,104 +2212,6 @@
   }
   
   /**
-=======
-   * Calculate the exponent to use if eponential notation is used.
-   * The exponent is calculated as a power of ten.
-   * <code>number</code> should be positive, if is zero, or less than zero,
-   * zero is returned.
-   */
-  private long getExponent(BigDecimal number)
-  {
-    long exponent = 0;
-    
-    if (number.signum() > 0)
-      {
-        double _number = number.doubleValue();
-        exponent = (long) Math.floor (Math.log10(_number));
-        
-        // get the right value for the exponent
-        exponent = exponent - (exponent % this.exponentRound);
-        
-        // if the minimumIntegerDigits is more than zero
-        // we display minimumIntegerDigits of digits.
-        // so, for example, if minimumIntegerDigits == 2
-        // and the actual number is 0.123 it will be
-        // formatted as 12.3E-2
-        // this means that the exponent have to be shifted
-        // to the correct value.
-        if (minimumIntegerDigits > 0)
-              exponent -= minimumIntegerDigits - 1;
-      }
-    
-    return exponent;
-  }
- 
-  /**
-   * Remove contiguos zeros from the end of the <code>src</code> string,
-   * if src contains more than <code>minimumDigits</code> digits.
-   * if src contains less that <code>minimumDigits</code>,
-   * then append zeros to the string.
-   * 
-   * Only the first block of zero digits is removed from the string
-   * and only if they fall in the src.length - minimumDigits
-   * portion of the string.
-   * 
-   * @param src The string with the correct number of zeros.
-   */
-  private String adjustTrailingZeros(String src, int minimumDigits)
-  {
-    int len = src.length();
-    String result;
-    
-    // remove all trailing zero
-    if (len > minimumDigits)
-      {
-        int zeros = 0;    
-        for (int i = len - 1; i > minimumDigits; i--)
-          {
-            if (src.charAt(i) == '0')
-              ++zeros;
-            else
-              break;
-          }
-        result =  src.substring(0, len - zeros);                
-      }
-    else
-      {
-        char zero = symbols.getZeroDigit();
-        StringBuffer _result = new StringBuffer(src);
-        for (int i = len; i < minimumDigits; i++)
-          {
-            _result.append(zero);
-          }
-        result = _result.toString();
-      }
-    
-    return result;
-  }
-  
-  /**
-   * Adds an attribute to the attributes list.
-   * 
-   * @param field
-   * @param begin
-   * @param end
-   */
-  private void addAttribute(Field field, int begin, int end)
-  {
-    /*
-     * This method and its implementation derives directly from the
-     * ICU4J (http://icu.sourceforge.net/) library, distributed under MIT/X.
-     */
-    
-    FieldPosition pos = new FieldPosition(field);
-    pos.setBeginIndex(begin);
-    pos.setEndIndex(end);
-    attributes.add(pos);
-  }
-  
-  /**
->>>>>>> 60a98cce
    * Sets the default values for the various properties in this DecimaFormat.
    */
   private void setDefaultValues()

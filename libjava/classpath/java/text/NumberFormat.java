--- conflicted
+++ resolved
@@ -355,13 +355,6 @@
    */
   public static NumberFormat getCurrencyInstance (Locale loc)
   {
-<<<<<<< HEAD
-    NumberFormat format;
-    
-    format = computeInstance (loc, "currencyFormat", "\u00A4#,##0.00;(\u00A4#,##0.00)");
-    format.setMaximumFractionDigits(format.getCurrency().getDefaultFractionDigits());  
-    return format;
-=======
     try
       {
 	NumberFormat format;
@@ -389,7 +382,6 @@
 	  }
 	return getCurrencyInstance(LocaleHelper.getFallbackLocale(loc));
       }
->>>>>>> 60a98cce
   }
 
   /**
@@ -538,12 +530,6 @@
    */
   public static NumberFormat getIntegerInstance(Locale locale)
   {
-<<<<<<< HEAD
-    NumberFormat format = computeInstance (locale, "integerFormat", "#,##0");
-    format.setMaximumFractionDigits(0);
-    format.setParseIntegerOnly (true);
-    return format;
-=======
     try
       {
 	NumberFormat format = computeInstance (locale,
@@ -570,7 +556,6 @@
 	  }
 	return getIntegerInstance(LocaleHelper.getFallbackLocale(locale));
       }
->>>>>>> 60a98cce
   }
 
   /**

/* ServerSocket.java -- Class for implementing server side sockets
   Copyright (C) 1998, 1999, 2000, 2002, 2003, 2004, 2006
   Free Software Foundation, Inc.

This file is part of GNU Classpath.

GNU Classpath is free software; you can redistribute it and/or modify
it under the terms of the GNU General Public License as published by
the Free Software Foundation; either version 2, or (at your option)
any later version.

GNU Classpath is distributed in the hope that it will be useful, but
WITHOUT ANY WARRANTY; without even the implied warranty of
MERCHANTABILITY or FITNESS FOR A PARTICULAR PURPOSE.  See the GNU
General Public License for more details.

You should have received a copy of the GNU General Public License
along with GNU Classpath; see the file COPYING.  If not, write to the
Free Software Foundation, Inc., 51 Franklin Street, Fifth Floor, Boston, MA
02110-1301 USA.

Linking this library statically or dynamically with other modules is
making a combined work based on this library.  Thus, the terms and
conditions of the GNU General Public License cover the whole
combination.

As a special exception, the copyright holders of this library give you
permission to link this library with independent modules to produce an
executable, regardless of the license terms of these independent
modules, and to copy and distribute the resulting executable under
terms of your choice, provided that you also meet, for each linked
independent module, the terms and conditions of the license of that
module.  An independent module is a module which is not derived from
or based on this library.  If you modify this library, you may extend
this exception to your version of the library, but you are not
obligated to do so.  If you do not wish to do so, delete this
exception statement from your version. */

package java.net;

import gnu.java.net.PlainSocketImpl;

import java.io.IOException;
import java.nio.channels.IllegalBlockingModeException;
import java.nio.channels.ServerSocketChannel;


/* Written using on-line Java Platform 1.2 API Specification.
 * Status:  I believe all methods are implemented.
 */

/**
 * This class models server side sockets.  The basic model is that the
 * server socket is created and bound to some well known port.  It then
 * listens for and accepts connections.  At that point the client and
 * server sockets are ready to communicate with one another utilizing
 * whatever application layer protocol they desire.
 *
 * As with the <code>Socket</code> class, most instance methods of this class
 * simply redirect their calls to an implementation class.
 *
 * @author Aaron M. Renn (arenn@urbanophile.com)
 * @author Per Bothner (bothner@cygnus.com)
 */
public class ServerSocket
{
  /**
   * This is the user defined SocketImplFactory, if one is supplied
   */
  private static SocketImplFactory factory;

  /**
   * This is the SocketImp object to which most instance methods in this
   * class are redirected
   */
  private SocketImpl impl;

  /**
   * We need to retain the local address even after the socket is closed.
   */
  private InetSocketAddress local;
  private int port;

  /*
   * This constructor is only used by java.nio.
   */

  ServerSocket(PlainSocketImpl impl) throws IOException
  {
    if (impl == null)
      throw new NullPointerException("impl may not be null");

    this.impl = impl;
    this.impl.create(true);
    setReuseAddress(true);
  }

  /*
   * This method is only used by java.nio.
   */

  SocketImpl getImpl()
  {
    return impl;
  }

  /**
   * Constructor that simply sets the implementation.
   *
   * @exception IOException If an error occurs
   *
   * @specnote This constructor is public since JDK 1.4
   */
  public ServerSocket() throws IOException
  {
    if (factory != null)
      impl = factory.createSocketImpl();
    else
      impl = new PlainSocketImpl();

    impl.create(true);
  }

  /**
   * Creates a server socket and binds it to the specified port.  If the
   * port number is 0, a random free port will be chosen.  The pending
   * connection queue on this socket will be set to 50.
   *
   * @param port The port number to bind to
   *
   * @exception IOException If an error occurs
   * @exception SecurityException If a security manager exists and its
   * checkListen method doesn't allow the operation
   */
  public ServerSocket(int port) throws IOException
  {
    this(port, 50);
  }

  /**
   * Creates a server socket and binds it to the specified port.  If the
   * port number is 0, a random free port will be chosen.  The pending
   * connection queue on this socket will be set to the value passed as
   * arg2.
   *
   * @param port The port number to bind to
   * @param backlog The length of the pending connection queue
   *
   * @exception IOException If an error occurs
   * @exception SecurityException If a security manager exists and its
   * checkListen method doesn't allow the operation
   */
  public ServerSocket(int port, int backlog) throws IOException
  {
    this(port, backlog, null);
  }

  /**
   * Creates a server socket and binds it to the specified port.  If the
   * port number is 0, a random free port will be chosen.  The pending
   * connection queue on this socket will be set to the value passed as
   * backlog.  The third argument specifies a particular local address to
   * bind t or null to bind to all local address.
   *
   * @param port The port number to bind to
   * @param backlog The length of the pending connection queue
   * @param bindAddr The address to bind to, or null to bind to all addresses
   *
   * @exception IOException If an error occurs
   * @exception SecurityException If a security manager exists and its
   * checkListen method doesn't allow the operation
   *
   * @since 1.1
   */
  public ServerSocket(int port, int backlog, InetAddress bindAddr)
    throws IOException
  {
    this();

    // bind/listen socket
    bind(new InetSocketAddress(bindAddr, port), backlog);
  }

  /**
   * Binds the server socket to a specified socket address
   *
   * @param endpoint The socket address to bind to
   *
   * @exception IOException If an error occurs
   * @exception IllegalArgumentException If address type is not supported
   * @exception SecurityException If a security manager exists and its
   * checkListen method doesn't allow the operation
   *
   * @since 1.4
   */
  public void bind(SocketAddress endpoint) throws IOException
  {
    bind(endpoint, 50);
  }

  /**
   * Binds the server socket to a specified socket address
   *
   * @param endpoint The socket address to bind to
   * @param backlog The length of the pending connection queue
   *
   * @exception IOException If an error occurs
   * @exception IllegalArgumentException If address type is not supported
   * @exception SecurityException If a security manager exists and its
   * checkListen method doesn't allow the operation
   *
   * @since 1.4
   */
  public void bind(SocketAddress endpoint, int backlog)
    throws IOException
  {
    if (isClosed())
      throw new SocketException("ServerSocket is closed");

    if (isBound())
      throw new SocketException("Already bound");

    InetAddress addr;
    int port;

    if (endpoint == null)
      {
        addr = InetAddress.ANY_IF;
        port = 0;
      }
    else if (! (endpoint instanceof InetSocketAddress))
      {
        throw new IllegalArgumentException("Address type not supported");
      }
    else
      {
        InetSocketAddress tmp = (InetSocketAddress) endpoint;
        if (tmp.isUnresolved())
          throw new SocketException("Unresolved address");
        addr = tmp.getAddress();
        port = tmp.getPort();
      }

    SecurityManager s = System.getSecurityManager();
    if (s != null)
      s.checkListen(port);

    try
      {
	impl.bind(addr, port);
	impl.listen(backlog);
        this.port = port;
        local = new InetSocketAddress(
            (InetAddress) impl.getOption(SocketOptions.SO_BINDADDR),
            impl.getLocalPort());
      }
    finally
      {
        try
          {
            if (local == null)
	      close();
          }
        catch (IOException _)
          {
          }
      }
  }

  /**
   * This method returns the local address to which this socket is bound
   *
   * @return The socket's local address
   */
  public InetAddress getInetAddress()
  {
    if (local == null)
      return null;

    return local.getAddress();
  }

  /**
   * This method returns the local port number to which this socket is bound
   *
   * @return The socket's port number
   */
  public int getLocalPort()
  {
    if (local == null)
      return -1;

    return local.getPort();
  }

  /**
   * Returns the local socket address
   *
   * @return the local socket address, null if not bound
   * 
   * @since 1.4
   */
  public SocketAddress getLocalSocketAddress()
  {
    return local;
  }

  /**
   * Accepts a new connection and returns a connected <code>Socket</code>
   * instance representing that connection.  This method will block until a
   * connection is available.
   *
   * @return socket object for the just accepted connection
   *
   * @exception IOException If an error occurs
   * @exception SecurityException If a security manager exists and its
   * checkListen method doesn't allow the operation
   * @exception IllegalBlockingModeException If this socket has an associated
   * channel, and the channel is in non-blocking mode
   * @exception SocketTimeoutException If a timeout was previously set with
   * setSoTimeout and the timeout has been reached
   */
  public Socket accept() throws IOException
  {
    Socket socket = new Socket();

    try
      {
	implAccept(socket);
      }
    catch (IOException e)
      {
	try
	  {
	    socket.close();
	  }
	catch (IOException e2)
	  {
	    // Ignore.
	  }

	throw e;
      }
    catch (SecurityException e)
      {
	try
	  {
	    socket.close();
	  }
	catch (IOException e2)
	  {
	    // Ignore.
	  }

	throw e;
      }

    return socket;
  }

  /**
   * This protected method is used to help subclasses override
   * <code>ServerSocket.accept()</code>.  The passed in socket will be
   * connected when this method returns.
   *
   * @param socket The socket that is used for the accepted connection
   *
   * @exception IOException If an error occurs
   * @exception IllegalBlockingModeException If this socket has an associated
   * channel, and the channel is in non-blocking mode
   *
   * @since 1.1
   */
  protected final void implAccept(Socket socket) throws IOException
  {
    if (isClosed())
      throw new SocketException("ServerSocket is closed");

    // The Sun spec says that if we have an associated channel and
    // it is in non-blocking mode, we throw an IllegalBlockingModeException.
    // However, in our implementation if the channel itself initiated this
    // operation, then we must honor it regardless of its blocking mode.
    if (getChannel() != null && ! getChannel().isBlocking()
        && ! ((PlainSocketImpl) getImpl()).isInChannelOperation())
      throw new IllegalBlockingModeException();

    impl.accept(socket.impl);
    socket.bound = true;
<<<<<<< HEAD
=======
    socket.implCreated = true;
>>>>>>> 60a98cce

    SecurityManager sm = System.getSecurityManager();
    if (sm != null)
      sm.checkAccept(socket.getInetAddress().getHostAddress(),
		     socket.getPort());
  }

  /**
   * Closes this socket and stops listening for connections
   *
   * @exception IOException If an error occurs
   */
  public void close() throws IOException
  {
    if (impl != null)
      {
        impl.close();
        impl = null;
      }
  }

  /**
   * Returns the unique <code>ServerSocketChannel</code> object
   * associated with this socket, if any.
   *
   * <p>The socket only has a <code>ServerSocketChannel</code> if its created
   * by <code>ServerSocketChannel.open()</code>.</p>
   *
   * @return the associated socket channel, null if none exists
   * 
   * @since 1.4
   */
  public ServerSocketChannel getChannel()
  {
    return null;
  }

  /**
   * Returns true when the socket is bound, otherwise false
   *
   * @return true if socket is bound, false otherwise
   * 
   * @since 1.4
   */
  public boolean isBound()
  {
    return local != null;
  }

  /**
   * Returns true if the socket is closed, otherwise false
   *
   * @return true if socket is closed, false otherwise
   * 
   * @since 1.4
   */
  public boolean isClosed()
  {
    ServerSocketChannel channel = getChannel();
    return impl == null || (channel != null && ! channel.isOpen());
  }

  /**
   * Sets the value of SO_TIMEOUT.  A value of 0 implies that SO_TIMEOUT is
   * disabled (ie, operations never time out).  This is the number of
   * milliseconds a socket operation can block before an
   * InterruptedIOException is thrown.
   *
   * @param timeout The new SO_TIMEOUT value
   *
   * @exception SocketException If an error occurs
   *
   * @since 1.1
   */
  public void setSoTimeout(int timeout) throws SocketException
  {
    if (isClosed())
      throw new SocketException("ServerSocket is closed");

    if (timeout < 0)
      throw new IllegalArgumentException("SO_TIMEOUT value must be >= 0");

    impl.setOption(SocketOptions.SO_TIMEOUT, new Integer(timeout));
  }

  /**
   * Retrieves the current value of the SO_TIMEOUT setting.  A value of 0
   * implies that SO_TIMEOUT is disabled (ie, operations never time out).
   * This is the number of milliseconds a socket operation can block before
   * an InterruptedIOException is thrown.
   *
   * @return The value of SO_TIMEOUT
   *
   * @exception IOException If an error occurs
   *
   * @since 1.1
   */
  public int getSoTimeout() throws IOException
  {
    if (isClosed())
      throw new SocketException("ServerSocket is closed");

    Object timeout = impl.getOption(SocketOptions.SO_TIMEOUT);

    if (! (timeout instanceof Integer))
      throw new IOException("Internal Error");

    return ((Integer) timeout).intValue();
  }

  /**
   * Enables/Disables the SO_REUSEADDR option
   *
   * @param on true if SO_REUSEADDR should be enabled, false otherwise
   * 
   * @exception SocketException If an error occurs
   *
   * @since 1.4
   */
  public void setReuseAddress(boolean on) throws SocketException
  {
    if (isClosed())
      throw new SocketException("ServerSocket is closed");

    impl.setOption(SocketOptions.SO_REUSEADDR, Boolean.valueOf(on));
  }

  /**
   * Checks if the SO_REUSEADDR option is enabled
   *
   * @return true if SO_REUSEADDR is set, false otherwise
   *
   * @exception SocketException If an error occurs
   *
   * @since 1.4
   */
  public boolean getReuseAddress() throws SocketException
  {
    if (isClosed())
      throw new SocketException("ServerSocket is closed");

    Object reuseaddr = impl.getOption(SocketOptions.SO_REUSEADDR);

    if (! (reuseaddr instanceof Boolean))
      throw new SocketException("Internal Error");

    return ((Boolean) reuseaddr).booleanValue();
  }

  /**
   * This method sets the value for the system level socket option
   * SO_RCVBUF to the specified value.  Note that valid values for this
   * option are specific to a given operating system.
   *
   * @param size The new receive buffer size.
   *
   * @exception SocketException If an error occurs or Socket is not connected
   * @exception IllegalArgumentException If size is 0 or negative
   *
   * @since 1.4
   */
  public void setReceiveBufferSize(int size) throws SocketException
  {
    if (isClosed())
      throw new SocketException("ServerSocket is closed");

    if (size <= 0)
      throw new IllegalArgumentException("SO_RCVBUF value must be > 0");

    impl.setOption(SocketOptions.SO_RCVBUF, new Integer(size));
  }

  /**
   * This method returns the value of the system level socket option
   * SO_RCVBUF, which is used by the operating system to tune buffer
   * sizes for data transfers.
   *
   * @return The receive buffer size.
   *
   * @exception SocketException If an error occurs or Socket is not connected
   *
   * @since 1.4
   */
  public int getReceiveBufferSize() throws SocketException
  {
    if (isClosed())
      throw new SocketException("ServerSocket is closed");

    Object buf = impl.getOption(SocketOptions.SO_RCVBUF);

    if (! (buf instanceof Integer))
      throw new SocketException("Internal Error: Unexpected type");

    return ((Integer) buf).intValue();
  }

  /**
   * Returns the value of this socket as a <code>String</code>.
   *
   * @return This socket represented as a <code>String</code>.
   */
  public String toString()
  {
    if (! isBound())
      return "ServerSocket[unbound]";

    return ("ServerSocket[addr=" + getInetAddress() + ",port="
           + port + ",localport=" + getLocalPort() + "]");
  }

  /**
   * Sets the <code>SocketImplFactory</code> for all
   * <code>ServerSocket</code>'s.  This may only be done
   * once per virtual machine.  Subsequent attempts will generate an
   * exception.  Note that a <code>SecurityManager</code> check is made prior
   * to setting the factory.  If insufficient privileges exist to set the
   * factory, an exception will be thrown
   *
   * @param fac the factory to set
   *
   * @exception SecurityException If this operation is not allowed by the
   * <code>SecurityManager</code>.
   * @exception SocketException If the factory object is already defined
   * @exception IOException If any other error occurs
   */
  public static synchronized void setSocketFactory(SocketImplFactory fac)
    throws IOException
  {
    if (factory != null)
      throw new SocketException("SocketFactory already defined");

    SecurityManager sm = System.getSecurityManager();
    if (sm != null)
      sm.checkSetFactory();

    factory = fac;
  }
}<|MERGE_RESOLUTION|>--- conflicted
+++ resolved
@@ -386,10 +386,7 @@
 
     impl.accept(socket.impl);
     socket.bound = true;
-<<<<<<< HEAD
-=======
     socket.implCreated = true;
->>>>>>> 60a98cce
 
     SecurityManager sm = System.getSecurityManager();
     if (sm != null)

--- conflicted
+++ resolved
@@ -1,9 +1,5 @@
 /* Socket.java -- Client socket implementation
-<<<<<<< HEAD
-   Copyright (C) 1998, 1999, 2000, 2002, 2003, 2004, 2006
-=======
    Copyright (C) 1998, 1999, 2000, 2002, 2003, 2004, 2006, 2007
->>>>>>> 60a98cce
    Free Software Foundation, Inc.
 
 This file is part of GNU Classpath.
@@ -87,15 +83,12 @@
   SocketImpl impl;
 
   /**
-<<<<<<< HEAD
-=======
    * True if impl.create() has been called.
    */
   // package-private because ServerSocket.implAccept() needs to access it.
   boolean implCreated;
 
   /**
->>>>>>> 60a98cce
    * True if the socket is bound.
    * Package private so it can be set from ServerSocket when accept is called.
    */
@@ -339,8 +332,6 @@
 
   private SocketImpl getImpl() throws SocketException
   {
-<<<<<<< HEAD
-=======
     if (! implCreated)
       {
         try
@@ -353,7 +344,6 @@
           }
         implCreated = true;
       }
->>>>>>> 60a98cce
     return impl;
   }
 
@@ -387,7 +377,6 @@
     // bind to address/port
     try
       {
-	getImpl().create(true);
 	getImpl().bind(tmp.getAddress(), tmp.getPort());
 	bound = true;
       }

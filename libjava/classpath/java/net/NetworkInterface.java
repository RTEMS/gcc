/* NetworkInterface.java --
   Copyright (C) 2002, 2003, 2004, 2005, 2006 Free Software Foundation, Inc.

This file is part of GNU Classpath.

GNU Classpath is free software; you can redistribute it and/or modify
it under the terms of the GNU General Public License as published by
the Free Software Foundation; either version 2, or (at your option)
any later version.

GNU Classpath is distributed in the hope that it will be useful, but
WITHOUT ANY WARRANTY; without even the implied warranty of
MERCHANTABILITY or FITNESS FOR A PARTICULAR PURPOSE.  See the GNU
General Public License for more details.

You should have received a copy of the GNU General Public License
along with GNU Classpath; see the file COPYING.  If not, write to the
Free Software Foundation, Inc., 51 Franklin Street, Fifth Floor, Boston, MA
02110-1301 USA.

Linking this library statically or dynamically with other modules is
making a combined work based on this library.  Thus, the terms and
conditions of the GNU General Public License cover the whole
combination.

As a special exception, the copyright holders of this library give you
permission to link this library with independent modules to produce an
executable, regardless of the license terms of these independent
modules, and to copy and distribute the resulting executable under
terms of your choice, provided that you also meet, for each linked
independent module, the terms and conditions of the license of that
module.  An independent module is a module which is not derived from
or based on this library.  If you modify this library, you may extend
this exception to your version of the library, but you are not
obligated to do so.  If you do not wish to do so, delete this
exception statement from your version. */


package java.net;

import gnu.classpath.SystemProperties;

<<<<<<< HEAD
import java.util.Collection;
import java.util.Collections;
=======
>>>>>>> 60a98cce
import java.util.Enumeration;
import java.util.Iterator;
import java.util.Vector;

/**
 * This class models a network interface on the host computer.  A network
 * interface contains a name (typically associated with a specific
 * hardware adapter) and a list of addresses that are bound to it.
 * For example, an ethernet interface may be named "eth0" and have the
 * address 192.168.1.101 assigned to it.
 *
 * @author Michael Koch (konqueror@gmx.de)
 * @since 1.4
 */
public final class NetworkInterface
{
  private final VMNetworkInterface netif;
  
  private NetworkInterface(VMNetworkInterface netif)
    {
    this.netif = netif;
    }
  
  /** Creates an NetworkInterface instance which
   * represents any interface in the system. Its only
   * address is <code>0.0.0.0/0.0.0.0</code>. This
   * method is needed by {@link MulticastSocket#getNetworkInterface}
   */
  static NetworkInterface createAnyInterface()
  {
    return new NetworkInterface(new VMNetworkInterface());
  }
  
  /**
   * Returns the name of the network interface
   *
   * @return The name of the interface.
   */
  public String getName()
  {
    return netif.name;
  }

  /**
   * Returns all available addresses of the network interface
   *
   * If a @see SecurityManager is available all addresses are checked
   * with @see SecurityManager::checkConnect() if they are available.
   * Only <code>InetAddresses</code> are returned where the security manager
   * doesn't throw an exception.
   *
   * @return An enumeration of all addresses.
   */
  public Enumeration<InetAddress> getInetAddresses()
  {
    SecurityManager s = System.getSecurityManager();
<<<<<<< HEAD
    Vector inetAddresses = new Vector(netif.addresses);
=======
    Vector<InetAddress> inetAddresses
      = new Vector<InetAddress>(netif.addresses);
>>>>>>> 60a98cce

    if (s == null)
      return inetAddresses.elements();

    Vector<InetAddress> tmpInetAddresses = new Vector<InetAddress>(1, 1);

    for (Enumeration<InetAddress> addresses = inetAddresses.elements();
         addresses.hasMoreElements();)
      {
	InetAddress addr = addresses.nextElement();
	try
	  {
	    s.checkConnect(addr.getHostAddress(), -1);
	    tmpInetAddresses.add(addr);
	  }
	catch (SecurityException e)
	  {
	    // Ignore.
	  }
      }

    return tmpInetAddresses.elements();
  }

  /**
   * Returns the display name of the interface
   *
   * @return The display name of the interface
   */
  public String getDisplayName()
  {
    return netif.name;
  }

  /**
   * Returns an network interface by name
   *
   * @param name The name of the interface to return
   * 
   * @return a <code>NetworkInterface</code> object representing the interface,
   * or null if there is no interface with that name.
   *
   * @exception SocketException If an error occurs
   * @exception NullPointerException If the specified name is null
   */
  public static NetworkInterface getByName(String name)
    throws SocketException
  {
    if (name == null)
      throw new NullPointerException();
    VMNetworkInterface[] netifs = VMNetworkInterface.getVMInterfaces();
    for (int i = 0; i < netifs.length; i++)
      {
        if (netifs[i].name.equals(name))
          return new NetworkInterface(netifs[i]);
      }
    return null;
  }

  /**
   * Return a network interface by its address
   *
   * @param addr The address of the interface to return
   *
   * @return the interface, or <code>null</code> if none found
   *
   * @exception SocketException If an error occurs
   * @exception NullPointerException If the specified addess is null
   */
  public static NetworkInterface getByInetAddress(InetAddress addr)
    throws SocketException
  {
    if (addr == null)
      throw new NullPointerException();
    VMNetworkInterface[] netifs = VMNetworkInterface.getVMInterfaces();
    for (int i = 0; i < netifs.length; i++)
      {
        if (netifs[i].addresses.contains(addr))
          return new NetworkInterface(netifs[i]);
      }
    return null;
  }

  /**
   * Return an <code>Enumeration</code> of all available network interfaces
   *
   * @return all interfaces
   * 
   * @exception SocketException If an error occurs
   */
  public static Enumeration<NetworkInterface> getNetworkInterfaces()
    throws SocketException
  {
    VMNetworkInterface[] netifs = VMNetworkInterface.getVMInterfaces();
    Vector<NetworkInterface> networkInterfaces = 
      new Vector<NetworkInterface>(netifs.length);
    for (int i = 0; i < netifs.length; i++)
      {
        if (!netifs[i].addresses.isEmpty())
          networkInterfaces.add(new NetworkInterface(netifs[i]));
      }
    return networkInterfaces.elements();
  }

  /**
   * Checks if the current instance is equal to obj
   *
   * @param obj The object to compare with
   *
   * @return <code>true</code> if equal, <code>false</code> otherwise
   */
  public boolean equals(Object obj)
  {
    if (! (obj instanceof NetworkInterface))
      return false;

    NetworkInterface tmp = (NetworkInterface) obj;
    
    if (netif.name == null)
      return tmp.netif.name == null;

    return (netif.name.equals(tmp.netif.name)
            && (netif.addresses.equals(tmp.netif.addresses)));
  }

  /**
   * Returns the hashcode of the current instance
   *
   * @return the hashcode
   */
  public int hashCode()
  {
    // FIXME: hash correctly
    int hc = netif.addresses.hashCode();
    
    if (netif.name != null)
      hc += netif.name.hashCode();
    
    return hc;
  }

  /**
   * Returns a string representation of the interface
   *
   * @return the string
   */
  public String toString()
  {
    // FIXME: check if this is correct
    StringBuffer result;
    String separator = SystemProperties.getProperty("line.separator");

    result = new StringBuffer();
    
    result.append("name: ");
    result.append(getDisplayName());
    result.append(" (").append(getName()).append(") addresses:");
    result.append(separator);

    for (Iterator it = netif.addresses.iterator(); it.hasNext(); )
      {
	InetAddress address = (InetAddress) it.next();
	result.append(address.toString()).append(";").append(separator);
      }

    return result.toString();
  }
}<|MERGE_RESOLUTION|>--- conflicted
+++ resolved
@@ -40,11 +40,6 @@
 
 import gnu.classpath.SystemProperties;
 
-<<<<<<< HEAD
-import java.util.Collection;
-import java.util.Collections;
-=======
->>>>>>> 60a98cce
 import java.util.Enumeration;
 import java.util.Iterator;
 import java.util.Vector;
@@ -101,12 +96,8 @@
   public Enumeration<InetAddress> getInetAddresses()
   {
     SecurityManager s = System.getSecurityManager();
-<<<<<<< HEAD
-    Vector inetAddresses = new Vector(netif.addresses);
-=======
     Vector<InetAddress> inetAddresses
       = new Vector<InetAddress>(netif.addresses);
->>>>>>> 60a98cce
 
     if (s == null)
       return inetAddresses.elements();

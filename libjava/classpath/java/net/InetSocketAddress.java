/* InetSocketAddress.java --
   Copyright (C) 2002, 2006  Free Software Foundation, Inc.

This file is part of GNU Classpath.

GNU Classpath is free software; you can redistribute it and/or modify
it under the terms of the GNU General Public License as published by
the Free Software Foundation; either version 2, or (at your option)
any later version.

GNU Classpath is distributed in the hope that it will be useful, but
WITHOUT ANY WARRANTY; without even the implied warranty of
MERCHANTABILITY or FITNESS FOR A PARTICULAR PURPOSE.  See the GNU
General Public License for more details.

You should have received a copy of the GNU General Public License
along with GNU Classpath; see the file COPYING.  If not, write to the
Free Software Foundation, Inc., 51 Franklin Street, Fifth Floor, Boston, MA
02110-1301 USA.

Linking this library statically or dynamically with other modules is
making a combined work based on this library.  Thus, the terms and
conditions of the GNU General Public License cover the whole
combination.

As a special exception, the copyright holders of this library give you
permission to link this library with independent modules to produce an
executable, regardless of the license terms of these independent
modules, and to copy and distribute the resulting executable under
terms of your choice, provided that you also meet, for each linked
independent module, the terms and conditions of the license of that
module.  An independent module is a module which is not derived from
or based on this library.  If you modify this library, you may extend
this exception to your version of the library, but you are not
obligated to do so.  If you do not wish to do so, delete this
exception statement from your version. */

package java.net;


/**
 * InetSocketAddress instances represent socket addresses
 * in the java.nio package. They encapsulate a InetAddress and
 * a port number.
 *
 * @since 1.4
 */
public class InetSocketAddress extends SocketAddress
{
  /**
   * Compatible with JDK 1.4+
   */
  private static final long serialVersionUID = 5076001401234631237L;

  /**
   * Name of host.
   */
  private String hostname;

  /**
   * Address of host.
   */
  private InetAddress addr;

  /**
   * Port of host.
   */
  private int port;

  /**
   * Constructs an InetSocketAddress instance.
   *
   * @param addr Address of the socket
   * @param port Port if the socket
   *
   * @exception IllegalArgumentException If the port number is illegel
   */
  public InetSocketAddress(InetAddress addr, int port)
    throws IllegalArgumentException
  {
    if (port < 0 || port > 65535)
      throw new IllegalArgumentException("Bad port number: " + port);

    if (addr == null)
      addr = InetAddress.ANY_IF;

    this.addr = addr;
    this.port = port;
  }

  /**
   * Constructs an InetSocketAddress instance.
   *
   * @param port Port if the socket
   *
   * @exception IllegalArgumentException If the port number is illegal
   */
  public InetSocketAddress(int port) throws IllegalArgumentException
  {
    this((InetAddress) null, port);
  }

  /**
   * Constructs an InetSocketAddress instance.
   *
   * @param hostname The hostname for the socket address
   * @param port The port for the socket address
   *
   * @exception IllegalArgumentException If the port number is illegal or
   * the hostname argument is null
   */
  public InetSocketAddress(String hostname, int port)
  {
    this(hostname, port, true);
  }

  /**
   * Constructs an InetSocketAddress instance.
   *
   * @param hostname The hostname for the socket address
   * @param port The port for the socket address
   * @param resolve <code>true</code> if the address has to be resolved,
   * <code>false</code> otherwise
   *
   * @exception IllegalArgumentException If the port number is illegal or
   * the hostname argument is null
   */
  private InetSocketAddress(String hostname, int port, boolean resolve)
  {
    if (hostname == null)
      throw new IllegalArgumentException("Null host name value");

    if (port < 0 || port > 65535)
      throw new IllegalArgumentException("Bad port number: " + port);

    this.port = port;
    this.hostname = hostname;
    this.addr = null;

    if (resolve)
    {
      try
        {
          this.addr = InetAddress.getByName(hostname);
        }
      catch (Exception e) // UnknownHostException, SecurityException
        {
          // Do nothing here. this.addr is already set to null.
        }
    }

  }

  /**
   * Creates an unresolved <code>InetSocketAddress</code> object.
   *
   * @param hostname The hostname for the socket address
   * @param port The port for the socket address
   *
   * @exception IllegalArgumentException If the port number is illegal or
   * the hostname argument is null
   *
   * @since 1.5
   */
  public static InetSocketAddress createUnresolved(String hostname, int port)
  {
    return new InetSocketAddress(hostname, port, false);
  }

  /**
   * Test if obj is a <code>InetSocketAddress</code> and
   * has the same address and port
   *
   * @param obj The obj to compare this address with.
   *
   * @return True if obj is equal.
   */
  public final boolean equals(Object obj)
  {
    // InetSocketAddress objects are equal when addr and port are equal.
    // The hostname may differ.
    if (obj instanceof InetSocketAddress)
      {
	InetSocketAddress sa = (InetSocketAddress) obj;

	if (addr == null && sa.addr != null)
	  return false;
	else if (addr == null && sa.addr == null) // we know hostname != null
	  return hostname.equals(sa.hostname) && sa.port == port;
	else
	  return addr.equals(sa.addr) && sa.port == port;
      }

    return false;
  }

  /**
   * Returns the <code>InetAddress</code> or
   * <code>null</code> if its unresolved
   *
   * @return The IP address of this address.
   */
  public final InetAddress getAddress()
  {
    return addr;
  }

  /**
   * Returns <code>hostname</code>
   *
   * @return The hostname of this address.
   */
  public final String getHostName()
  {
    if (hostname == null) // we know addr != null
      hostname = addr.getHostName();

    return hostname;
  }

  /**
   * Returns the <code>port</code>
   *
   * @return The port of this address.
   */
  public final int getPort()
  {
    return port;
  }

  /**
   * Returns the hashcode of the <code>InetSocketAddress</code>
   *
   * @return The hashcode for this address.
   */
  public final int hashCode()
  {
    return port + addr.hashCode();
  }

  /**
   * Checks wether the address has been resolved or not
   *
   * @return True if address is unresolved.
   */
  public final boolean isUnresolved()
  {
    return addr == null;
  }

  /**
   * Returns the <code>InetSocketAddress</code> as string
   *
   * @return A string representation of this address.
   */
  public String toString()
  {
<<<<<<< HEAD
=======
    // Note: if addr is null, then hostname != null.
>>>>>>> f8383f28
    return (addr == null ? hostname : addr.toString()) + ":" + port;
  }
}<|MERGE_RESOLUTION|>--- conflicted
+++ resolved
@@ -255,10 +255,7 @@
    */
   public String toString()
   {
-<<<<<<< HEAD
-=======
     // Note: if addr is null, then hostname != null.
->>>>>>> f8383f28
     return (addr == null ? hostname : addr.toString()) + ":" + port;
   }
 }
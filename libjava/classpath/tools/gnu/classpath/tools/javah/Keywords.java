--- conflicted
+++ resolved
@@ -44,11 +44,7 @@
 {
 /* A sorted list of all C++ keywords.  This is identical to the list
    in gcc/java/mangle.c.  */
-<<<<<<< HEAD
-  private static final String[] words = 
-=======
   private static final String[] words =
->>>>>>> 03d20231
     {
       "_Complex",
       "__alignof",

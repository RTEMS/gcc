# classes.pl - A perl program to generate most of the contents of
# javaprims.h automatically.

<<<<<<< HEAD
# Copyright (C) 1998, 1999, 2000, 2002, 2005, 2006  Free Software Foundation
=======
# Copyright (C) 1998, 1999, 2000, 2002, 2005, 2006, 2007  Free Software
# Foundation
>>>>>>> 751ff693
#
# This file is part of libgcj.
#
# This software is copyrighted work licensed under the terms of the
# Libgcj License.  Please consult the file "LIBGCJ_LICENSE" for
# details.

<<<<<<< HEAD
# Usage: cd <build>/classpath/lib ; perl classes.pl.
=======
# Usage: cd <srcdir>/classpath/lib ; perl ../../scripts/classes.pl.
>>>>>>> 751ff693

use DirHandle;

if (-d 'java')
{
    # Ok here.
}
elsif (-d '../java')
{
    chdir ('..');
}
else
{
    die "couldn't find java directory\n";
}

&scan ('java', 2);

exit 0;

sub scan
{
    local ($dir, $indent) = @_;
    local (@subdirs) = ();
    local (%classes) = ();

    local ($d) = new DirHandle $dir;
    local (*JFILE);
    local ($name);
    if (defined $d)
    {
	while (defined ($name = $d->read))
	{
	    next if $name eq 'CVS';
	    next if $name eq '.svn';
	    next if $name eq '.';
	    next if $name eq '..';
	    if ($dir eq 'java'
		&& $name ne 'lang'
		&& $name ne 'util'
		&& $name ne 'io')
	    {
		# We only generate decls for java.lang, java.io, and
		# java.util.
		next;
	    }
	    if (-d ($dir . '/' . $name))
	    {
		push (@subdirs, $name);
		next;
	    }
	    next unless $name =~ s/\.class$//;
	    $classes{$name} = 1;
	}

	undef $d;
    }

    local ($spaces) = ' ' x $indent;
    local ($classname);
    ($classname = $dir) =~ s/^.*\///;
    print $spaces, "namespace ", $classname, "\n";
    print $spaces, "{\n";

    foreach (sort keys %classes)
    {
	print $spaces, "  class ", $_, ";\n";
    }
    print "\n" if scalar @classes > 0 && scalar @subdirs > 0;

    local ($first) = 1;
    foreach (sort @subdirs)
    {
	print "\n" unless $first;
	$first = 0;
	&scan ("$dir/$_", $indent + 2);
    }

    print $spaces, "}\n";
}<|MERGE_RESOLUTION|>--- conflicted
+++ resolved
@@ -1,12 +1,8 @@
 # classes.pl - A perl program to generate most of the contents of
 # javaprims.h automatically.
 
-<<<<<<< HEAD
-# Copyright (C) 1998, 1999, 2000, 2002, 2005, 2006  Free Software Foundation
-=======
 # Copyright (C) 1998, 1999, 2000, 2002, 2005, 2006, 2007  Free Software
 # Foundation
->>>>>>> 751ff693
 #
 # This file is part of libgcj.
 #
@@ -14,11 +10,7 @@
 # Libgcj License.  Please consult the file "LIBGCJ_LICENSE" for
 # details.
 
-<<<<<<< HEAD
-# Usage: cd <build>/classpath/lib ; perl classes.pl.
-=======
 # Usage: cd <srcdir>/classpath/lib ; perl ../../scripts/classes.pl.
->>>>>>> 751ff693
 
 use DirHandle;
 

/* MulticastSocket.java -- Class for using multicast sockets
<<<<<<< HEAD
   Copyright (C) 1998, 1999, 2000, 2001, 2002, 2003
=======
   Copyright (C) 1998, 1999, 2000, 2001, 2002, 2003, 2007
>>>>>>> 751ff693
   Free Software Foundation, Inc.

This file is part of GNU Classpath.

GNU Classpath is free software; you can redistribute it and/or modify
it under the terms of the GNU General Public License as published by
the Free Software Foundation; either version 2, or (at your option)
any later version.

GNU Classpath is distributed in the hope that it will be useful, but
WITHOUT ANY WARRANTY; without even the implied warranty of
MERCHANTABILITY or FITNESS FOR A PARTICULAR PURPOSE.  See the GNU
General Public License for more details.

You should have received a copy of the GNU General Public License
along with GNU Classpath; see the file COPYING.  If not, write to the
Free Software Foundation, Inc., 51 Franklin Street, Fifth Floor, Boston, MA
02110-1301 USA.

Linking this library statically or dynamically with other modules is
making a combined work based on this library.  Thus, the terms and
conditions of the GNU General Public License cover the whole
combination.

As a special exception, the copyright holders of this library give you
permission to link this library with independent modules to produce an
executable, regardless of the license terms of these independent
modules, and to copy and distribute the resulting executable under
terms of your choice, provided that you also meet, for each linked
independent module, the terms and conditions of the license of that
module.  An independent module is a module which is not derived from
or based on this library.  If you modify this library, you may extend
this exception to your version of the library, but you are not
obligated to do so.  If you do not wish to do so, delete this
exception statement from your version. */

package java.net;

import java.io.IOException;
import java.util.Enumeration;


/**
 * Written using on-line Java Platform 1.2 API Specification, as well
 * as "The Java Class Libraries", 2nd edition (Addison-Wesley, 1998).
 * Status:  Believed complete and correct.
 */
/**
 * This class models a multicast UDP socket.  A multicast address is a
 * class D internet address (one whose most significant bits are 1110).
 * A multicast group consists of a multicast address and a well known
 * port number.  All members of the group listening on that address and
 * port will receive all the broadcasts to the group.
 * <p>
 * Please note that applets are not allowed to use multicast sockets
 *
 * Written using on-line Java Platform 1.2 API Specification, as well
 * as "The Java Class Libraries", 2nd edition (Addison-Wesley, 1998).
 * Status:  Believed complete and correct.
 *
 * @author Warren Levy (warrenl@cygnus.com)
 * @author Aaron M. Renn (arenn@urbanophile.com) (Documentation comments)
 * @since 1.1
 * @date May 18, 1999.
 */
public class MulticastSocket extends DatagramSocket
{
  /**
   * Create a MulticastSocket that this not bound to any address
   *
   * @exception IOException If an error occurs
   * @exception SecurityException If a security manager exists and its
   * checkListen method doesn't allow the operation
   */
  public MulticastSocket() throws IOException
  {
    this(new InetSocketAddress(0));
  }

  /**
   * Create a multicast socket bound to the specified port
   *
   * @param port The port to bind to
   *
   * @exception IOException If an error occurs
   * @exception SecurityException If a security manager exists and its
   * checkListen method doesn't allow the operation
   */
  public MulticastSocket(int port) throws IOException
  {
    this(new InetSocketAddress(port));
  }

  /**
   * Create a multicast socket bound to the specified SocketAddress.
   *
   * @param address The SocketAddress the multicast socket will be bound to
   *
   * @exception IOException If an error occurs
   * @exception SecurityException If a security manager exists and its
   * checkListen method doesn't allow the operation
   *
   * @since 1.4
   */
  public MulticastSocket(SocketAddress address) throws IOException
  {
    super((SocketAddress) null);
    setReuseAddress(true);
    if (address != null)
      bind(address);
  }

  /**
   * Returns the interface being used for multicast packets
   *
   * @return The multicast interface
   *
   * @exception SocketException If an error occurs
   */
  public InetAddress getInterface() throws SocketException
  {
    if (isClosed())
      throw new SocketException("socket is closed");

    return (InetAddress) getImpl().getOption(SocketOptions.IP_MULTICAST_IF);
  }

  /**
   * Returns the current value of the "Time to Live" option.  This is the
   * number of hops a packet can make before it "expires".   This method id
   * deprecated.  Use <code>getTimeToLive</code> instead.
   *
   * @return The TTL value
   *
   * @exception IOException If an error occurs
   *
   * @deprecated 1.2 Replaced by getTimeToLive()
   *
   * @see MulticastSocket#getTimeToLive()
   */
  public byte getTTL() throws IOException
  {
    if (isClosed())
      throw new SocketException("socket is closed");

    // Use getTTL here rather than getTimeToLive in case we're using an impl
    // other than the default PlainDatagramSocketImpl and it doesn't have
    // getTimeToLive yet.
    return getImpl().getTTL();
  }

  /**
   * Returns the current value of the "Time to Live" option.  This is the
   * number of hops a packet can make before it "expires".
   *
   * @return The TTL value
   *
   * @exception IOException If an error occurs
   *
   * @since 1.2
   */
  public int getTimeToLive() throws IOException
  {
    if (isClosed())
      throw new SocketException("socket is closed");

    return getImpl().getTimeToLive();
  }

  /**
   * Sets the interface to use for sending multicast packets.
   *
   * @param addr The new interface to use.
   *
   * @exception SocketException If an error occurs.
   *
   * @since 1.4
   */
  public void setInterface(InetAddress addr) throws SocketException
  {
    if (isClosed())
      throw new SocketException("socket is closed");

    getImpl().setOption(SocketOptions.IP_MULTICAST_IF, addr);
  }

  /**
   * Sets the local network interface used to send multicast messages
   *
   * @param netIf The local network interface used to send multicast messages
   *
   * @exception SocketException If an error occurs
   *
   * @see MulticastSocket#getNetworkInterface()
   *
   * @since 1.4
   */
  public void setNetworkInterface(NetworkInterface netIf)
    throws SocketException
  {
    if (isClosed())
      throw new SocketException("socket is closed");
    
    InetAddress address;
    if (netIf != null)
      out:
      {
        Enumeration e = netIf.getInetAddresses();
        if (getLocalAddress() instanceof Inet4Address)
          {
            // Search for a IPv4 address.
            while (e.hasMoreElements())
              {
                address = (InetAddress) e.nextElement();
                if (address instanceof Inet4Address)
                  break out;
              }
            throw new SocketException("interface " + netIf.getName() + " has no IPv6 address");
          }
        else if (getLocalAddress() instanceof Inet6Address)
          {
            // Search for a IPv6 address.
            while (e.hasMoreElements())
              {
                address = (InetAddress) e.nextElement();
                if (address instanceof Inet6Address)
                  break out;
              }
            throw new SocketException("interface " + netIf.getName() + " has no IPv6 address");
          }
        else
          throw new SocketException("interface " + netIf.getName() + " has no suitable IP address");
      }
    else
      address = InetAddress.ANY_IF;
    
    
    getImpl().setOption(SocketOptions.IP_MULTICAST_IF, address);
  }

  /**
   * Gets the local network interface which is used to send multicast messages
   *
   * @return The local network interface to send multicast messages
   *
   * @exception SocketException If an error occurs
   *
   * @see MulticastSocket#setNetworkInterface(NetworkInterface netIf)
   *
   * @since 1.4
   */
  public NetworkInterface getNetworkInterface() throws SocketException
  {
    if (isClosed())
      throw new SocketException("socket is closed");

    InetAddress address =
      (InetAddress) getImpl().getOption(SocketOptions.IP_MULTICAST_IF);
    
    // FIXME: libgcj doesn't have createAnyInterface.
//     if (address.isAnyLocalAddress())
//       return NetworkInterface.createAnyInterface();
    
    NetworkInterface netIf = NetworkInterface.getByInetAddress(address);

    return netIf;
  }

  /**
   * Disable/Enable local loopback of multicast packets.  The option is used by
   * the platform's networking code as a hint for setting whether multicast
   * data will be looped back to the local socket.
   *
   * Because this option is a hint, applications that want to verify what
   * loopback mode is set to should call #getLoopbackMode
   *
   * @param disable True to disable loopback mode
   *
   * @exception SocketException If an error occurs
   *
   * @since 1.4
   */
  public void setLoopbackMode(boolean disable) throws SocketException
  {
    if (isClosed())
      throw new SocketException("socket is closed");

    getImpl().setOption(SocketOptions.IP_MULTICAST_LOOP,
                        Boolean.valueOf(disable));
  }

  /**
   * Checks if local loopback mode is enabled
   *
   * @return true if loopback mode is enabled, false otherwise
   * 
   * @exception SocketException If an error occurs
   *
   * @since 1.4
   */
  public boolean getLoopbackMode() throws SocketException
  {
    if (isClosed())
      throw new SocketException("socket is closed");

    Object buf = getImpl().getOption(SocketOptions.IP_MULTICAST_LOOP);

    if (buf instanceof Boolean)
      return ((Boolean) buf).booleanValue();

    throw new SocketException("unexpected type");
  }

  /**
   * Sets the "Time to Live" value for a socket.  The value must be between
   * 1 and 255.
   *
   * @param ttl The new TTL value
   *
   * @exception IOException If an error occurs
   *
   * @deprecated 1.2 Replaced by <code>setTimeToLive</code>
   *
   * @see MulticastSocket#setTimeToLive(int ttl)
   */
  public void setTTL(byte ttl) throws IOException
  {
    if (isClosed())
      throw new SocketException("socket is closed");

    // Use setTTL here rather than setTimeToLive in case we're using an impl
    // other than the default PlainDatagramSocketImpl and it doesn't have
    // setTimeToLive yet.
    getImpl().setTTL(ttl);
  }

  /**
   * Sets the "Time to Live" value for a socket.  The value must be between
<<<<<<< HEAD
   * 1 and 255.
=======
   * 0 and 255, inclusive.
>>>>>>> 751ff693
   *
   * @param ttl The new TTL value
   *
   * @exception IOException If an error occurs
   *
   * @since 1.2
   */
  public void setTimeToLive(int ttl) throws IOException
  {
    if (isClosed())
      throw new SocketException("socket is closed");

<<<<<<< HEAD
    if (ttl <= 0 || ttl > 255)
=======
    if (ttl < 0 || ttl > 255)
>>>>>>> 751ff693
      throw new IllegalArgumentException("Invalid ttl: " + ttl);

    getImpl().setTimeToLive(ttl);
  }

  /**
   * Joins the specified multicast group.
   *
   * @param mcastaddr The address of the group to join
   *
   * @exception IOException If an error occurs
   * @exception SecurityException If a security manager exists and its
   * checkMulticast method doesn't allow the operation
   */
  public void joinGroup(InetAddress mcastaddr) throws IOException
  {
    if (isClosed())
      throw new SocketException("socket is closed");

    if (! mcastaddr.isMulticastAddress())
      throw new IOException("Not a Multicast address");

    SecurityManager s = System.getSecurityManager();
    if (s != null)
      s.checkMulticast(mcastaddr);

    getImpl().join(mcastaddr);
  }

  /**
   * Leaves the specified multicast group
   *
   * @param mcastaddr The address of the group to leave
   *
   * @exception IOException If an error occurs
   * @exception SecurityException If a security manager exists and its
   * checkMulticast method doesn't allow the operation
   */
  public void leaveGroup(InetAddress mcastaddr) throws IOException
  {
    if (isClosed())
      throw new SocketException("socket is closed");

    if (! mcastaddr.isMulticastAddress())
      throw new IOException("Not a Multicast address");

    SecurityManager s = System.getSecurityManager();
    if (s != null)
      s.checkMulticast(mcastaddr);

    getImpl().leave(mcastaddr);
  }

  /**
   * Joins the specified mulitcast group on a specified interface.
   *
   * @param mcastaddr The multicast address to join
   * @param netIf The local network interface to receive the multicast
   * messages on or null to defer the interface set by #setInterface or
   * #setNetworkInterface
   *
   * @exception IOException If an error occurs
   * @exception IllegalArgumentException If address type is not supported
   * @exception SecurityException If a security manager exists and its
   * checkMulticast method doesn't allow the operation
   *
   * @see MulticastSocket#setInterface(InetAddress addr)
   * @see MulticastSocket#setNetworkInterface(NetworkInterface netIf)
   *
   * @since 1.4
   */
  public void joinGroup(SocketAddress mcastaddr, NetworkInterface netIf)
    throws IOException
  {
    if (isClosed())
      throw new SocketException("socket is closed");

    if (! (mcastaddr instanceof InetSocketAddress))
      throw new IllegalArgumentException("SocketAddress type not supported");

    InetSocketAddress tmp = (InetSocketAddress) mcastaddr;

    if (! tmp.getAddress().isMulticastAddress())
      throw new IOException("Not a Multicast address");

    SecurityManager s = System.getSecurityManager();
    if (s != null)
      s.checkMulticast(tmp.getAddress());

    getImpl().joinGroup(mcastaddr, netIf);
  }

  /**
   * Leaves the specified mulitcast group on a specified interface.
   *
   * @param mcastaddr The multicast address to leave
   * @param netIf The local networki interface or null to defer to the
   * interface set by setInterface or setNetworkInterface
   *
   * @exception IOException If an error occurs
   * @exception IllegalArgumentException If address type is not supported
   * @exception SecurityException If a security manager exists and its
   * checkMulticast method doesn't allow the operation
   *
   * @see MulticastSocket#setInterface(InetAddress addr)
   * @see MulticastSocket#setNetworkInterface(NetworkInterface netIf)
   *
   * @since 1.4
   */
  public void leaveGroup(SocketAddress mcastaddr, NetworkInterface netIf)
    throws IOException
  {
    if (isClosed())
      throw new SocketException("socket is closed");

    InetSocketAddress tmp = (InetSocketAddress) mcastaddr;

    if (! tmp.getAddress().isMulticastAddress())
      throw new IOException("Not a Multicast address");

    SecurityManager s = System.getSecurityManager();
    if (s != null)
      s.checkMulticast(tmp.getAddress());

    getImpl().leaveGroup(mcastaddr, netIf);
  }

  /**
   * Sends a packet of data to a multicast address with a TTL that is
   * different from the default TTL on this socket.  The default TTL for
   * the socket is not changed.
   *
   * @param packet The packet of data to send
   * @param ttl The TTL for this packet
   *
   * @exception IOException If an error occurs
   * @exception SecurityException If a security manager exists and its
   * checkConnect or checkMulticast method doesn't allow the operation
   *
   * @deprecated
   */
  public synchronized void send(DatagramPacket packet, byte ttl)
    throws IOException
  {
    if (isClosed())
      throw new SocketException("socket is closed");

    SecurityManager s = System.getSecurityManager();
    if (s != null)
      {
	InetAddress addr = packet.getAddress();
	if (addr.isMulticastAddress())
	  s.checkPermission(new SocketPermission(addr.getHostName()
	                                         + packet.getPort(),
	                                         "accept,connect"));
	else
	  s.checkConnect(addr.getHostAddress(), packet.getPort());
      }

    int oldttl = getImpl().getTimeToLive();
    getImpl().setTimeToLive(((int) ttl) & 0xFF);
    getImpl().send(packet);
    getImpl().setTimeToLive(oldttl);
  }
}<|MERGE_RESOLUTION|>--- conflicted
+++ resolved
@@ -1,9 +1,5 @@
 /* MulticastSocket.java -- Class for using multicast sockets
-<<<<<<< HEAD
-   Copyright (C) 1998, 1999, 2000, 2001, 2002, 2003
-=======
    Copyright (C) 1998, 1999, 2000, 2001, 2002, 2003, 2007
->>>>>>> 751ff693
    Free Software Foundation, Inc.
 
 This file is part of GNU Classpath.
@@ -342,11 +338,7 @@
 
   /**
    * Sets the "Time to Live" value for a socket.  The value must be between
-<<<<<<< HEAD
-   * 1 and 255.
-=======
    * 0 and 255, inclusive.
->>>>>>> 751ff693
    *
    * @param ttl The new TTL value
    *
@@ -359,11 +351,7 @@
     if (isClosed())
       throw new SocketException("socket is closed");
 
-<<<<<<< HEAD
-    if (ttl <= 0 || ttl > 255)
-=======
     if (ttl < 0 || ttl > 255)
->>>>>>> 751ff693
       throw new IllegalArgumentException("Invalid ttl: " + ttl);
 
     getImpl().setTimeToLive(ttl);

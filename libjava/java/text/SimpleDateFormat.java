/* SimpleDateFormat.java -- A class for parsing/formating simple 
   date constructs
   Copyright (C) 1998, 1999, 2000, 2001, 2003, 2004, 2005
   Free Software Foundation, Inc.

This file is part of GNU Classpath.

GNU Classpath is free software; you can redistribute it and/or modify
it under the terms of the GNU General Public License as published by
the Free Software Foundation; either version 2, or (at your option)
any later version.
 
GNU Classpath is distributed in the hope that it will be useful, but
WITHOUT ANY WARRANTY; without even the implied warranty of
MERCHANTABILITY or FITNESS FOR A PARTICULAR PURPOSE.  See the GNU
General Public License for more details.

You should have received a copy of the GNU General Public License
along with GNU Classpath; see the file COPYING.  If not, write to the
Free Software Foundation, Inc., 51 Franklin Street, Fifth Floor, Boston, MA
02110-1301 USA.

Linking this library statically or dynamically with other modules is
making a combined work based on this library.  Thus, the terms and
conditions of the GNU General Public License cover the whole
combination.

As a special exception, the copyright holders of this library give you
permission to link this library with independent modules to produce an
executable, regardless of the license terms of these independent
modules, and to copy and distribute the resulting executable under
terms of your choice, provided that you also meet, for each linked
independent module, the terms and conditions of the license of that
module.  An independent module is a module which is not derived from
or based on this library.  If you modify this library, you may extend
this exception to your version of the library, but you are not
obligated to do so.  If you do not wish to do so, delete this
exception statement from your version. */


package java.text;

import gnu.java.text.AttributedFormatBuffer;
import gnu.java.text.FormatBuffer;
import gnu.java.text.FormatCharacterIterator;
import gnu.java.text.StringFormatBuffer;

import java.io.IOException;
import java.io.InvalidObjectException;
import java.io.ObjectInputStream;
import java.util.ArrayList;
import java.util.Calendar;
import java.util.Date;
import java.util.GregorianCalendar;
import java.util.Iterator;
import java.util.Locale;
import java.util.TimeZone;
import java.util.regex.Matcher;
import java.util.regex.Pattern;

/**
 * SimpleDateFormat provides convenient methods for parsing and formatting
 * dates using Gregorian calendars (see java.util.GregorianCalendar). 
 */
public class SimpleDateFormat extends DateFormat 
{
  /** 
   * This class is used by <code>SimpleDateFormat</code> as a
   * compiled representation of a format string.  The field
   * ID, size, and character used are stored for each sequence
   * of pattern characters.
   */
  private class CompiledField
  {
    /**
     * The ID of the field within the local pattern characters,
     */
    private int field;

    /**
     * The size of the character sequence.
     */
    private int size;

    /**
     * The character used.
     */
    private char character;

    /** 
     * Constructs a compiled field using the
     * the given field ID, size and character
     * values.
     *
     * @param f the field ID.
     * @param s the size of the field.
     * @param c the character used.
     */
    public CompiledField(int f, int s, char c)
    {
      field = f;
      size = s;
      character = c;
    }

    /**
     * Retrieves the ID of the field relative to
     * the local pattern characters.
     */
    public int getField()
    {
      return field;
    }

    /**
     * Retrieves the size of the character sequence.
     */
    public int getSize()
    {
      return size;
    }

    /**
     * Retrieves the character used in the sequence.
     */
    public char getCharacter()
    {
      return character;
    }

    /**
     * Returns a <code>String</code> representation
     * of the compiled field, primarily for debugging
     * purposes.
     *
     * @return a <code>String</code> representation.
     */
    public String toString()
    {
      StringBuffer builder;

      builder = new StringBuffer(getClass().getName());
      builder.append("[field=");
      builder.append(field);
      builder.append(", size=");
      builder.append(size);
      builder.append(", character=");
      builder.append(character);
      builder.append("]");

      return builder.toString();
    }
  }

  /**
   * A list of <code>CompiledField</code>s,
   * representing the compiled version of the pattern.
   *
   * @see CompiledField
   * @serial Ignored.
   */
  private transient ArrayList tokens;

  /**
   * The localised data used in formatting,
   * such as the day and month names in the local
   * language, and the localized pattern characters.
   *
   * @see DateFormatSymbols
   * @serial The localisation data.  May not be null.
   */
  private DateFormatSymbols formatData;

  /**
   * The date representing the start of the century
   * used for interpreting two digit years.  For
   * example, 24/10/2004 would cause two digit
   * years to be interpreted as representing
   * the years between 2004 and 2104.
   *
   * @see get2DigitYearStart()
   * @see set2DigitYearStart(java.util.Date)
   * @see Date
   * @serial The start date of the century for parsing two digit years.
   *         May not be null.
   */
  private Date defaultCenturyStart;

  /**
   * The year at which interpretation of two
   * digit years starts.
   *
   * @see get2DigitYearStart()
   * @see set2DigitYearStart(java.util.Date)
   * @serial Ignored.
   */
  private transient int defaultCentury;

  /**
   * The non-localized pattern string.  This
   * only ever contains the pattern characters
   * stored in standardChars.  Localized patterns
   * are translated to this form.
   *
   * @see applyPattern(String)
   * @see applyLocalizedPattern(String)
   * @see toPattern()
   * @see toLocalizedPattern()
   * @serial The non-localized pattern string.  May not be null.
   */
  private String pattern;

  /**
   * The version of serialized data used by this class.
   * Version 0 only includes the pattern and formatting
   * data.  Version 1 adds the start date for interpreting
   * two digit years.
   *
   * @serial This specifies the version of the data being serialized.
   *         Version 0 (or no version) specifies just <code>pattern</code>
   *         and <code>formatData</code>.  Version 1 adds
   *         the <code>defaultCenturyStart</code>.  This implementation
   *         always writes out version 1 data.
   */
  private int serialVersionOnStream = 1; // 0 indicates JDK1.1.3 or earlier

  /**
   * For compatability.
   */
  private static final long serialVersionUID = 4774881970558875024L;

  // This string is specified in the root of the CLDR.  We set it here
  // rather than doing a DateFormatSymbols(Locale.US).getLocalPatternChars()
  // since someone could theoretically change those values (though unlikely).
  private static final String standardChars = "GyMdkHmsSEDFwWahKzYeugAZ";

  /**
   * Reads the serialized version of this object.
   * If the serialized data is only version 0,
   * then the date for the start of the century
   * for interpreting two digit years is computed.
   * The pattern is parsed and compiled following the process
   * of reading in the serialized data.
   *
   * @param stream the object stream to read the data from.
   * @throws IOException if an I/O error occurs.
   * @throws ClassNotFoundException if the class of the serialized data
   *         could not be found.
   * @throws InvalidObjectException if the pattern is invalid.
   */ 
  private void readObject(ObjectInputStream stream)
    throws IOException, ClassNotFoundException
  {
    stream.defaultReadObject();
    if (serialVersionOnStream < 1)
      {
        computeCenturyStart ();
	serialVersionOnStream = 1;
      }
    else
      // Ensure that defaultCentury gets set.
      set2DigitYearStart(defaultCenturyStart);

    // Set up items normally taken care of by the constructor.
    tokens = new ArrayList();
    try
      {
	compileFormat(pattern);
      }
    catch (IllegalArgumentException e)
      {
	throw new InvalidObjectException("The stream pattern was invalid.");
      }
  }

  /**
   * Compiles the supplied non-localized pattern into a form
   * from which formatting and parsing can be performed.
   * This also detects errors in the pattern, which will
   * be raised on later use of the compiled data.
   *
   * @param pattern the non-localized pattern to compile.
   * @throws IllegalArgumentException if the pattern is invalid.
   */
  private void compileFormat(String pattern) 
  {
    // Any alphabetical characters are treated as pattern characters
    // unless enclosed in single quotes.

    char thisChar;
    int pos;
    int field;
    CompiledField current = null;

    for (int i=0; i<pattern.length(); i++) {
      thisChar = pattern.charAt(i);
      field = standardChars.indexOf(thisChar);
      if (field == -1) {
	current = null;
	if ((thisChar >= 'A' && thisChar <= 'Z')
	    || (thisChar >= 'a' && thisChar <= 'z')) {
 	  // Not a valid letter
	  throw new IllegalArgumentException("Invalid letter " + thisChar +
					     "encountered at character " + i
					     + ".");
	} else if (thisChar == '\'') {
	  // Quoted text section; skip to next single quote
	  pos = pattern.indexOf('\'',i+1);
	  if (pos == -1) {
	    throw new IllegalArgumentException("Quotes starting at character "
					       + i + " not closed.");
	  }
	  if ((pos+1 < pattern.length()) && (pattern.charAt(pos+1) == '\'')) {
	    tokens.add(pattern.substring(i+1,pos+1));
	  } else {
	    tokens.add(pattern.substring(i+1,pos));
	  }
	  i = pos;
	} else {
	  // A special character
	  tokens.add(new Character(thisChar));
	}
      } else {
	// A valid field
	if ((current != null) && (field == current.field)) {
	  current.size++;
	} else {
	  current = new CompiledField(field,1,thisChar);
	  tokens.add(current);
	}
      }
    }
  }

  /**
   * Returns a string representation of this
   * class.
   *
   * @return a string representation of the <code>SimpleDateFormat</code>
   *         instance.
   */
  public String toString() 
  {
    StringBuffer output = new StringBuffer(getClass().getName());
    output.append("[tokens=");
    output.append(tokens);
    output.append(", formatData=");
    output.append(formatData);
    output.append(", defaultCenturyStart=");
    output.append(defaultCenturyStart);
    output.append(", defaultCentury=");
    output.append(defaultCentury);
    output.append(", pattern=");
    output.append(pattern);
    output.append(", serialVersionOnStream=");
    output.append(serialVersionOnStream);
    output.append(", standardChars=");
    output.append(standardChars);
    output.append("]");
    return output.toString();
  }

  /**
   * Constructs a SimpleDateFormat using the default pattern for
   * the default locale.
   */
  public SimpleDateFormat() 
  {
    /*
     * There does not appear to be a standard API for determining 
     * what the default pattern for a locale is, so use package-scope
     * variables in DateFormatSymbols to encapsulate this.
     */
    super();
    Locale locale = Locale.getDefault();
    calendar = new GregorianCalendar(locale);
    computeCenturyStart();
    tokens = new ArrayList();
    formatData = new DateFormatSymbols(locale);
    pattern = (formatData.dateFormats[DEFAULT] + ' '
	       + formatData.timeFormats[DEFAULT]);
    compileFormat(pattern);
    numberFormat = NumberFormat.getInstance(locale);
    numberFormat.setGroupingUsed (false);
    numberFormat.setParseIntegerOnly (true);
    numberFormat.setMaximumFractionDigits (0);
  }
  
  /**
   * Creates a date formatter using the specified non-localized pattern,
   * with the default DateFormatSymbols for the default locale.
   *
   * @param pattern the pattern to use.
   * @throws NullPointerException if the pattern is null.
   * @throws IllegalArgumentException if the pattern is invalid.
   */
  public SimpleDateFormat(String pattern) 
  {
    this(pattern, Locale.getDefault());
  }

  /**
   * Creates a date formatter using the specified non-localized pattern,
   * with the default DateFormatSymbols for the given locale.
   *
   * @param pattern the non-localized pattern to use.
   * @param locale the locale to use for the formatting symbols.
   * @throws NullPointerException if the pattern is null.
   * @throws IllegalArgumentException if the pattern is invalid.
   */
  public SimpleDateFormat(String pattern, Locale locale) 
  {
    super();
    calendar = new GregorianCalendar(locale);
    computeCenturyStart();
    tokens = new ArrayList();
    formatData = new DateFormatSymbols(locale);
    compileFormat(pattern);
    this.pattern = pattern;
    numberFormat = NumberFormat.getInstance(locale);
    numberFormat.setGroupingUsed (false);
    numberFormat.setParseIntegerOnly (true);
    numberFormat.setMaximumFractionDigits (0);
  }

  /**
   * Creates a date formatter using the specified non-localized
   * pattern. The specified DateFormatSymbols will be used when
   * formatting.
   *
   * @param pattern the non-localized pattern to use.
   * @param formatData the formatting symbols to use.
   * @throws NullPointerException if the pattern or formatData is null.
   * @throws IllegalArgumentException if the pattern is invalid.
   */
  public SimpleDateFormat(String pattern, DateFormatSymbols formatData)
  {
    super();
    calendar = new GregorianCalendar();
    computeCenturyStart ();
    tokens = new ArrayList();
    if (formatData == null)
      throw new NullPointerException("formatData");
    this.formatData = formatData;
    compileFormat(pattern);
    this.pattern = pattern;
    numberFormat = NumberFormat.getInstance();
    numberFormat.setGroupingUsed (false);
    numberFormat.setParseIntegerOnly (true);
    numberFormat.setMaximumFractionDigits (0);
  }

  /**
   * This method returns a string with the formatting pattern being used
   * by this object.  This string is unlocalized.
   *
   * @return The format string.
   */
  public String toPattern()
  {
    return pattern;
  }

  /**
   * This method returns a string with the formatting pattern being used
   * by this object.  This string is localized.
   *
   * @return The format string.
   */
  public String toLocalizedPattern()
  {
    String localChars = formatData.getLocalPatternChars();
    return translateLocalizedPattern(pattern, standardChars, localChars);
  }

  /**
   * This method sets the formatting pattern that should be used by this
   * object.  This string is not localized.
   *
   * @param pattern The new format pattern.
   * @throws NullPointerException if the pattern is null.
   * @throws IllegalArgumentException if the pattern is invalid.
   */
  public void applyPattern(String pattern)
  {
    tokens = new ArrayList();
    compileFormat(pattern);
    this.pattern = pattern;
  }

  /**
   * This method sets the formatting pattern that should be used by this
   * object.  This string is localized.
   *
   * @param pattern The new format pattern.
   * @throws NullPointerException if the pattern is null.
   * @throws IllegalArgumentException if the pattern is invalid.
   */
  public void applyLocalizedPattern(String pattern)
  {
    String localChars = formatData.getLocalPatternChars();
    pattern = translateLocalizedPattern(pattern, localChars, standardChars);
    applyPattern(pattern);
  }

  /**
   * Translates either from or to a localized variant of the pattern
   * string.  For example, in the German locale, 't' (for 'tag') is
   * used instead of 'd' (for 'date').  This method translates
   * a localized pattern (such as 'ttt') to a non-localized pattern
   * (such as 'ddd'), or vice versa.  Non-localized patterns use
   * a standard set of characters, which match those of the U.S. English
   * locale.
   *
   * @param pattern the pattern to translate.
   * @param oldChars the old set of characters (used in the pattern).
   * @param newChars the new set of characters (which will be used in the
   *                 pattern).
   * @return a version of the pattern using the characters in
   *         <code>newChars</code>.
   */
  private String translateLocalizedPattern(String pattern,
					   String oldChars, String newChars)
  {
    int len = pattern.length();
    StringBuffer buf = new StringBuffer(len);
    boolean quoted = false;
    for (int i = 0;  i < len;  i++)
      {
	char ch = pattern.charAt(i);
	if (ch == '\'')
	  quoted = ! quoted;
	if (! quoted)
	  {
	    int j = oldChars.indexOf(ch);
	    if (j >= 0)
	      ch = newChars.charAt(j);
	  }
	buf.append(ch);
      }
    return buf.toString();
  }

  /** 
   * Returns the start of the century used for two digit years.
   *
   * @return A <code>Date</code> representing the start of the century
   * for two digit years.
   */
  public Date get2DigitYearStart()
  {
    return defaultCenturyStart;
  }

  /**
   * Sets the start of the century used for two digit years.
   *
   * @param date A <code>Date</code> representing the start of the century for
   * two digit years.
   */
  public void set2DigitYearStart(Date date)
  {
    defaultCenturyStart = date;
    calendar.clear();
    calendar.setTime(date);
    int year = calendar.get(Calendar.YEAR);
    defaultCentury = year - (year % 100);
  }

  /**
   * This method returns a copy of the format symbol information used
   * for parsing and formatting dates.
   *
   * @return a copy of the date format symbols.
   */
  public DateFormatSymbols getDateFormatSymbols()
  {
    return (DateFormatSymbols) formatData.clone();
  }

  /**
   * This method sets the format symbols information used for parsing
   * and formatting dates.
   *
   * @param formatData The date format symbols.
   * @throws NullPointerException if <code>formatData</code> is null.
   */
   public void setDateFormatSymbols(DateFormatSymbols formatData)
   {
     if (formatData == null)
       {
	 throw new
	   NullPointerException("The supplied format data was null.");
       }
     this.formatData = formatData;
   }

  /**
   * This methods tests whether the specified object is equal to this
   * object.  This will be true if and only if the specified object:
   * <p>
   * <ul>
   * <li>Is not <code>null</code>.</li>
   * <li>Is an instance of <code>SimpleDateFormat</code>.</li>
   * <li>Is equal to this object at the superclass (i.e., <code>DateFormat</code>)
   *     level.</li>
   * <li>Has the same formatting pattern.</li>
   * <li>Is using the same formatting symbols.</li>
   * <li>Is using the same century for two digit years.</li>
   * </ul>
   *
   * @param obj The object to compare for equality against.
   *
   * @return <code>true</code> if the specified object is equal to this object,
   * <code>false</code> otherwise.
   */
  public boolean equals(Object o)
  {
    if (!super.equals(o))
      return false;

    if (!(o instanceof SimpleDateFormat))
      return false;

    SimpleDateFormat sdf = (SimpleDateFormat)o;

    if (defaultCentury != sdf.defaultCentury)
      return false;

    if (!toPattern().equals(sdf.toPattern()))
      return false;

    if (!getDateFormatSymbols().equals(sdf.getDateFormatSymbols()))
      return false;

    return true;
  }

  /**
   * This method returns a hash value for this object.
   *
   * @return A hash value for this object.
   */
  public int hashCode()
  {
    return super.hashCode() ^ toPattern().hashCode() ^ defaultCentury ^
      getDateFormatSymbols().hashCode();
  }


  /**
   * Formats the date input according to the format string in use,
   * appending to the specified StringBuffer.  The input StringBuffer
   * is returned as output for convenience.
   */
  private void formatWithAttribute(Date date, FormatBuffer buffer, FieldPosition pos)
  {
    String temp;
    AttributedCharacterIterator.Attribute attribute;
    calendar.setTime(date);

    // go through vector, filling in fields where applicable, else toString
    Iterator iter = tokens.iterator();
    while (iter.hasNext())
      {
	Object o = iter.next();
	if (o instanceof CompiledField)
	  {
	    CompiledField cf = (CompiledField) o;
	    int beginIndex = buffer.length();
	    
	    switch (cf.getField())
	      {
	      case ERA_FIELD:
		buffer.append (formatData.eras[calendar.get (Calendar.ERA)], DateFormat.Field.ERA);
		break;
	      case YEAR_FIELD:
		// If we have two digits, then we truncate.  Otherwise, we
		// use the size of the pattern, and zero pad.
		buffer.setDefaultAttribute (DateFormat.Field.YEAR);
		if (cf.getSize() == 2)
		  {
		    temp = "00"+String.valueOf (calendar.get (Calendar.YEAR));
		    buffer.append (temp.substring (temp.length() - 2));
		  }
		else
		  withLeadingZeros (calendar.get (Calendar.YEAR), cf.getSize(), buffer);
		break;
	      case MONTH_FIELD:
		buffer.setDefaultAttribute (DateFormat.Field.MONTH);
		if (cf.getSize() < 3)
		  withLeadingZeros (calendar.get (Calendar.MONTH) + 1, cf.getSize(), buffer);
		else if (cf.getSize() < 4)
		  buffer.append (formatData.shortMonths[calendar.get (Calendar.MONTH)]);
		else
		  buffer.append (formatData.months[calendar.get (Calendar.MONTH)]);
		break;
	      case DATE_FIELD:
		buffer.setDefaultAttribute (DateFormat.Field.DAY_OF_MONTH);
		withLeadingZeros (calendar.get (Calendar.DATE), cf.getSize(), buffer);
		break;
	      case HOUR_OF_DAY1_FIELD: // 1-24
		buffer.setDefaultAttribute(DateFormat.Field.HOUR_OF_DAY1);
		withLeadingZeros ( ((calendar.get (Calendar.HOUR_OF_DAY) + 23) % 24) + 1, 
				   cf.getSize(), buffer);
		break;
	      case HOUR_OF_DAY0_FIELD: // 0-23
		buffer.setDefaultAttribute (DateFormat.Field.HOUR_OF_DAY0);
		withLeadingZeros (calendar.get (Calendar.HOUR_OF_DAY), cf.getSize(), buffer);
		break;
	      case MINUTE_FIELD:
		buffer.setDefaultAttribute (DateFormat.Field.MINUTE);
		withLeadingZeros (calendar.get (Calendar.MINUTE),
				  cf.getSize(), buffer);
		break;
	      case SECOND_FIELD:
		buffer.setDefaultAttribute (DateFormat.Field.SECOND);
		withLeadingZeros(calendar.get (Calendar.SECOND), 
				 cf.getSize(), buffer);
		break;
	      case MILLISECOND_FIELD:
		buffer.setDefaultAttribute (DateFormat.Field.MILLISECOND);
		withLeadingZeros (calendar.get (Calendar.MILLISECOND), cf.getSize(), buffer);
		break;
	      case DAY_OF_WEEK_FIELD:
		buffer.setDefaultAttribute (DateFormat.Field.DAY_OF_WEEK);
		if (cf.getSize() < 4)
		  buffer.append (formatData.shortWeekdays[calendar.get (Calendar.DAY_OF_WEEK)]);
		else
		  buffer.append (formatData.weekdays[calendar.get (Calendar.DAY_OF_WEEK)]);
		break;
	      case DAY_OF_YEAR_FIELD:
		buffer.setDefaultAttribute (DateFormat.Field.DAY_OF_YEAR);
		withLeadingZeros (calendar.get (Calendar.DAY_OF_YEAR), cf.getSize(), buffer);
		break;
	      case DAY_OF_WEEK_IN_MONTH_FIELD:
		buffer.setDefaultAttribute (DateFormat.Field.DAY_OF_WEEK_IN_MONTH);
		withLeadingZeros (calendar.get (Calendar.DAY_OF_WEEK_IN_MONTH), 
				 cf.getSize(), buffer);
		break;
	      case WEEK_OF_YEAR_FIELD:
		buffer.setDefaultAttribute (DateFormat.Field.WEEK_OF_YEAR);
		withLeadingZeros (calendar.get (Calendar.WEEK_OF_YEAR),
				  cf.getSize(), buffer);
		break;
	      case WEEK_OF_MONTH_FIELD:
		buffer.setDefaultAttribute (DateFormat.Field.WEEK_OF_MONTH);
		withLeadingZeros (calendar.get (Calendar.WEEK_OF_MONTH),
				  cf.getSize(), buffer);
		break;
	      case AM_PM_FIELD:
		buffer.setDefaultAttribute (DateFormat.Field.AM_PM);
		buffer.append (formatData.ampms[calendar.get (Calendar.AM_PM)]);
		break;
	      case HOUR1_FIELD: // 1-12
		buffer.setDefaultAttribute (DateFormat.Field.HOUR1);
		withLeadingZeros (((calendar.get (Calendar.HOUR) + 11) % 12) + 1,
				  cf.getSize(), buffer);
		break;
	      case HOUR0_FIELD: // 0-11
		buffer.setDefaultAttribute (DateFormat.Field.HOUR0);
		withLeadingZeros (calendar.get (Calendar.HOUR), cf.getSize(), buffer);
		break;
	      case TIMEZONE_FIELD:
		buffer.setDefaultAttribute (DateFormat.Field.TIME_ZONE);
		TimeZone zone = calendar.getTimeZone();
		boolean isDST = calendar.get (Calendar.DST_OFFSET) != 0;
		// FIXME: XXX: This should be a localized time zone.
		String zoneID = zone.getDisplayName
		  (isDST, cf.getSize() > 3 ? TimeZone.LONG : TimeZone.SHORT);
		buffer.append (zoneID);
		break;
	      case RFC822_TIMEZONE_FIELD:
		buffer.setDefaultAttribute(DateFormat.Field.RFC822_TIME_ZONE);
		int pureMinutes = (calendar.get(Calendar.ZONE_OFFSET) +
				   calendar.get(Calendar.DST_OFFSET)) / (1000 * 60);
		String sign = (pureMinutes < 0) ? "-" : "+";	  
		int hours = pureMinutes / 60;
		int minutes = pureMinutes % 60;
		buffer.append(sign);
		withLeadingZeros(hours, 2, buffer);
		withLeadingZeros(minutes, 2, buffer);
		break;
	      default:
		throw new IllegalArgumentException ("Illegal pattern character " +
						    cf.getCharacter());
	      }
	    if (pos != null && (buffer.getDefaultAttribute() == pos.getFieldAttribute()
				|| cf.getField() == pos.getField()))
	      {
		pos.setBeginIndex(beginIndex);
		pos.setEndIndex(buffer.length());
	      }
	  } 
      else
	{  
	  buffer.append(o.toString(), null);
	}
      }
  }
  
  public StringBuffer format(Date date, StringBuffer buffer, FieldPosition pos)
  {
    formatWithAttribute(date, new StringFormatBuffer (buffer), pos);

    return buffer;
  }

  public AttributedCharacterIterator formatToCharacterIterator(Object date)
    throws IllegalArgumentException
  {
    if (date == null)
      throw new NullPointerException("null argument");
    if (!(date instanceof Date))
      throw new IllegalArgumentException("argument should be an instance of java.util.Date");

    AttributedFormatBuffer buf = new AttributedFormatBuffer();
    formatWithAttribute((Date)date, buf,
			null);
    buf.sync();
        
    return new FormatCharacterIterator(buf.getBuffer().toString(),
				       buf.getRanges(),
				       buf.getAttributes());
  }

  private void withLeadingZeros(int value, int length, FormatBuffer buffer) 
  {
    String valStr = String.valueOf(value);
    for (length -= valStr.length(); length > 0; length--)
      buffer.append('0');
    buffer.append(valStr);
  }

  private boolean expect(String source, ParsePosition pos, char ch)
  {
    int x = pos.getIndex();
    boolean r = x < source.length() && source.charAt(x) == ch;
    if (r)
      pos.setIndex(x + 1);
    else
      pos.setErrorIndex(x);
    return r;
  }

  /**
   * This method parses the specified string into a date.
   * 
   * @param dateStr The date string to parse.
   * @param pos The input and output parse position
   *
   * @return The parsed date, or <code>null</code> if the string cannot be
   * parsed.
   */
  public Date parse (String dateStr, ParsePosition pos)
  {
    int fmt_index = 0;
    int fmt_max = pattern.length();

    calendar.clear();
    boolean saw_timezone = false;
    int quote_start = -1;
    boolean is2DigitYear = false;
    try
      {
	for (; fmt_index < fmt_max; ++fmt_index)
	  {
	    char ch = pattern.charAt(fmt_index);
	    if (ch == '\'')
	      {
		int index = pos.getIndex();
		if (fmt_index < fmt_max - 1
		    && pattern.charAt(fmt_index + 1) == '\'')
		  {
		    if (! expect (dateStr, pos, ch))
		      return null;
		    ++fmt_index;
		  }
		else
		  quote_start = quote_start < 0 ? fmt_index : -1;
		continue;
	      }
	    
	    if (quote_start != -1
		|| ((ch < 'a' || ch > 'z')
		    && (ch < 'A' || ch > 'Z')))
	      {
		if (! expect (dateStr, pos, ch))
		  return null;
		continue;
	      }
	    
	    // We've arrived at a potential pattern character in the
	    // pattern.
	    int fmt_count = 1;
	    while (++fmt_index < fmt_max && pattern.charAt(fmt_index) == ch)
	      {
		++fmt_count;
	      }
	    
	    // We might need to limit the number of digits to parse in
	    // some cases.  We look to the next pattern character to
	    // decide.
	    boolean limit_digits = false;
	    if (fmt_index < fmt_max
		&& standardChars.indexOf(pattern.charAt(fmt_index)) >= 0)
	      limit_digits = true;
	    --fmt_index;
	    
	    // We can handle most fields automatically: most either are
	    // numeric or are looked up in a string vector.  In some cases
	    // we need an offset.  When numeric, `offset' is added to the
	    // resulting value.  When doing a string lookup, offset is the
	    // initial index into the string array.
	    int calendar_field;
	    boolean is_numeric = true;
	    int offset = 0;
	    boolean maybe2DigitYear = false;
<<<<<<< HEAD
=======
	    boolean oneBasedHour = false;
	    boolean oneBasedHourOfDay = false;
>>>>>>> 8c044a9c
	    Integer simpleOffset;
	    String[] set1 = null;
	    String[] set2 = null;
	    switch (ch)
	      {
	      case 'd':
		calendar_field = Calendar.DATE;
		break;
	      case 'D':
		calendar_field = Calendar.DAY_OF_YEAR;
		break;
	      case 'F':
		calendar_field = Calendar.DAY_OF_WEEK_IN_MONTH;
		break;
	      case 'E':
		is_numeric = false;
		offset = 1;
		calendar_field = Calendar.DAY_OF_WEEK;
		set1 = formatData.getWeekdays();
		set2 = formatData.getShortWeekdays();
		break;
	      case 'w':
		calendar_field = Calendar.WEEK_OF_YEAR;
		break;
	      case 'W':
		calendar_field = Calendar.WEEK_OF_MONTH;
		break;
	      case 'M':
		calendar_field = Calendar.MONTH;
		if (fmt_count <= 2)
		  offset = -1;
		else
		  {
		    is_numeric = false;
		    set1 = formatData.getMonths();
		    set2 = formatData.getShortMonths();
		  }
		break;
	      case 'y':
		calendar_field = Calendar.YEAR;
		if (fmt_count <= 2)
		  maybe2DigitYear = true;
		break;
	      case 'K':
		calendar_field = Calendar.HOUR;
		break;
	      case 'h':
		calendar_field = Calendar.HOUR;
<<<<<<< HEAD
=======
		oneBasedHour = true;
>>>>>>> 8c044a9c
		break;
	      case 'H':
		calendar_field = Calendar.HOUR_OF_DAY;
		break;
	      case 'k':
		calendar_field = Calendar.HOUR_OF_DAY;
<<<<<<< HEAD
=======
		oneBasedHourOfDay = true;
>>>>>>> 8c044a9c
		break;
	      case 'm':
		calendar_field = Calendar.MINUTE;
		break;
	      case 's':
		calendar_field = Calendar.SECOND;
		break;
	      case 'S':
		calendar_field = Calendar.MILLISECOND;
		break;
	      case 'a':
		is_numeric = false;
		calendar_field = Calendar.AM_PM;
		set1 = formatData.getAmPmStrings();
		break;
	      case 'z':
	      case 'Z':
		// We need a special case for the timezone, because it
		// uses a different data structure than the other cases.
		is_numeric = false;
		calendar_field = Calendar.ZONE_OFFSET;
		String[][] zoneStrings = formatData.getZoneStrings();
		int zoneCount = zoneStrings.length;
		int index = pos.getIndex();
		boolean found_zone = false;
		simpleOffset = computeOffset(dateStr.substring(index));
		if (simpleOffset != null)
		  {
		    found_zone = true;
		    saw_timezone = true;
		    calendar.set(Calendar.DST_OFFSET, 0);
		    offset = simpleOffset.intValue();
		  }
		else
		  {
		    for (int j = 0;  j < zoneCount;  j++)
		      {
			String[] strings = zoneStrings[j];
			int k;
			for (k = 0; k < strings.length; ++k)
			  {
			    if (dateStr.startsWith(strings[k], index))
			      break;
			  }
			if (k != strings.length)
			  {
			    found_zone = true;
			    saw_timezone = true;
			    TimeZone tz = TimeZone.getTimeZone (strings[0]);
			    // Check if it's a DST zone or ordinary 
			    if(k == 3 || k == 4)
			      calendar.set (Calendar.DST_OFFSET, tz.getDSTSavings());
			    else
			      calendar.set (Calendar.DST_OFFSET, 0);
                            offset = tz.getRawOffset ();
			    pos.setIndex(index + strings[k].length());
			    break;
			  }
		      }
		  }
		if (! found_zone)
		  {
			pos.setErrorIndex(pos.getIndex());
			return null;
		  }
		break;
	      default:
		pos.setErrorIndex(pos.getIndex());
		return null;
	      }
      
	    // Compute the value we should assign to the field.
	    int value;
	    int index = -1;
	    if (is_numeric)
	      {
		numberFormat.setMinimumIntegerDigits(fmt_count);
		if (limit_digits)
		  numberFormat.setMaximumIntegerDigits(fmt_count);
		if (maybe2DigitYear)
		  index = pos.getIndex();
		Number n = numberFormat.parse(dateStr, pos);
		if (pos == null || ! (n instanceof Long))
		  return null;
		value = n.intValue() + offset;
	      }
	    else if (set1 != null)
	      {
		index = pos.getIndex();
		int i;
		boolean found = false;
		for (i = offset; i < set1.length; ++i)
		  {
		    if (set1[i] != null)
		      if (dateStr.toUpperCase().startsWith(set1[i].toUpperCase(),
							   index))
			{
			  found = true;
			  pos.setIndex(index + set1[i].length());
			  break;
			}
		  }
		if (!found && set2 != null)
		  {
		    for (i = offset; i < set2.length; ++i)
		      {
			if (set2[i] != null)
			  if (dateStr.toUpperCase().startsWith(set2[i].toUpperCase(),
							       index))
			    {
			      found = true;
			      pos.setIndex(index + set2[i].length());
			      break;
			    }
		      }
		  }
		if (!found)
		  {
		    pos.setErrorIndex(index);
		    return null;
		  }
		value = i;
	      }
	    else
	      value = offset;
	  
	    if (maybe2DigitYear)
	      {
		// Parse into default century if the numeric year string has 
		// exactly 2 digits.
		int digit_count = pos.getIndex() - index;
		if (digit_count == 2)
		  {
		    is2DigitYear = true;
		    value += defaultCentury;
		  }
	      }
	    
<<<<<<< HEAD
=======
	    // Calendar uses 0-based hours. 
	    // I.e. 00:00 AM is midnight, not 12 AM or 24:00
	    if (oneBasedHour && value == 12)
	      value = 0;

	    if (oneBasedHourOfDay && value == 24)
	      value = 0;
	    
>>>>>>> 8c044a9c
	    // Assign the value and move on.
	    calendar.set(calendar_field, value);
	  }
    
	if (is2DigitYear)
	  {
	    // Apply the 80-20 heuristic to dermine the full year based on 
	    // defaultCenturyStart. 
	    int year = calendar.get(Calendar.YEAR);
	    if (calendar.getTime().compareTo(defaultCenturyStart) < 0)
	      calendar.set(Calendar.YEAR, year + 100);      
	  }
	if (! saw_timezone)
	  {
	    // Use the real rules to determine whether or not this
	    // particular time is in daylight savings.
	    calendar.clear (Calendar.DST_OFFSET);
	    calendar.clear (Calendar.ZONE_OFFSET);
	  }
        return calendar.getTime();
      }
    catch (IllegalArgumentException x)
      {
        pos.setErrorIndex(pos.getIndex());
	return null;
      }
      }

  /**
   * <p>
   * Computes the time zone offset in milliseconds
   * relative to GMT, based on the supplied
   * <code>String</code> representation.
   * </p>
   * <p>
   * The supplied <code>String</code> must be a three
   * or four digit signed number, with an optional 'GMT'
   * prefix.  The first one or two digits represents the hours,
   * while the last two represent the minutes.  The
   * two sets of digits can optionally be separated by
   * ':'.  The mandatory sign prefix (either '+' or '-')
   * indicates the direction of the offset from GMT.
   * </p>
   * <p>
   * For example, 'GMT+0200' specifies 2 hours after
   * GMT, while '-05:00' specifies 5 hours prior to
   * GMT.  The special case of 'GMT' alone can be used
   * to represent the offset, 0.
   * </p>
   * <p>
   * If the <code>String</code> can not be parsed,
   * the result will be null.  The resulting offset
   * is wrapped in an <code>Integer</code> object, in
   * order to allow such failure to be represented.
   * </p>
   *
   * @param zoneString a string in the form 
   *        (GMT)? sign hours : minutes
   *        where sign = '+' or '-', hours
   *        is a one or two digits representing
   *        a number between 0 and 23, and
   *        minutes is two digits representing
   *        a number between 0 and 59.
   * @return the parsed offset, or null if parsing
   *         failed.
   */
  private Integer computeOffset(String zoneString)
  {
    Pattern pattern =
      Pattern.compile("(GMT)?([+-])([012])?([0-9]):?([0-9]{2})");
    Matcher matcher = pattern.matcher(zoneString);
    if (matcher.matches())
      {
	int sign = matcher.group(2).equals("+") ? 1 : -1;
	int hour = (Integer.parseInt(matcher.group(3)) * 10)
	  + Integer.parseInt(matcher.group(4));
	int minutes = Integer.parseInt(matcher.group(5));

	if (hour > 23)
	  return null;

	int offset = sign * ((hour * 60) + minutes) * 60000;
	return new Integer(offset);
      }
    else if (zoneString.startsWith("GMT"))
      {
	return new Integer(0);
      }
    return null;
  }

  // Compute the start of the current century as defined by
  // get2DigitYearStart.
  private void computeCenturyStart()
  {
    int year = calendar.get(Calendar.YEAR);
    calendar.set(Calendar.YEAR, year - 80);
    set2DigitYearStart(calendar.getTime());
  }

  /**
   * Returns a copy of this instance of
   * <code>SimpleDateFormat</code>.  The copy contains
   * clones of the formatting symbols and the 2-digit
   * year century start date.
   */
  public Object clone()
  {
    SimpleDateFormat clone = (SimpleDateFormat) super.clone();
    clone.setDateFormatSymbols((DateFormatSymbols) formatData.clone());
    clone.set2DigitYearStart((Date) defaultCenturyStart.clone());
    return clone;
  }

}<|MERGE_RESOLUTION|>--- conflicted
+++ resolved
@@ -916,11 +916,8 @@
 	    boolean is_numeric = true;
 	    int offset = 0;
 	    boolean maybe2DigitYear = false;
-<<<<<<< HEAD
-=======
 	    boolean oneBasedHour = false;
 	    boolean oneBasedHourOfDay = false;
->>>>>>> 8c044a9c
 	    Integer simpleOffset;
 	    String[] set1 = null;
 	    String[] set2 = null;
@@ -969,20 +966,14 @@
 		break;
 	      case 'h':
 		calendar_field = Calendar.HOUR;
-<<<<<<< HEAD
-=======
 		oneBasedHour = true;
->>>>>>> 8c044a9c
 		break;
 	      case 'H':
 		calendar_field = Calendar.HOUR_OF_DAY;
 		break;
 	      case 'k':
 		calendar_field = Calendar.HOUR_OF_DAY;
-<<<<<<< HEAD
-=======
 		oneBasedHourOfDay = true;
->>>>>>> 8c044a9c
 		break;
 	      case 'm':
 		calendar_field = Calendar.MINUTE;
@@ -1121,8 +1112,6 @@
 		  }
 	      }
 	    
-<<<<<<< HEAD
-=======
 	    // Calendar uses 0-based hours. 
 	    // I.e. 00:00 AM is midnight, not 12 AM or 24:00
 	    if (oneBasedHour && value == 12)
@@ -1131,7 +1120,6 @@
 	    if (oneBasedHourOfDay && value == 24)
 	      value = 0;
 	    
->>>>>>> 8c044a9c
 	    // Assign the value and move on.
 	    calendar.set(calendar_field, value);
 	  }

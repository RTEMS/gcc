--- conflicted
+++ resolved
@@ -1,9 +1,5 @@
 /* DecimalFormatSymbols.java -- Format symbols used by DecimalFormat
-<<<<<<< HEAD
-   Copyright (C) 1999, 2000, 2001, 2004 Free Software Foundation, Inc.
-=======
    Copyright (C) 1999, 2000, 2001, 2004, 2007 Free Software Foundation, Inc.
->>>>>>> 751ff693
 
 This file is part of GNU Classpath.
 
@@ -42,28 +38,19 @@
 
 package java.text;
 
-<<<<<<< HEAD
+import gnu.java.locale.LocaleHelper;
+
 import java.io.IOException;
 import java.io.ObjectInputStream;
 import java.io.Serializable;
-=======
-import gnu.java.locale.LocaleHelper;
-
-import java.io.IOException;
-import java.io.ObjectInputStream;
-import java.io.Serializable;
 
 import java.text.spi.DecimalFormatSymbolsProvider;
 
->>>>>>> 751ff693
 import java.util.Currency;
 import java.util.Locale;
 import java.util.MissingResourceException;
 import java.util.ResourceBundle;
-<<<<<<< HEAD
-=======
 import java.util.ServiceLoader;
->>>>>>> 751ff693
 
 /**
  * This class is a container for the symbols used by 
@@ -156,11 +143,8 @@
    * call {@link #getInstance(java.util.Locale)} instead.
    *
    * @param loc The local to load symbols for.
-<<<<<<< HEAD
-=======
    * @throws NullPointerException if the locale is null.
    * @see #getInstance(java.util.Locale)
->>>>>>> 751ff693
    */
   public DecimalFormatSymbols (Locale loc)
   {
@@ -250,14 +234,6 @@
    * Returns the currency corresponding to the currency symbol stored
    * in the instance of <code>DecimalFormatSymbols</code>.
    *
-<<<<<<< HEAD
-   * @return A new instance of <code>Currency</code> if
-   * the currency code matches a known one.
-   */
-  public Currency getCurrency ()
-  {
-    return Currency.getInstance (currencySymbol);
-=======
    * @return An instance of <code>Currency</code> which matches
    *         the currency used, or null if there is no corresponding
    *         instance.
@@ -265,7 +241,6 @@
   public Currency getCurrency ()
   {
     return currency;
->>>>>>> 751ff693
   }
 
   /**
@@ -428,25 +403,16 @@
   }
 
   /**
-<<<<<<< HEAD
-   * This method sets the currency to the specified value.
-   *
-   * @param currency The new currency
-=======
    * This method sets the currency symbol and ISO 4217 currency
    * code to the values obtained from the supplied currency.
    *
    * @param currency the currency from which to obtain the values.
    * @throws NullPointerException if the currency is null.
->>>>>>> 751ff693
    */
   public void setCurrency (Currency currency)
   {
     setCurrencySymbol (currency.getSymbol());
-<<<<<<< HEAD
-=======
     this.currency = currency;
->>>>>>> 751ff693
   }
 
   /**
@@ -682,9 +648,6 @@
    * @serial The locale of these currency symbols.
    */
   private Locale locale;
-<<<<<<< HEAD
- 
-=======
 
   /**
    * The currency used for the symbols in this instance.
@@ -696,7 +659,6 @@
    */
   private transient Currency currency;
 
->>>>>>> 751ff693
   private static final long serialVersionUID = 5772796243397350300L;
 
   private void readObject(ObjectInputStream stream)
@@ -712,8 +674,6 @@
 	locale = Locale.getDefault();
 
     serialVersionOnStream = 2;
-<<<<<<< HEAD
-=======
   }
 
   /**
@@ -777,7 +737,6 @@
 	  }
       }
     return getInstance(LocaleHelper.getFallbackLocale(locale));
->>>>>>> 751ff693
   }
 
 }
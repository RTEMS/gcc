--- conflicted
+++ resolved
@@ -1,9 +1,5 @@
 /* Class.java -- Representation of a Java class.
-<<<<<<< HEAD
-   Copyright (C) 1998, 1999, 2000, 2002, 2003, 2004, 2005
-=======
    Copyright (C) 1998, 1999, 2000, 2002, 2003, 2004, 2005, 2006
->>>>>>> c355071f
    Free Software Foundation
 
 This file is part of GNU Classpath.

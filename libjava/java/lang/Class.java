/* Class.java -- Representation of a Java class.
   Copyright (C) 1998, 1999, 2000, 2002, 2003, 2004, 2005, 2006, 2007
   Free Software Foundation

This file is part of GNU Classpath.

GNU Classpath is free software; you can redistribute it and/or modify
it under the terms of the GNU General Public License as published by
the Free Software Foundation; either version 2, or (at your option)
any later version.

GNU Classpath is distributed in the hope that it will be useful, but
WITHOUT ANY WARRANTY; without even the implied warranty of
MERCHANTABILITY or FITNESS FOR A PARTICULAR PURPOSE.  See the GNU
General Public License for more details.

You should have received a copy of the GNU General Public License
along with GNU Classpath; see the file COPYING.  If not, write to the
Free Software Foundation, Inc., 51 Franklin Street, Fifth Floor, Boston, MA
02110-1301 USA.

Linking this library statically or dynamically with other modules is
making a combined work based on this library.  Thus, the terms and
conditions of the GNU General Public License cover the whole
combination.

As a special exception, the copyright holders of this library give you
permission to link this library with independent modules to produce an
executable, regardless of the license terms of these independent
modules, and to copy and distribute the resulting executable under
terms of your choice, provided that you also meet, for each linked
independent module, the terms and conditions of the license of that
module.  An independent module is a module which is not derived from
or based on this library.  If you modify this library, you may extend
this exception to your version of the library, but you are not
obligated to do so.  If you do not wish to do so, delete this
exception statement from your version. */

package java.lang;

import gnu.java.lang.reflect.ClassSignatureParser;
import java.io.InputStream;
import java.io.Serializable;
import java.lang.annotation.Annotation;
import java.lang.reflect.Constructor;
import java.lang.reflect.Field;
import java.lang.reflect.GenericDeclaration;
import java.lang.reflect.InvocationTargetException;
import java.lang.reflect.Member;
import java.lang.reflect.Method;
import java.lang.reflect.Type;
import java.lang.reflect.TypeVariable;
import java.net.URL;
import java.security.AccessController;
import java.security.PrivilegedAction;
import java.security.ProtectionDomain;
import java.util.ArrayList;
import java.util.Arrays;
<<<<<<< HEAD
import java.util.HashSet;
=======
import java.util.LinkedHashSet;
>>>>>>> 60a98cce
import java.util.HashMap;
import java.util.Collection;
import java.lang.reflect.AnnotatedElement;
import java.lang.annotation.Annotation;
import java.lang.annotation.Inherited;
<<<<<<< HEAD
=======
import java.lang.reflect.AccessibleObject;
>>>>>>> 60a98cce

/**
 * A Class represents a Java type.  There will never be multiple Class
 * objects with identical names and ClassLoaders. Primitive types, array
 * types, and void also have a Class object.
 *
 * <p>Arrays with identical type and number of dimensions share the same class.
 * The array class ClassLoader is the same as the ClassLoader of the element
 * type of the array (which can be null to indicate the bootstrap classloader).
 * The name of an array class is <code>[&lt;signature format&gt;;</code>.
 * <p> For example,
 * String[]'s class is <code>[Ljava.lang.String;</code>. boolean, byte,
 * short, char, int, long, float and double have the "type name" of
 * Z,B,S,C,I,J,F,D for the purposes of array classes.  If it's a
 * multidimensioned array, the same principle applies:
 * <code>int[][][]</code> == <code>[[[I</code>.
 *
 * <p>There is no public constructor - Class objects are obtained only through
 * the virtual machine, as defined in ClassLoaders.
 *
 * @serialData Class objects serialize specially:
 * <code>TC_CLASS ClassDescriptor</code>. For more serialization information,
 * see {@link ObjectStreamClass}.
 *
 * @author John Keiser
 * @author Eric Blake (ebb9@email.byu.edu)
 * @author Tom Tromey (tromey@cygnus.com)
 * @since 1.0
 * @see ClassLoader
 */
public final class Class<T>
  implements Type, AnnotatedElement, GenericDeclaration, Serializable
{
  /**
   * Class is non-instantiable from Java code; only the VM can create
   * instances of this class.
   */
  private Class ()
  {
  }

  // Initialize the class.
  private native void initializeClass ();

  // finalization
  protected native void finalize () throws Throwable;

  /**
   * Use the classloader of the current class to load, link, and initialize
   * a class. This is equivalent to your code calling
   * <code>Class.forName(name, true, getClass().getClassLoader())</code>.
   *
   * @param name the name of the class to find
   * @return the Class object representing the class
   * @throws ClassNotFoundException if the class was not found by the
   *         classloader
   * @throws LinkageError if linking the class fails
   * @throws ExceptionInInitializerError if the class loads, but an exception
   *         occurs during initialization
   */
  public static native Class<?> forName (String className)
    throws ClassNotFoundException;

  // A private internal method that is called by compiler-generated code.
  private static Class forName (String className, Class caller)
    throws ClassNotFoundException
  {
    return forName(className, true, caller.getClassLoaderInternal());
  }


  /**
   * Use the specified classloader to load and link a class. If the loader
   * is null, this uses the bootstrap class loader (provide the security
   * check succeeds). Unfortunately, this method cannot be used to obtain
   * the Class objects for primitive types or for void, you have to use
   * the fields in the appropriate java.lang wrapper classes.
   *
   * <p>Calls <code>classloader.loadclass(name, initialize)</code>.
   *
   * @param name the name of the class to find
   * @param initialize whether or not to initialize the class at this time
   * @param classloader the classloader to use to find the class; null means
   *        to use the bootstrap class loader
   * @throws ClassNotFoundException if the class was not found by the
   *         classloader
   * @throws LinkageError if linking the class fails
   * @throws ExceptionInInitializerError if the class loads, but an exception
   *         occurs during initialization
   * @throws SecurityException if the <code>classloader</code> argument
   *         is <code>null</code> and the caller does not have the
   *         <code>RuntimePermission("getClassLoader")</code> permission
   * @see ClassLoader
   * @since 1.2
   */
  public static native Class<?> forName (String className, boolean initialize,
					 ClassLoader loader)
    throws ClassNotFoundException;
  
  /**
   * Get all the public member classes and interfaces declared in this
   * class or inherited from superclasses. This returns an array of length
   * 0 if there are no member classes, including for primitive types. A
   * security check may be performed, with
   * <code>checkMemberAccess(this, Member.PUBLIC)</code> as well as
   * <code>checkPackageAccess</code> both having to succeed.
   *
   * @return all public member classes in this class
   * @throws SecurityException if the security check fails
   * @since 1.1
   */
  public Class<?>[] getClasses()
  {
    memberAccessCheck(Member.PUBLIC);
    return internalGetClasses();
  }

  /**
   * Like <code>getClasses()</code> but without the security checks.
   */
  private Class<?>[] internalGetClasses()
  {
    ArrayList<Class> list = new ArrayList<Class>();
    list.addAll(Arrays.asList(getDeclaredClasses(true)));
    Class superClass = getSuperclass();
    if (superClass != null)
      list.addAll(Arrays.asList(superClass.internalGetClasses()));
    return list.toArray(new Class<?>[list.size()]);
  }

  /**
   * Get the ClassLoader that loaded this class.  If the class was loaded
   * by the bootstrap classloader, this method will return null.
   * If there is a security manager, and the caller's class loader is not
   * an ancestor of the requested one, a security check of
   * <code>RuntimePermission("getClassLoader")</code>
   * must first succeed. Primitive types and void return null.
   *
   * @return the ClassLoader that loaded this class
   * @throws SecurityException if the security check fails
   * @see ClassLoader
   * @see RuntimePermission
   */
  public native ClassLoader getClassLoader ();

  // A private internal method that is called by compiler-generated code.
  private final native ClassLoader getClassLoader (Class caller);

  /**
   *  Internal method that circumvents the usual security checks when 
   *  getting the class loader.
   */
  private native ClassLoader getClassLoaderInternal ();

  /**
   * If this is an array, get the Class representing the type of array.
   * Examples: "[[Ljava.lang.String;" would return "[Ljava.lang.String;", and
   * calling getComponentType on that would give "java.lang.String".  If
   * this is not an array, returns null.
   *
   * @return the array type of this class, or null
   * @see Array
   * @since 1.1
   */
  public native Class<?> getComponentType ();

  /**
   * Get a public constructor declared in this class. If the constructor takes
   * no argument, an array of zero elements and null are equivalent for the
   * types argument. A security check may be performed, with
   * <code>checkMemberAccess(this, Member.PUBLIC)</code> as well as
   * <code>checkPackageAccess</code> both having to succeed.
   *
   * @param types the type of each parameter
   * @return the constructor
   * @throws NoSuchMethodException if the constructor does not exist
   * @throws SecurityException if the security check fails
   * @see #getConstructors()
   * @since 1.1
   */
  public native Constructor<T> getConstructor(Class<?>... args)
    throws NoSuchMethodException;

  /**
   * Get all the public constructors of this class. This returns an array of
   * length 0 if there are no constructors, including for primitive types,
   * arrays, and interfaces. It does, however, include the default
   * constructor if one was supplied by the compiler. A security check may
   * be performed, with <code>checkMemberAccess(this, Member.PUBLIC)</code>
   * as well as <code>checkPackageAccess</code> both having to succeed.
   *
   * @return all public constructors in this class
   * @throws SecurityException if the security check fails
   * @since 1.1
   */
  public Constructor<?>[] getConstructors()
  {
    memberAccessCheck(Member.PUBLIC);
    return getDeclaredConstructors(true);
  }

  /**
   * Get a constructor declared in this class. If the constructor takes no
   * argument, an array of zero elements and null are equivalent for the
   * types argument. A security check may be performed, with
   * <code>checkMemberAccess(this, Member.DECLARED)</code> as well as
   * <code>checkPackageAccess</code> both having to succeed.
   *
   * @param types the type of each parameter
   * @return the constructor
   * @throws NoSuchMethodException if the constructor does not exist
   * @throws SecurityException if the security check fails
   * @see #getDeclaredConstructors()
   * @since 1.1
   */
  public native Constructor<T> getDeclaredConstructor(Class<?>... args)
    throws NoSuchMethodException;

  /**
   * Get all the declared member classes and interfaces in this class, but
   * not those inherited from superclasses. This returns an array of length
   * 0 if there are no member classes, including for primitive types. A
   * security check may be performed, with
   * <code>checkMemberAccess(this, Member.DECLARED)</code> as well as
   * <code>checkPackageAccess</code> both having to succeed.
   *
   * @return all declared member classes in this class
   * @throws SecurityException if the security check fails
   * @since 1.1
   */
  public Class<?>[] getDeclaredClasses()
  {
    memberAccessCheck(Member.DECLARED);
    return getDeclaredClasses(false);
  }

  native Class<?>[] getDeclaredClasses (boolean publicOnly);

  /**
   * Get all the declared constructors of this class. This returns an array of
   * length 0 if there are no constructors, including for primitive types,
   * arrays, and interfaces. It does, however, include the default
   * constructor if one was supplied by the compiler. A security check may
   * be performed, with <code>checkMemberAccess(this, Member.DECLARED)</code>
   * as well as <code>checkPackageAccess</code> both having to succeed.
   *
   * @return all constructors in this class
   * @throws SecurityException if the security check fails
   * @since 1.1
   */
  public Constructor<?>[] getDeclaredConstructors()
  {
    memberAccessCheck(Member.DECLARED);
    return getDeclaredConstructors(false);
  }

  native Constructor<?>[] getDeclaredConstructors (boolean publicOnly);

  /**
   * Get a field declared in this class, where name is its simple name. The
   * implicit length field of arrays is not available. A security check may
   * be performed, with <code>checkMemberAccess(this, Member.DECLARED)</code>
   * as well as <code>checkPackageAccess</code> both having to succeed.
   *
   * @param name the name of the field
   * @return the field
   * @throws NoSuchFieldException if the field does not exist
   * @throws SecurityException if the security check fails
   * @see #getDeclaredFields()
   * @since 1.1
   */
  public native Field getDeclaredField(String fieldName)
    throws NoSuchFieldException;

  /**
   * Get all the declared fields in this class, but not those inherited from
   * superclasses. This returns an array of length 0 if there are no fields,
   * including for primitive types. This does not return the implicit length
   * field of arrays. A security check may be performed, with
   * <code>checkMemberAccess(this, Member.DECLARED)</code> as well as
   * <code>checkPackageAccess</code> both having to succeed.
   *
   * @return all declared fields in this class
   * @throws SecurityException if the security check fails
   * @since 1.1
   */
  public Field[] getDeclaredFields()
  {
    memberAccessCheck(Member.DECLARED);
    return getDeclaredFields(false);
  }

  native Field[] getDeclaredFields (boolean publicOnly);

  private native Method _getDeclaredMethod(String methodName, Class[] args);

  /**
   * Get a method declared in this class, where name is its simple name. The
   * implicit methods of Object are not available from arrays or interfaces.
   * Constructors (named "&lt;init&gt;" in the class file) and class initializers
   * (name "&lt;clinit&gt;") are not available.  The Virtual Machine allows
   * multiple methods with the same signature but differing return types; in
   * such a case the most specific return types are favored, then the final
   * choice is arbitrary. If the method takes no argument, an array of zero
   * elements and null are equivalent for the types argument. A security
   * check may be performed, with
   * <code>checkMemberAccess(this, Member.DECLARED)</code> as well as
   * <code>checkPackageAccess</code> both having to succeed.
   *
   * @param methodName the name of the method
   * @param types the type of each parameter
   * @return the method
   * @throws NoSuchMethodException if the method does not exist
   * @throws SecurityException if the security check fails
   * @see #getDeclaredMethods()
   * @since 1.1
   */
  public Method getDeclaredMethod(String methodName, Class<?>... args)
    throws NoSuchMethodException
  {
    memberAccessCheck(Member.DECLARED);

    if ("<init>".equals(methodName) || "<clinit>".equals(methodName))
      throw new NoSuchMethodException(methodName);

    Method match = _getDeclaredMethod(methodName, args);
    if (match == null)
      throw new NoSuchMethodException(methodName);
    return match;
  }

  /**
   * Get all the declared methods in this class, but not those inherited from
   * superclasses. This returns an array of length 0 if there are no methods,
   * including for primitive types. This does include the implicit methods of
   * arrays and interfaces which mirror methods of Object, nor does it
   * include constructors or the class initialization methods. The Virtual
   * Machine allows multiple methods with the same signature but differing
   * return types; all such methods are in the returned array. A security
   * check may be performed, with
   * <code>checkMemberAccess(this, Member.DECLARED)</code> as well as
   * <code>checkPackageAccess</code> both having to succeed.
   *
   * @return all declared methods in this class
   * @throws SecurityException if the security check fails
   * @since 1.1
   */
  public native Method[] getDeclaredMethods();
 
  /**
   * If this is a nested or inner class, return the class that declared it.
   * If not, return null.
   *
   * @return the declaring class of this class
   * @since 1.1
   */
  // This is marked as unimplemented in the JCL book.
  public native Class<?> getDeclaringClass ();

  private native Field getField (String fieldName, int hash)
    throws NoSuchFieldException;

  /**
   * Get a public field declared or inherited in this class, where name is
   * its simple name. If the class contains multiple accessible fields by
   * that name, an arbitrary one is returned. The implicit length field of
   * arrays is not available. A security check may be performed, with
   * <code>checkMemberAccess(this, Member.PUBLIC)</code> as well as
   * <code>checkPackageAccess</code> both having to succeed.
   *
   * @param fieldName the name of the field
   * @return the field
   * @throws NoSuchFieldException if the field does not exist
   * @throws SecurityException if the security check fails
   * @see #getFields()
   * @since 1.1
   */
  public Field getField(String fieldName)
    throws NoSuchFieldException
  {
    memberAccessCheck(Member.PUBLIC);
    Field field = getField(fieldName, fieldName.hashCode());
    if (field == null)
      throw new NoSuchFieldException(fieldName);
    return field;
  }

  /**
   * Get all the public fields declared in this class or inherited from
   * superclasses. This returns an array of length 0 if there are no fields,
   * including for primitive types. This does not return the implicit length
   * field of arrays. A security check may be performed, with
   * <code>checkMemberAccess(this, Member.PUBLIC)</code> as well as
   * <code>checkPackageAccess</code> both having to succeed.
   *
   * @return all public fields in this class
   * @throws SecurityException if the security check fails
   * @since 1.1
   */
  public Field[] getFields()
  {
    memberAccessCheck(Member.PUBLIC);
    return internalGetFields();
  }

  /**
   * Like <code>getFields()</code> but without the security checks.
   */
  private Field[] internalGetFields()
  {
    LinkedHashSet set = new LinkedHashSet();
    set.addAll(Arrays.asList(getDeclaredFields(true)));
    Class[] interfaces = getInterfaces();
    for (int i = 0; i < interfaces.length; i++)
      set.addAll(Arrays.asList(interfaces[i].internalGetFields()));
    Class superClass = getSuperclass();
    if (superClass != null)
      set.addAll(Arrays.asList(superClass.internalGetFields()));
    return (Field[])set.toArray(new Field[set.size()]);
  }

  /**
   * Returns the <code>Package</code> in which this class is defined
   * Returns null when this information is not available from the
   * classloader of this class.
   *
   * @return the package for this class, if it is available
   * @since 1.2
   */
  public Package getPackage()
  {
    ClassLoader cl = getClassLoaderInternal();
    if (cl != null)
      return cl.getPackage(getPackagePortion(getName()));
    else
      return VMClassLoader.getPackage(getPackagePortion(getName()));
  }

  /**
   * Get the interfaces this class <em>directly</em> implements, in the
   * order that they were declared. This returns an empty array, not null,
   * for Object, primitives, void, and classes or interfaces with no direct
   * superinterface. Array types return Cloneable and Serializable.
   *
   * @return the interfaces this class directly implements
   */
  public native Class<?>[] getInterfaces ();

  private final native void getSignature(StringBuffer buffer);
  private static final native String getSignature(Class[] args,
						  boolean is_construtor);

  public native Method _getMethod(String methodName, Class[] args);

  /**
   * Get a public method declared or inherited in this class, where name is
   * its simple name. The implicit methods of Object are not available from
   * interfaces.  Constructors (named "&lt;init&gt;" in the class file) and class
   * initializers (name "&lt;clinit&gt;") are not available.  The Virtual
   * Machine allows multiple methods with the same signature but differing
   * return types, and the class can inherit multiple methods of the same
   * return type; in such a case the most specific return types are favored,
   * then the final choice is arbitrary. If the method takes no argument, an
   * array of zero elements and null are equivalent for the types argument.
   * A security check may be performed, with
   * <code>checkMemberAccess(this, Member.PUBLIC)</code> as well as
   * <code>checkPackageAccess</code> both having to succeed.
   *
   * @param methodName the name of the method
   * @param types the type of each parameter
   * @return the method
   * @throws NoSuchMethodException if the method does not exist
   * @throws SecurityException if the security check fails
   * @see #getMethods()
   * @since 1.1
   */
  public Method getMethod(String methodName, Class<?>... args)
    throws NoSuchMethodException
  {
    memberAccessCheck(Member.PUBLIC);

    if ("<init>".equals(methodName) || "<clinit>".equals(methodName))
      throw new NoSuchMethodException(methodName);

    Method method = _getMethod(methodName, args);
    if (method == null)
      throw new NoSuchMethodException(methodName);
    return method;
  }

  private native int _getMethods (Method[] result, int offset);
  
  /**
   * Get all the public methods declared in this class or inherited from
   * superclasses. This returns an array of length 0 if there are no methods,
   * including for primitive types. This does not include the implicit
   * methods of interfaces which mirror methods of Object, nor does it
   * include constructors or the class initialization methods. The Virtual
   * Machine allows multiple methods with the same signature but differing
   * return types; all such methods are in the returned array. A security
   * check may be performed, with
   * <code>checkMemberAccess(this, Member.PUBLIC)</code> as well as
   * <code>checkPackageAccess</code> both having to succeed.
   *
   * @return all public methods in this class
   * @throws SecurityException if the security check fails
   * @since 1.1
   */
  public native Method[] getMethods();

  /**
   * Get the modifiers of this class.  These can be decoded using Modifier,
   * and is limited to one of public, protected, or private, and any of
   * final, static, abstract, or interface. An array class has the same
   * public, protected, or private modifier as its component type, and is
   * marked final but not an interface. Primitive types and void are marked
   * public and final, but not an interface.
   *
   * @return the modifiers of this class
   * @see Modifer
   * @since 1.1
   */
  public native int getModifiers ();
  
  /**
   * Get the name of this class, separated by dots for package separators.
   * If the class represents a primitive type, or void, then the
   * name of the type as it appears in the Java programming language
   * is returned.  For instance, <code>Byte.TYPE.getName()</code>
   * returns "byte".
   *
   * Arrays are specially encoded as shown on this table.
   * <pre>
   * array type          [<em>element type</em>
   *                     (note that the element type is encoded per
   *                      this table)
   * boolean             Z
   * byte                B
   * char                C
   * short               S
   * int                 I
   * long                J
   * float               F
   * double              D
   * void                V
   * class or interface, alone: &lt;dotted name&gt;
   * class or interface, as element type: L&lt;dotted name&gt;;
   * </pre>
   *
   * @return the name of this class
   */
  public native String getName ();

  /**
   * Get a resource URL using this class's package using the
   * getClassLoader().getResource() method.  If this class was loaded using
   * the system classloader, ClassLoader.getSystemResource() is used instead.
   *
   * <p>If the name you supply is absolute (it starts with a <code>/</code>),
   * then the leading <code>/</code> is removed and it is passed on to
   * getResource(). If it is relative, the package name is prepended, and
   * <code>.</code>'s are replaced with <code>/</code>.
   *
   * <p>The URL returned is system- and classloader-dependent, and could
   * change across implementations.
   *
   * @param resourceName the name of the resource, generally a path
   * @return the URL to the resource
   * @throws NullPointerException if name is null
   * @since 1.1
   */
  public URL getResource(String resourceName)
  {
    String name = resourcePath(resourceName);
    ClassLoader loader = getClassLoaderInternal();
    if (loader == null)
      return ClassLoader.getSystemResource(name);
    return loader.getResource(name);
  }

  /**
   * Get a resource using this class's package using the
   * getClassLoader().getResourceAsStream() method.  If this class was loaded
   * using the system classloader, ClassLoader.getSystemResource() is used
   * instead.
   *
   * <p>If the name you supply is absolute (it starts with a <code>/</code>),
   * then the leading <code>/</code> is removed and it is passed on to
   * getResource(). If it is relative, the package name is prepended, and
   * <code>.</code>'s are replaced with <code>/</code>.
   *
   * <p>The URL returned is system- and classloader-dependent, and could
   * change across implementations.
   *
   * @param resourceName the name of the resource, generally a path
   * @return an InputStream with the contents of the resource in it, or null
   * @throws NullPointerException if name is null
   * @since 1.1
   */
  public InputStream getResourceAsStream(String resourceName)
  {
    String name = resourcePath(resourceName);
    ClassLoader loader = getClassLoaderInternal();
    if (loader == null)
      return ClassLoader.getSystemResourceAsStream(name);
    return loader.getResourceAsStream(name);
  }

  private String resourcePath(String resourceName)
  {
    if (resourceName.length() > 0)
      {
	if (resourceName.charAt(0) != '/')
	  {
	    String pkg = getPackagePortion(getName());
	    if (pkg.length() > 0)
	      resourceName = pkg.replace('.','/') + '/' + resourceName;
	  }
	else
	  {
	    resourceName = resourceName.substring(1);
	  }
      }
    return resourceName;
  }

  /**
   * Get the signers of this class. This returns null if there are no signers,
   * such as for primitive types or void.
   *
   * @return the signers of this class
   * @since 1.1
   */
  public native Object[] getSigners ();
  
  /**
   * Set the signers of this class.
   *
   * @param signers the signers of this class
   */
  native void setSigners(Object[] signers);

  /**
   * Get the direct superclass of this class.  If this is an interface,
   * Object, a primitive type, or void, it will return null. If this is an
   * array type, it will return Object.
   *
   * @return the direct superclass of this class
   */
  public native Class<? super T> getSuperclass ();
  
  /**
   * Return whether this class is an array type.
   *
   * @return whether this class is an array type
   * @since 1.1
   */
  public native boolean isArray ();
  
  /**
   * Discover whether an instance of the Class parameter would be an
   * instance of this Class as well.  Think of doing
   * <code>isInstance(c.newInstance())</code> or even
   * <code>c.newInstance() instanceof (this class)</code>. While this
   * checks widening conversions for objects, it must be exact for primitive
   * types.
   *
   * @param c the class to check
   * @return whether an instance of c would be an instance of this class
   *         as well
   * @throws NullPointerException if c is null
   * @since 1.1
   */
  public native boolean isAssignableFrom (Class<?> c);
 
  /**
   * Discover whether an Object is an instance of this Class.  Think of it
   * as almost like <code>o instanceof (this class)</code>.
   *
   * @param o the Object to check
   * @return whether o is an instance of this class
   * @since 1.1
   */
  public native boolean isInstance (Object o);
  
  /**
   * Check whether this class is an interface or not.  Array types are not
   * interfaces.
   *
   * @return whether this class is an interface or not
   */
  public native boolean isInterface ();
  
  /**
   * Return whether this class is a primitive type.  A primitive type class
   * is a class representing a kind of "placeholder" for the various
   * primitive types, or void.  You can access the various primitive type
   * classes through java.lang.Boolean.TYPE, java.lang.Integer.TYPE, etc.,
   * or through boolean.class, int.class, etc.
   *
   * @return whether this class is a primitive type
   * @see Boolean#TYPE
   * @see Byte#TYPE
   * @see Character#TYPE
   * @see Short#TYPE
   * @see Integer#TYPE
   * @see Long#TYPE
   * @see Float#TYPE
   * @see Double#TYPE
   * @see Void#TYPE
   * @since 1.1
   */
  public native boolean isPrimitive ();
  
  /**
   * Get a new instance of this class by calling the no-argument constructor.
   * The class is initialized if it has not been already. A security check
   * may be performed, with <code>checkMemberAccess(this, Member.PUBLIC)</code>
   * as well as <code>checkPackageAccess</code> both having to succeed.
   *
   * @return a new instance of this class
   * @throws InstantiationException if there is not a no-arg constructor
   *         for this class, including interfaces, abstract classes, arrays,
   *         primitive types, and void; or if an exception occurred during
   *         the constructor
   * @throws IllegalAccessException if you are not allowed to access the
   *         no-arg constructor because of scoping reasons
   * @throws SecurityException if the security check fails
   * @throws ExceptionInInitializerError if class initialization caused by
   *         this call fails with an exception
   */
  public native T newInstance ()
    throws InstantiationException, IllegalAccessException;

  // We need a native method to retrieve the protection domain, because we
  // can't add fields to java.lang.Class that are accessible from Java.
  private native ProtectionDomain getProtectionDomain0();

  /**
   * Returns the protection domain of this class. If the classloader did not
   * record the protection domain when creating this class the unknown
   * protection domain is returned which has a <code>null</code> code source
   * and all permissions. A security check may be performed, with
   * <code>RuntimePermission("getProtectionDomain")</code>.
   *
   * @return the protection domain
   * @throws SecurityException if the security manager exists and the caller
   * does not have <code>RuntimePermission("getProtectionDomain")</code>.
   * @see RuntimePermission
   * @since 1.2
   */
  public ProtectionDomain getProtectionDomain()
  {
    SecurityManager sm = System.getSecurityManager();
    if (sm != null)
      sm.checkPermission(VMClassLoader.protectionDomainPermission);
    
    ProtectionDomain protectionDomain = getProtectionDomain0();

    if (protectionDomain == null)
      return VMClassLoader.unknownProtectionDomain;
    else
      return protectionDomain;
  }

  /**
   * Return the human-readable form of this Object.  For an object, this
   * is either "interface " or "class " followed by <code>getName()</code>,
   * for primitive types and void it is just <code>getName()</code>.
   *
   * @return the human-readable form of this Object
   */
  public String toString()
  {
    if (isPrimitive())
      return getName();
    return (isInterface() ? "interface " : "class ") + getName();
  }

  /**
   * Returns the desired assertion status of this class, if it were to be
   * initialized at this moment. The class assertion status, if set, is
   * returned; the backup is the default package status; then if there is
   * a class loader, that default is returned; and finally the system default
   * is returned. This method seldom needs calling in user code, but exists
   * for compilers to implement the assert statement. Note that there is no
   * guarantee that the result of this method matches the class's actual
   * assertion status.
   *
   * @return the desired assertion status
   * @see ClassLoader#setClassAssertionStatus(String, boolean)
   * @see ClassLoader#setPackageAssertionStatus(String, boolean)
   * @see ClassLoader#setDefaultAssertionStatus(boolean)
   * @since 1.4
   */
  public boolean desiredAssertionStatus()
  {
    ClassLoader c = getClassLoaderInternal();
    Object status;
    if (c == null)
      return VMClassLoader.defaultAssertionStatus();
    if (c.classAssertionStatus != null)
      synchronized (c)
        {
          status = c.classAssertionStatus.get(getName());
          if (status != null)
            return status.equals(Boolean.TRUE);
        }
    else
      {
        status = ClassLoader.systemClassAssertionStatus.get(getName());
        if (status != null)
          return status.equals(Boolean.TRUE);
      }
    if (c.packageAssertionStatus != null)
      synchronized (c)
        {
          String name = getPackagePortion(getName());
          if ("".equals(name))
            status = c.packageAssertionStatus.get(null);
          else
            do
              {
                status = c.packageAssertionStatus.get(name);
                name = getPackagePortion(name);
              }
            while (! "".equals(name) && status == null);
          if (status != null)
            return status.equals(Boolean.TRUE);
        }
    else
      {
        String name = getPackagePortion(getName());
        if ("".equals(name))
          status = ClassLoader.systemPackageAssertionStatus.get(null);
        else
          do
            {
              status = ClassLoader.systemPackageAssertionStatus.get(name);
              name = getPackagePortion(name);
            }
          while (! "".equals(name) && status == null);
        if (status != null)
          return status.equals(Boolean.TRUE);
      }
    return c.defaultAssertionStatus;
  }

  /**
   * Strip the last portion of the name (after the last dot).
   *
   * @param name the name to get package of
   * @return the package name, or "" if no package
   */
  private static String getPackagePortion(String name)
  {
    int lastInd = name.lastIndexOf('.');
    if (lastInd == -1)
      return "";
    return name.substring(0, lastInd);
  }

  /**
   * Perform security checks common to all of the methods that
   * get members of this Class.
   */
  private void memberAccessCheck(int which)
  {
    SecurityManager sm = System.getSecurityManager();
    if (sm != null)
      {
	sm.checkMemberAccess(this, which);
	Package pkg = getPackage();
	if (pkg != null)
	  sm.checkPackageAccess(pkg.getName());
      }
  }


  /**
   * <p>
   * Casts this class to represent a subclass of the specified class.
   * This method is useful for `narrowing' the type of a class so that
   * the class object, and instances of that class, can match the contract
   * of a more restrictive method.  For example, if this class has the
   * static type of <code>Class&lt;Object&gt;</code>, and a dynamic type of
   * <code>Class&lt;Rectangle&gt;</code>, then, assuming <code>Shape</code> is
   * a superclass of <code>Rectangle</code>, this method can be used on
   * this class with the parameter, <code>Class&lt;Shape&gt;</code>, to retain
   * the same instance but with the type
   * <code>Class&lt;? extends Shape&gt;</code>.
   * </p>
   * <p>
   * If this class can be converted to an instance which is parameterised
   * over a subtype of the supplied type, <code>U</code>, then this method
   * returns an appropriately cast reference to this object.  Otherwise,
   * a <code>ClassCastException</code> is thrown.
   * </p>
   * 
   * @param klass the class object, the parameterized type (<code>U</code>) of
   *              which should be a superclass of the parameterized type of
   *              this instance.
   * @return a reference to this object, appropriately cast.
   * @throws ClassCastException if this class can not be converted to one
   *                            which represents a subclass of the specified
   *                            type, <code>U</code>. 
   * @since 1.5
   */
  public <U> Class<? extends U> asSubclass(Class<U> klass)
  {
    if (! klass.isAssignableFrom(this))
      throw new ClassCastException();
    return (Class<? extends U>) this;
  }

  /**
   * Returns the specified object, cast to this <code>Class</code>' type.
   *
   * @param obj the object to cast
   * @throws ClassCastException  if obj is not an instance of this class
   * @since 1.5
   */
  public T cast(Object obj)
  {
    if (obj != null && ! isInstance(obj))
      throw new ClassCastException();
    return (T) obj;
  }

  /**
   * Returns the enumeration constants of this class, or
   * null if this class is not an <code>Enum</code>.
   *
   * @return an array of <code>Enum</code> constants
   *         associated with this class, or null if this
   *         class is not an <code>enum</code>.
   * @since 1.5
   */
  public T[] getEnumConstants()
  {
    if (isEnum())
      {
	try
	  {
<<<<<<< HEAD
	    return (T[]) getMethod("values").invoke(null);
=======
            Method m = getMethod("values");
            setAccessible(m);
	    return (T[]) m.invoke(null);
>>>>>>> 60a98cce
	  }
	catch (NoSuchMethodException exception)
	  {
	    throw new Error("Enum lacks values() method");
	  }
	catch (IllegalAccessException exception)
	  {
	    throw new Error("Unable to access Enum class");
	  }
	catch (InvocationTargetException exception)
	  {
	    throw new
	      RuntimeException("The values method threw an exception",
			       exception);
	  }
      }
    else
      {
	return null;
      }
  }

  /**
   * Returns true if this class is an <code>Enum</code>.
   *
   * @return true if this is an enumeration class.
   * @since 1.5
   */
  public native boolean isEnum();


  /**
   * Returns true if this class is a synthetic class, generated by
   * the compiler.
   *
   * @return true if this is a synthetic class.
   * @since 1.5
   */
  public native boolean isSynthetic();


  /**
   * Returns true if this class is an <code>Annotation</code>.
   *
   * @return true if this is an annotation class.
   * @since 1.5
   */
  public native boolean isAnnotation();


  /**
   * Returns the simple name for this class, as used in the source
   * code.  For normal classes, this is the content returned by
   * <code>getName()</code> which follows the last ".".  Anonymous
   * classes have no name, and so the result of calling this method is
   * "".  The simple name of an array consists of the simple name of
   * its component type, followed by "[]".  Thus, an array with the
   * component type of an anonymous class has a simple name of simply
   * "[]".
   *
   * @return the simple name for this class.
   * @since 1.5
   */
  public String getSimpleName()
  {
    StringBuffer sb = new StringBuffer();
    Class klass = this;
    int arrayCount = 0;
    while (klass.isArray())
      {
	klass = klass.getComponentType();
	++arrayCount;
      }
    if (! klass.isAnonymousClass())
      {
	String fullName = klass.getName();
	sb.append(fullName, fullName.lastIndexOf(".") + 1, fullName.length());
      }
    while (arrayCount-- > 0)
      sb.append("[]");
    return sb.toString();
  }

  /**
   * Returns the class which immediately encloses this class.  If this class
   * is a top-level class, this method returns <code>null</code>.
   *
   * @return the immediate enclosing class, or <code>null</code> if this is
   *         a top-level class.
   * @since 1.5
   */
  public native Class<?> getEnclosingClass();

  /**
   * Returns the constructor which immediately encloses this class.  If
   * this class is a top-level class, or a local or anonymous class
   * immediately enclosed by a type definition, instance initializer
   * or static initializer, then <code>null</code> is returned.
   *
   * @return the immediate enclosing constructor if this class is
   *         declared within a constructor.  Otherwise, <code>null</code>
   *         is returned.
   * @since 1.5
   */
  public native Constructor<T> getEnclosingConstructor();

  /**
   * Returns the method which immediately encloses this class.  If
   * this class is a top-level class, or a local or anonymous class
   * immediately enclosed by a type definition, instance initializer
   * or static initializer, then <code>null</code> is returned.
   *
   * @return the immediate enclosing method if this class is
   *         declared within a method.  Otherwise, <code>null</code>
   *         is returned.
   * @since 1.5
   */
  public native Method getEnclosingMethod();

  private native String getClassSignature();

  /**
   * <p>
   * Returns an array of <code>Type</code> objects which represent the
   * interfaces directly implemented by this class or extended by this
   * interface.
   * </p>
   * <p>
   * If one of the superinterfaces is a parameterized type, then the
   * object returned for this interface reflects the actual type
   * parameters used in the source code.  Type parameters are created
   * using the semantics specified by the <code>ParameterizedType</code>
   * interface, and only if an instance has not already been created.
   * </p>
   * <p>
   * The order of the interfaces in the array matches the order in which
   * the interfaces are declared.  For classes which represent an array,
   * an array of two interfaces, <code>Cloneable</code> and
   * <code>Serializable</code>, is always returned, with the objects in
   * that order.  A class representing a primitive type or void always
   * returns an array of zero size.
   * </p>
   *
   * @return an array of interfaces implemented or extended by this class.
   * @throws GenericSignatureFormatError if the generic signature of one
   *         of the interfaces does not comply with that specified by the Java
   *         Virtual Machine specification, 3rd edition.
   * @throws TypeNotPresentException if any of the superinterfaces refers
   *         to a non-existant type.
   * @throws MalformedParameterizedTypeException if any of the interfaces
   *         refer to a parameterized type that can not be instantiated for
   *         some reason.
   * @since 1.5
   * @see java.lang.reflect.ParameterizedType
   */
  public Type[] getGenericInterfaces()
  {
    if (isPrimitive())
      return new Type[0];

    String sig = getClassSignature();
    if (sig == null)
      return getInterfaces();

    ClassSignatureParser p = new ClassSignatureParser(this, sig);
    return p.getInterfaceTypes();
  }

  /**
   * <p>
   * Returns a <code>Type</code> object representing the direct superclass,
   * whether class, interface, primitive type or void, of this class.
   * If this class is an array class, then a class instance representing
   * the <code>Object</code> class is returned.  If this class is primitive,
   * an interface, or a representation of either the <code>Object</code>
   * class or void, then <code>null</code> is returned.
   * </p>
   * <p>
   * If the superclass is a parameterized type, then the
   * object returned for this interface reflects the actual type
   * parameters used in the source code.  Type parameters are created
   * using the semantics specified by the <code>ParameterizedType</code>
   * interface, and only if an instance has not already been created.
   * </p>
   *
   * @return the superclass of this class.
   * @throws GenericSignatureFormatError if the generic signature of the
   *         class does not comply with that specified by the Java
   *         Virtual Machine specification, 3rd edition.
   * @throws TypeNotPresentException if the superclass refers
   *         to a non-existant type.
   * @throws MalformedParameterizedTypeException if the superclass
   *         refers to a parameterized type that can not be instantiated for
   *         some reason.
   * @since 1.5
   * @see java.lang.reflect.ParameterizedType
   */
  public Type getGenericSuperclass()
  {
    if (isArray())
      return Object.class;

    if (isPrimitive() || isInterface() || this == Object.class)
      return null;

    String sig = getClassSignature();
    if (sig == null)
      return getSuperclass();

    ClassSignatureParser p = new ClassSignatureParser(this, sig);
    return p.getSuperclassType();
  }

  /**
   * Returns an array of <code>TypeVariable</code> objects that represents
   * the type variables declared by this class, in declaration order.
   * An array of size zero is returned if this class has no type
   * variables.
   *
   * @return the type variables associated with this class. 
   * @throws GenericSignatureFormatError if the generic signature does
   *         not conform to the format specified in the Virtual Machine
   *         specification, version 3.
   * @since 1.5
   */
  public TypeVariable<Class<T>>[] getTypeParameters()
  {
    String sig = getClassSignature();
    if (sig == null)
      return (TypeVariable<Class<T>>[])new TypeVariable[0];

    ClassSignatureParser p = new ClassSignatureParser(this, sig);
    return p.getTypeParameters();
  }

  /**
   * Returns this class' annotation for the specified annotation type,
   * or <code>null</code> if no such annotation exists.
   *
   * @param annotationClass the type of annotation to look for.
   * @return this class' annotation for the specified type, or
   *         <code>null</code> if no such annotation exists.
   * @since 1.5
   */
  public <A extends Annotation> A getAnnotation(Class<A> annotationClass)
  {
    A foundAnnotation = null;
    Annotation[] annotations = getAnnotations();
    for (Annotation annotation : annotations)
      if (annotation.annotationType() == annotationClass)
	foundAnnotation = (A) annotation;
    return foundAnnotation;
  }

  /**
   * Returns all annotations associated with this class.  If there are
   * no annotations associated with this class, then a zero-length array
   * will be returned.  The returned array may be modified by the client
   * code, but this will have no effect on the annotation content of this
   * class, and hence no effect on the return value of this method for
   * future callers.
   *
   * @return this class' annotations.
   * @since 1.5
   */
  public Annotation[] getAnnotations()
  {
    HashMap<Class, Annotation> map = new HashMap<Class, Annotation>();
    for (Annotation a : getDeclaredAnnotations())
      map.put((Class) a.annotationType(), a);
    for (Class<? super T> s = getSuperclass();
	 s != null;
	 s = s.getSuperclass())
      {
	for (Annotation a : s.getDeclaredAnnotations())
	  {
	    Class k = (Class) a.annotationType();
	    if (! map.containsKey(k) && k.isAnnotationPresent(Inherited.class))
	      map.put(k, a);
	  }
      }
    Collection<Annotation> v = map.values();
    return v.toArray(new Annotation[v.size()]);
  }

  /**
   * <p>
   * Returns the canonical name of this class, as defined by section
   * 6.7 of the Java language specification.  Each package, top-level class,
   * top-level interface and primitive type has a canonical name.  A member
   * class has a canonical name, if its parent class has one.  Likewise,
   * an array type has a canonical name, if its component type does.
   * Local or anonymous classes do not have canonical names.
   * </p>
   * <p>
   * The canonical name for top-level classes, top-level interfaces and
   * primitive types is always the same as the fully-qualified name.
   * For array types, the canonical name is the canonical name of its
   * component type with `[]' appended.  
   * </p>
   * <p>
   * The canonical name of a member class always refers to the place where
   * the class was defined, and is composed of the canonical name of the
   * defining class and the simple name of the member class, joined by `.'.
   *  For example, if a <code>Person</code> class has an inner class,
   * <code>M</code>, then both its fully-qualified name and canonical name
   * is <code>Person.M</code>.  A subclass, <code>Staff</code>, of
   * <code>Person</code> refers to the same inner class by the fully-qualified
   * name of <code>Staff.M</code>, but its canonical name is still
   * <code>Person.M</code>.
   * </p>
   * <p>
   * Where no canonical name is present, <code>null</code> is returned.
   * </p>
   *
   * @return the canonical name of the class, or <code>null</code> if the
   *         class doesn't have a canonical name.
   * @since 1.5
   */
  public String getCanonicalName()
  {
    if (isArray())
      {
	String componentName = getComponentType().getCanonicalName();
	if (componentName != null)
	  return componentName + "[]";
      }
    if (isMemberClass())
      {
	String memberName = getDeclaringClass().getCanonicalName();
	if (memberName != null)
	  return memberName + "." + getSimpleName();
      }
    if (isLocalClass() || isAnonymousClass())
      return null;
    return getName();
  }

  /**
   * Returns all annotations directly defined by this class.  If there are
   * no annotations associated with this class, then a zero-length array
   * will be returned.  The returned array may be modified by the client
   * code, but this will have no effect on the annotation content of this
   * class, and hence no effect on the return value of this method for
   * future callers.
   *
   * @return the annotations directly defined by this class.
   * @since 1.5
   */
  public Annotation[] getDeclaredAnnotations()
  {
    Annotation[] result = getDeclaredAnnotationsInternal();
    if (result == null)
      result = new Annotation[0];
    return result;
  }

  private native Annotation[] getDeclaredAnnotationsInternal();

  /**
   * Returns true if an annotation for the specified type is associated
   * with this class.  This is primarily a short-hand for using marker
   * annotations.
   *
   * @param annotationClass the type of annotation to look for.
   * @return true if an annotation exists for the specified type.
   * @since 1.5
   */
  public boolean isAnnotationPresent(Class<? extends Annotation> 
				     annotationClass)
  {
    return getAnnotation(annotationClass) != null;
  }

  /**
   * Returns true if this object represents an anonymous class.
   *
   * @return true if this object represents an anonymous class.
   * @since 1.5
   */
  public native boolean isAnonymousClass();

  /**
   * Returns true if this object represents an local class.
   *
   * @return true if this object represents an local class.
   * @since 1.5
   */
  public native boolean isLocalClass();

  /**
   * Returns true if this object represents an member class.
   *
   * @return true if this object represents an member class.
   * @since 1.5
   */
  public native boolean isMemberClass();
<<<<<<< HEAD
=======

  /**
   * Utility method for use by classes in this package.
   */
  static void setAccessible(final AccessibleObject obj)
  {
    AccessController.doPrivileged(new PrivilegedAction()
      {
        public Object run()
          {
            obj.setAccessible(true);
            return null;
          }
      });
  }
>>>>>>> 60a98cce
}<|MERGE_RESOLUTION|>--- conflicted
+++ resolved
@@ -56,20 +56,13 @@
 import java.security.ProtectionDomain;
 import java.util.ArrayList;
 import java.util.Arrays;
-<<<<<<< HEAD
-import java.util.HashSet;
-=======
 import java.util.LinkedHashSet;
->>>>>>> 60a98cce
 import java.util.HashMap;
 import java.util.Collection;
 import java.lang.reflect.AnnotatedElement;
 import java.lang.annotation.Annotation;
 import java.lang.annotation.Inherited;
-<<<<<<< HEAD
-=======
 import java.lang.reflect.AccessibleObject;
->>>>>>> 60a98cce
 
 /**
  * A Class represents a Java type.  There will never be multiple Class
@@ -1014,13 +1007,9 @@
       {
 	try
 	  {
-<<<<<<< HEAD
-	    return (T[]) getMethod("values").invoke(null);
-=======
             Method m = getMethod("values");
             setAccessible(m);
 	    return (T[]) m.invoke(null);
->>>>>>> 60a98cce
 	  }
 	catch (NoSuchMethodException exception)
 	  {
@@ -1418,8 +1407,6 @@
    * @since 1.5
    */
   public native boolean isMemberClass();
-<<<<<<< HEAD
-=======
 
   /**
    * Utility method for use by classes in this package.
@@ -1435,5 +1422,4 @@
           }
       });
   }
->>>>>>> 60a98cce
 }
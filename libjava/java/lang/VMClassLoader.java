--- conflicted
+++ resolved
@@ -54,10 +54,7 @@
 import java.util.HashSet;
 import java.util.Map;
 import java.util.StringTokenizer;
-<<<<<<< HEAD
-=======
 import gnu.gcj.runtime.BootClassLoader;
->>>>>>> 8c044a9c
 
 /**
  * java.lang.VMClassLoader is a package-private helper for VMs to implement
@@ -87,8 +84,6 @@
 
   static final HashMap definedPackages = new HashMap();
 
-<<<<<<< HEAD
-=======
   // This is a helper for handling java.endorsed.dirs.  It is null
   // until we've initialized the system, at which point it is created.
   static BootClassLoader bootLoader;
@@ -104,7 +99,6 @@
   private static final int LIB_CACHE = 1;
   private static final int LIB_NEVER = 2;
 
->>>>>>> 8c044a9c
   /**
    * Helper to define a class using a string of bytes. This assumes that
    * the security checks have already been performed, if necessary.

--- conflicted
+++ resolved
@@ -1,10 +1,6 @@
 // natDouble.cc - Implementation of java.lang.VMDouble native methods.
 
-<<<<<<< HEAD
-/* Copyright (C) 1998, 1999, 2000, 2001, 2003, 2005  Free Software Foundation
-=======
 /* Copyright (C) 1998, 1999, 2000, 2001, 2003, 2005, 2006  Free Software Foundation
->>>>>>> c355071f
 
    This file is part of libgcj.
 
@@ -199,19 +195,11 @@
 	{
 	  if (! strcmp (data, "NaN") || ! strcmp (data, "+NaN")
 	      || ! strcmp (data, "-NaN"))
-<<<<<<< HEAD
-	    return NaN;
-	  else if (! strcmp (data, "Infinity") || ! strcmp (data, "+Infinity"))
-	    return POSITIVE_INFINITY;
-	  else if (! strcmp (data, "-Infinity"))
-	    return NEGATIVE_INFINITY;
-=======
 	    return Double::NaN;
 	  else if (! strcmp (data, "Infinity") || ! strcmp (data, "+Infinity"))
 	    return Double::POSITIVE_INFINITY;
 	  else if (! strcmp (data, "-Infinity"))
 	    return Double::NEGATIVE_INFINITY;
->>>>>>> c355071f
 	}
 
       struct _Jv_reent reent;  

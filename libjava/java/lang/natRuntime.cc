--- conflicted
+++ resolved
@@ -283,324 +283,6 @@
   // Do nothing.
 }
 
-<<<<<<< HEAD
-#if ! defined (DEFAULT_FILE_ENCODING) && defined (HAVE_ICONV) \
-    && defined (HAVE_NL_LANGINFO)
-
-static char *
-file_encoding ()
-{
-  setlocale (LC_CTYPE, "");
-  char *e = nl_langinfo (CODESET);
-  if (e == NULL || *e == '\0')
-    e = "8859_1";
-  return e;
-}
-
-#define DEFAULT_FILE_ENCODING file_encoding ()
-
-#endif
-
-#ifndef DEFAULT_FILE_ENCODING
-#define DEFAULT_FILE_ENCODING "8859_1"
-#endif
-
-static char *default_file_encoding = DEFAULT_FILE_ENCODING;
-
-#if HAVE_GETPWUID_R
-/* Use overload resolution to find out the signature of getpwuid_r.  */
-
-  /* This is Posix getpwuid_r.  */
-template <typename T_uid, typename T_passwd, typename T_buf, typename T_len>
-static inline int
-getpwuid_adaptor(int (*getpwuid_r)(T_uid user_id, T_passwd *pwd_r,
-				   T_buf *buf_r, T_len len_r,
-				   T_passwd **pwd_entry_ptr),
-		 uid_t user_id, struct passwd *pwd_r,
-		 char *buf_r, size_t len_r, struct passwd **pwd_entry)
-{
-  return getpwuid_r (user_id, pwd_r, buf_r, len_r, pwd_entry);
-}
-
-/* This is used on HPUX 10.20 */
-template <typename T_uid, typename T_passwd, typename T_buf, typename T_len>
-static inline int
-getpwuid_adaptor(int (*getpwuid_r)(T_uid user_id, T_passwd *pwd_r,
-				   T_buf *buf_r, T_len len_r),
-		 uid_t user_id, struct passwd *pwd_r,
-		 char *buf_r, size_t len_r, struct passwd **pwd_entry)
-{
-  return getpwuid_r (user_id, pwd_r, buf_r, len_r);
-}
-
-/* This is used on IRIX 5.2.  */
-template <typename T_uid, typename T_passwd, typename T_buf, typename T_len>
-static inline int
-getpwuid_adaptor(T_passwd * (*getpwuid_r)(T_uid user_id, T_passwd *pwd_r,
-					  T_buf *buf_r, T_len len_r),
-		 uid_t user_id, struct passwd *pwd_r,
-		 char *buf_r, size_t len_r, struct passwd **pwd_entry)
-{
-  *pwd_entry = getpwuid_r (user_id, pwd_r, buf_r, len_r);
-  return (*pwd_entry == NULL) ? errno : 0;
-}
-#endif
-
-void
-java::lang::Runtime::insertSystemProperties (java::util::Properties *newprops)
-{
-  // A convenience define.
-#define SET(Prop,Val) \
-	newprops->put(JvNewStringLatin1 (Prop), JvNewStringLatin1 (Val))
-
-  // A mixture of the Java Product Versioning Specification
-  // (introduced in 1.2), and earlier versioning properties.  Some
-  // programs rely on seeing values that they expect, so we claim to
-  // be a 1.4-ish VM for their sake.
-  SET ("java.version", "1.4.2");
-  SET ("java.runtime.version", "1.4.2");
-  SET ("java.vendor", "Free Software Foundation, Inc.");
-  SET ("java.vendor.url", "http://gcc.gnu.org/java/");
-  SET ("java.class.version", "46.0");
-  SET ("java.vm.specification.version", "1.0");
-  SET ("java.vm.specification.name", "Java(tm) Virtual Machine Specification");
-  SET ("java.vm.specification.vendor", "Sun Microsystems Inc.");
-  SET ("java.vm.version", __VERSION__);
-  SET ("java.vm.vendor", "Free Software Foundation, Inc.");
-  SET ("java.vm.name", "GNU libgcj");
-  SET ("java.specification.version", "1.4");
-  SET ("java.specification.name", "Java(tm) Platform API Specification");
-  SET ("java.specification.vendor", "Sun Microsystems Inc.");
-
-  char value[100];
-#define NAME "GNU libgcj "
-  strcpy (value, NAME);
-  strncpy (value + sizeof (NAME) - 1, __VERSION__,
-	   sizeof(value) - sizeof(NAME));
-  value[sizeof (value) - 1] = '\0';
-  jstring version = JvNewStringLatin1 (value);
-  newprops->put (JvNewStringLatin1 ("java.fullversion"), version);
-  newprops->put (JvNewStringLatin1 ("java.vm.info"), version);
-
-  // This definition is rather arbitrary: we choose $(prefix).  In
-  // part we do this because most people specify only --prefix and
-  // nothing else when installing gcj.  Plus, people are free to
-  // redefine `java.home' with `-D' if necessary.
-  SET ("java.home", PREFIX);
-  SET ("gnu.classpath.home", PREFIX);
-  // This is set to $(libdir) because we use this to find .security
-  // files at runtime.
-  char val2[sizeof ("file://") + sizeof (LIBDIR) + 1];
-  strcpy (val2, "file://");
-  strcat (val2, LIBDIR);
-  SET ("gnu.classpath.home.url", val2);
-
-  SET ("file.encoding", default_file_encoding);
-
-#ifdef HAVE_UNAME
-  struct utsname u;
-  if (! uname (&u))
-    {
-      SET ("os.name", u.sysname);
-      SET ("os.version", u.release);
-
-      // Normalize x86 architecture names to "i386" (except on Windows, which 
-      // is handled in win32.cc).
-      if (u.machine[0] == 'i'
-	  && u.machine[1] != 0
-	  && u.machine[2] == '8'
-	  && u.machine[3] == '6'
-	  && u.machine[4] == 0)
-	SET ("os.arch", "i386");
-      else
-	SET ("os.arch", u.machine);
-    }
-  else
-    {
-      SET ("os.name", "unknown");
-      SET ("os.arch", "unknown");
-      SET ("os.version", "unknown");
-    }
-#endif /* HAVE_UNAME */
-
-#ifndef NO_GETUID
-#ifdef HAVE_PWD_H
-  uid_t user_id = getuid ();
-  struct passwd *pwd_entry;
-
-#ifdef HAVE_GETPWUID_R
-  struct passwd pwd_r;
-  size_t len_r = 200;
-  char *buf_r = (char *) _Jv_AllocBytes (len_r);
-
-  while (buf_r != NULL)
-    {
-      int r = getpwuid_adaptor (getpwuid_r, user_id, &pwd_r,
-				buf_r, len_r, &pwd_entry);
-      if (r == 0)
-	break;
-      else if (r != ERANGE)
-	{
-	  pwd_entry = NULL;
-	  break;
-	}
-      len_r *= 2;
-      buf_r = (char *) _Jv_AllocBytes (len_r);
-    }
-#else
-  pwd_entry = getpwuid (user_id);
-#endif /* HAVE_GETPWUID_R */
-
-  if (pwd_entry != NULL)
-    {
-      SET ("user.name", pwd_entry->pw_name);
-      SET ("user.home", pwd_entry->pw_dir);
-    }
-#endif /* HAVE_PWD_H */
-#endif /* NO_GETUID */
-
-#ifdef HAVE_GETCWD
-#ifdef HAVE_UNISTD_H
-  /* Use getcwd to set "user.dir". */
-  int buflen = 250;
-  char *buffer = (char *) malloc (buflen);
-  while (buffer != NULL)
-    {
-      if (getcwd (buffer, buflen) != NULL)
-	{
-	  SET ("user.dir", buffer);
-	  break;
-	}
-      if (errno != ERANGE)
-	break;
-      buflen = 2 * buflen;
-      buffer = (char *) realloc (buffer, buflen);
-    }
-  if (buffer != NULL)
-    free (buffer);
-#endif /* HAVE_UNISTD_H */
-#endif /* HAVE_GETCWD */
-
-  // Set user locale properties based on setlocale()
-#if defined (HAVE_SETLOCALE) && defined (HAVE_LC_MESSAGES)
-  // We let the user choose the locale.  However, since Java differs
-  // from POSIX, we arbitrarily pick LC_MESSAGES as determining the
-  // Java locale.  We can't use LC_ALL because it might return a full
-  // list of all the settings.  If we don't have LC_MESSAGES then we
-  // just default to `en_US'.
-  setlocale (LC_ALL, "");
-  char *locale = setlocale (LC_MESSAGES, "");
-  if (locale && strlen (locale) >= 2)
-    {
-      char buf[3];
-      buf[2] = '\0';
-      // copy the first two chars to user.language
-      strncpy (buf, locale, 2);
-      SET ("user.language", buf);
-      // if the next char is a '_', copy the two after that to user.region
-      locale += 2;
-      if (locale[0] == '_')
-        {
-	  locale++;
-	  strncpy (buf, locale, 2);
-	  SET ("user.region", buf);
-        }
-    }
-  else
-#endif /* HAVE_SETLOCALE and HAVE_LC_MESSAGES */
-    {
-      SET ("user.language", "en");
-      SET ("user.region", "US");
-    }  
-
-  // The java extensions directory.
-  SET ("java.ext.dirs", JAVA_EXT_DIRS);
-
-  // The path to libgcj's boot classes
-  SET ("sun.boot.class.path", BOOT_CLASS_PATH);
-
-  // Set some properties according to whatever was compiled in with
-  // `-D'.  Important: after this point, the only properties that
-  // should be set are those which either the user cannot meaningfully
-  // override, or which augment whatever value the user has provided.
-  for (int i = 0; i < _Jv_Properties_Count; ++i)
-    {
-      const char *s, *p;
-      // Find the `='.
-      for (s = p = _Jv_Compiler_Properties[i]; *s && *s != '='; ++s)
-	;
-      jstring name = JvNewStringLatin1 (p, s - p);
-      jstring val = JvNewStringLatin1 (*s == '=' ? s + 1 : s);
-      newprops->put (name, val);
-    }
-
-  // Set the system properties from the user's environment.
-#ifndef DISABLE_GETENV_PROPERTIES
-  if (_Jv_Environment_Properties)
-    {
-      size_t i = 0;
-
-      while (_Jv_Environment_Properties[i].key)
-	{
-	  SET (_Jv_Environment_Properties[i].key, 
-	       _Jv_Environment_Properties[i].value);
-	  i++;
-	}
-    }
-#endif
-
-  if (_Jv_Jar_Class_Path)
-    newprops->put(JvNewStringLatin1 ("java.class.path"),
- 		  JvNewStringLatin1 (_Jv_Jar_Class_Path));
-  else
-    {
-      // FIXME: find libgcj.zip and append its path?
-      char *classpath = ::getenv("CLASSPATH");
-      jstring cp = newprops->getProperty (JvNewStringLatin1("java.class.path"));
-      java::lang::StringBuffer *sb = new java::lang::StringBuffer ();
-      
-      if (classpath)
-	{
-	  sb->append (JvNewStringLatin1 (classpath));
-	  sb->append (_Jv_platform_path_separator);
-	}
-      if (cp != NULL)
-	sb->append (cp);
-      else
-	sb->append ((jchar) '.');
-      
-      newprops->put(JvNewStringLatin1 ("java.class.path"),
-		      sb->toString ());
-    }
-
-  // The name used to invoke this process (argv[0] in C).
-  SET ("gnu.gcj.progname", _Jv_GetSafeArg (0));
-
-  // Allow platform specific settings and overrides.
-  _Jv_platform_initProperties (newprops);
-
-  // If java.library.path is set, tell libltdl so we search the new
-  // directories as well.  FIXME: does this work properly on Windows?
-  String *path = newprops->getProperty(JvNewStringLatin1("java.library.path"));
-  if (path)
-    {
-      char *val = (char *) _Jv_Malloc (JvGetStringUTFLength (path) + 1);
-      jsize total = JvGetStringUTFRegion (path, 0, path->length(), val);
-      val[total] = '\0';
-      _Jv_SetDLLSearchPath (val);
-      _Jv_Free (val);
-    }
-  else
-    {
-      // Set a value for user code to see.
-      // FIXME: JDK sets this to the actual path used, including
-      // LD_LIBRARY_PATH, etc.
-      SET ("java.library.path", "");
-    }
-}
-
-=======
->>>>>>> 8c044a9c
 java::lang::Process *
 java::lang::Runtime::execInternal (jstringArray cmd,
 				   jstringArray env,

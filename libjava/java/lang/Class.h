--- conflicted
+++ resolved
@@ -237,11 +237,6 @@
 // Finds a desired interpreter method in the given class or NULL if not found
 class _Jv_MethodBase;
 _Jv_MethodBase *_Jv_FindInterpreterMethod (jclass, jmethodID);
-#endif
-
-#ifdef INTERPRETER
-// Finds a desired interpreter method in the given class or NULL if not found
-_Jv_InterpMethod* _Jv_FindInterpreterMethod (jclass, jmethodID);
 #endif
 
 // Friend classes and functions to implement the ClassLoader
@@ -484,16 +479,10 @@
   friend jmethodID (::_Jv_FromReflectedConstructor) (java::lang::reflect::Constructor *);
   friend jint (::JvNumMethods) (jclass);
   friend jmethodID (::JvGetFirstMethod) (jclass);
-<<<<<<< HEAD
-#ifdef INTERPRETER
-  friend _Jv_InterpMethod* (::_Jv_FindInterpreterMethod) (jclass klass,
-							  jmethodID desired_method);
-=======
   friend _Jv_Utf8Const *::_Jv_GetClassNameUtf8 (jclass);
 #ifdef INTERPRETER
   friend _Jv_MethodBase *(::_Jv_FindInterpreterMethod) (jclass klass,
 							jmethodID desired_method);
->>>>>>> f8383f28
 #endif
 
   // Friends classes and functions to implement the ClassLoader

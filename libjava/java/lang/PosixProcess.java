// PosixProcess.java - Subclass of Process for POSIX systems.
/* Copyright (C) 1998, 1999, 2004, 2006, 2007  Free Software Foundation

   This file is part of libgcj.

This software is copyrighted work licensed under the terms of the
Libgcj License.  Please consult the file "LIBGCJ_LICENSE" for
details.  */

package java.lang;

import java.io.File;
import java.io.IOException;
import java.io.InputStream;
import java.io.OutputStream;
<<<<<<< HEAD
import java.util.HashMap;
import java.util.LinkedList;
import java.util.List;
import java.util.Map;

=======
import java.util.Iterator;
import java.util.LinkedList;

import gnu.gcj.RawDataManaged;
>>>>>>> 751ff693

/**
 * @author Tom Tromey <tromey@cygnus.com>
 * @date May 3, 1999
 * @author David Daney <ddaney@avtrex.com> Rewrote using
 * ProcessManager
 */
final class PosixProcess extends Process
{
<<<<<<< HEAD
  static class ProcessManager extends Thread
=======
  static final class ProcessManager extends Thread
>>>>>>> 751ff693
  {
    /**
     * A list of {@link PosixProcess PosixProcesses} to be
     * started.  The queueLock object is used as the lock Object
     * for all process related operations. To avoid dead lock
     * ensure queueLock is obtained before PosixProcess.
     */
<<<<<<< HEAD
    List queue = new LinkedList();
    private Map pidToProcess = new HashMap();
    private boolean ready = false;
    private long reaperPID;

    ProcessManager()
    {
      // Use package private Thread constructor to place us in the
      // root ThreadGroup with no InheritableThreadLocal.  If the
      // InheritableThreadLocals were allowed to initialize, they could
      // cause a Runtime.exec() to be called causing infinite
      // recursion.
      super("ProcessManager", true);
      // Don't keep the (main) process from exiting on our account.
      this.setDaemon(true);
    }

    /**
     * Get the PosixProcess object with the given pid and
     * remove it from the map.  This method is called from the
     * native code for {@link #reap()).  The mapping is removed so
     * the PosixProcesses can be GCed after they terminate.
     *
     * @param p The pid of the process.
     */
    private PosixProcess removeProcessFromMap(long p)
    {
      return (PosixProcess) pidToProcess.remove(new Long(p));
    }

    /**
     * Put the given PosixProcess in the map using the Long
     * value of its pid as the key.
     *
     * @param p The PosixProcess.
     */
    void addProcessToMap(PosixProcess p)
    {
      pidToProcess.put(new Long(p.pid), p);
=======
    private LinkedList<PosixProcess> queue = new LinkedList<PosixProcess>();
    private LinkedList<PosixProcess> liveProcesses =
      new LinkedList<PosixProcess>();
    private boolean ready = false;

    static RawDataManaged nativeData;

    ProcessManager()
    {
      // Use package private Thread constructor to place us in the
      // root ThreadGroup with no InheritableThreadLocal.  If the
      // InheritableThreadLocals were allowed to initialize, they could
      // cause a Runtime.exec() to be called causing infinite
      // recursion.
      super("ProcessManager", true);
      // Don't keep the (main) process from exiting on our account.
      this.setDaemon(true);
    }

    /**
     * Add a process to the list of running processes.  This must only
     * be called with the queueLock held.
     *
     * @param p The PosixProcess.
     */
    void addToLiveProcesses(PosixProcess p)
    {
      liveProcesses.add(p);
>>>>>>> 751ff693
    }

    /**
     * Queue up the PosixProcess and awake the ProcessManager.
     * The ProcessManager will start the PosixProcess from its
     * thread so it can be reaped when it terminates.
     *
     * @param p The PosixProcess.
     */
    void startExecuting(PosixProcess p)
    {
      synchronized (queueLock)
        {
	  queue.add(p);
	  signalReaper(); // If blocked in waitForSignal().
	  queueLock.notifyAll(); // If blocked in wait();
        }
    }

    /**
     * Block until the ProcessManager thread is ready to accept
     * commands.
     */
    void waitUntilReady()
    {
      synchronized (this)
        {
	  try
	    {
	      while (! ready)
		wait();
	    }
	  catch (InterruptedException ie)
	    {
	      // Ignore.
	    }
        }
    }

    /**
     * Main Process starting/reaping loop.
     */
    public void run()
    {
      init();
      // Now ready to accept requests.
      synchronized (this)
        {
<<<<<<< HEAD
	  ready = true;
	  this.notifyAll();
=======
          ready = true;
          this.notifyAll();
>>>>>>> 751ff693
        }

      for (;;)
        {
<<<<<<< HEAD
	  try
	    {
	      synchronized (queueLock)
	        {
		  boolean haveMoreChildren = reap();
		  if (! haveMoreChildren && queue.size() == 0)
		    {
		      // This reaper thread could exit, but we
		      // keep it alive for a while in case
		      // someone wants to start more Processes.
		      try
		        {
			  queueLock.wait(1000L);
			  if (queue.size() == 0)
			    {
			      processManager = null;
			      return; // Timed out.
			    }
		        }
		      catch (InterruptedException ie)
		        {
			  // Ignore and exit the thread.
			  return;
		        }
		    }
		  while (queue.size() > 0)
		    {
		      PosixProcess p = (PosixProcess) queue.remove(0);
		      p.spawn(this);
		    }
	        }

	      // Wait for a SIGCHLD from either an exiting
	      // process or the startExecuting() method.  This
	      // is done outside of the synchronized block to
	      // allow other threads to enter and submit more
	      // jobs.
	      waitForSignal();
	    }
	  catch (Exception ex)
	    {
	      ex.printStackTrace(System.err);
	    }
        }
    }

    /**
     * Setup native signal handlers and other housekeeping things.
     *
     */
    private native void init();

    /**
=======
          try
            {
              synchronized (queueLock)
                {
                  Iterator<PosixProcess> processIterator =
                    liveProcesses.iterator();
                  while (processIterator.hasNext())
                    {
                      boolean reaped = reap(processIterator.next());
                      if (reaped)
                        processIterator.remove();
                    }
                  if (liveProcesses.size() == 0 && queue.size() == 0)
                    {
                      // This reaper thread could exit, but we keep it
                      // alive for a while in case someone wants to
                      // start more Processes.
                      try
                        {
                          queueLock.wait(1000L);
                          if (queue.size() == 0)
                            {
                              processManager = null;
                              return; // Timed out.
                            }
                        }
                      catch (InterruptedException ie)
                        {
                          // Ignore and exit the thread.
                          return;
                        }
                    }
                  while (queue.size() > 0)
                    {
                      PosixProcess p = queue.remove(0);
                      p.spawn(this);
                    }
                }

              // Wait for a SIGCHLD from either an exiting process or
              // the startExecuting() method.  This is done outside of
              // the synchronized block to allow other threads to
              // enter and submit more jobs.
              waitForSignal();
            }
          catch (Exception ex)
            {
              ex.printStackTrace(System.err);
            }
        }
    }

    /**
     * Setup native signal handlers and other housekeeping things.
     */
    private native void init();

    /**
>>>>>>> 751ff693
     * Block waiting for SIGCHLD.
     *
     */
    private native void waitForSignal();

    /**
<<<<<<< HEAD
     * Try to reap as many children as possible without blocking.
     *
     * @return true if more live children exist.
     *
     */
    private native boolean reap();
=======
     * Try to reap the specified child without blocking.
     *
     * @param p the process to try to reap.
     *
     * @return true if the process terminated.
     *
     */
    private native boolean reap(PosixProcess p);
>>>>>>> 751ff693

    /**
     * Send SIGCHLD to the reaper thread.
     */
    private native void signalReaper();
  }

  public void destroy()
  {
    // Synchronized on the queueLock.  This ensures that the reaper
    // thread cannot be doing a wait() on the child.
    // Otherwise there would be a race where the OS could
    // create a process with the same pid between the wait()
    // and the update of the state which would cause a kill to
    // the wrong process.
    synchronized (queueLock)
      {
	synchronized (this)
	  {
	    // If there is no ProcessManager we cannot kill.
	    if (state != STATE_TERMINATED)
	      {
		if (processManager == null)
		  throw new InternalError();
		nativeDestroy();
	      }
	  }
      }
  }

  private native void nativeDestroy();

  public int exitValue()
  {
    synchronized (this)
      {
	if (state != STATE_TERMINATED)
	  throw new IllegalThreadStateException("Process has not exited");
      }
    return status;
  }

  /**
   * Called by native code when process exits.
   *
   * Already synchronized (this).  Close any streams that we can to
   * conserve file descriptors.
   *
   * The outputStream can be closed as any future writes will
   * generate an IOException due to EPIPE.
   *
   * The inputStream and errorStream can only be closed if the user
   * has not obtained a reference to them AND they have no bytes
   * available.  Since the process has terminated they will never have
   * any more data available and can safely be replaced by
   * EOFInputStreams.
   */
  void processTerminationCleanup()
  {
    try
      {
        outputStream.close();
      }
    catch (IOException ioe)
      {
        // Ignore.
      }
    try
      {
        if (returnedErrorStream == null && errorStream.available() == 0)
          {
            errorStream.close();
            errorStream = null;
          }
      }
    catch (IOException ioe)
      {
        // Ignore.
      }
    try
      {
        if (returnedInputStream == null && inputStream.available() == 0)
          {
            inputStream.close();
            inputStream = null;
          }
      }
    catch (IOException ioe)
      {
        // Ignore.
      }
  }

  public synchronized InputStream getErrorStream()
  {
    if (returnedErrorStream != null)
      return returnedErrorStream;

    if (errorStream == null)
      returnedErrorStream = EOFInputStream.instance;
    else
      returnedErrorStream = errorStream;
<<<<<<< HEAD
            
=======

>>>>>>> 751ff693
    return returnedErrorStream;
  }

  public synchronized InputStream getInputStream()
  {
    if (returnedInputStream != null)
      return returnedInputStream;

    if (inputStream == null)
      returnedInputStream = EOFInputStream.instance;
    else
      returnedInputStream = inputStream;
<<<<<<< HEAD
            
=======

>>>>>>> 751ff693
    return returnedInputStream;
  }

  public OutputStream getOutputStream()
  {
    return outputStream;
  }

  public int waitFor() throws InterruptedException
  {
    synchronized (this)
      {
	while (state != STATE_TERMINATED)
	  wait();
      }
    return status;
  }
<<<<<<< HEAD

  /**
   * Start this process running.  This should only be called by the
   * ProcessManager.
   *
   * @param pm The ProcessManager that made the call.
   */
  void spawn(ProcessManager pm)
  {
    synchronized (this)
      {
	// Do the fork/exec magic.
	nativeSpawn();
	// There is no race with reap() in the pidToProcess map
	// because this is always called from the same thread
	// doing the reaping.
	pm.addProcessToMap(this);
	state = STATE_RUNNING;
	// Notify anybody waiting on state change.
	this.notifyAll();
      }
  }

  /**
   * Do the fork and exec.
   */
  private native void nativeSpawn();

=======

  /**
   * Start this process running.  This should only be called by the
   * ProcessManager with the queueLock held.
   *
   * @param pm The ProcessManager that made the call.
   */
  void spawn(ProcessManager pm)
  {
    synchronized (this)
      {
	// Do the fork/exec magic.
	nativeSpawn();
	// There is no race with reap() in the pidToProcess map
	// because this is always called from the same thread
	// doing the reaping.
	pm.addToLiveProcesses(this);
	state = STATE_RUNNING;
	// Notify anybody waiting on state change.
	this.notifyAll();
      }
  }

  /**
   * Do the fork and exec.
   */
  private native void nativeSpawn();

>>>>>>> 751ff693
  PosixProcess(String[] progarray, String[] envp, File dir, boolean redirect)
    throws IOException
  {
    // Check to ensure there is something to run, and avoid
    // dereferencing null pointers in native code.
    if (progarray[0] == null)
      throw new NullPointerException();

    this.progarray = progarray;
    this.envp = envp;
    this.dir = dir;
    this.redirect = redirect;

    // Start a ProcessManager if there is not one already running.
    synchronized (queueLock)
      {
	if (processManager == null)
	  {
	    processManager = new ProcessManager();
	    processManager.start();
	    processManager.waitUntilReady();
	  }

	// Queue this PosixProcess for starting by the ProcessManager.
	processManager.startExecuting(this);
      }

    // Wait until ProcessManager has started us.
    synchronized (this)
      {
	while (state == STATE_WAITING_TO_START)
	  {
	    try
	      {
		wait();
	      }
	    catch (InterruptedException ie)
	      {
		// FIXME: What to do when interrupted while blocking in a constructor?
		// Ignore.
	      }
	  }
      }

    // If there was a problem, re-throw it.
    if (exception != null)
      {
	if (exception instanceof IOException)
	  {
	    IOException ioe = new IOException(exception.toString());
	    ioe.initCause(exception);
	    throw ioe;
	  }

	// Not an IOException.  Something bad happened.
	InternalError ie = new InternalError(exception.toString());
	ie.initCause(exception);
	throw ie;
      }

    // If we get here, all is well, the Process has started.
  }

  private String[] progarray;
  private String[] envp;
  private File dir;
  private boolean redirect;

  /** Set by the ProcessManager on problems starting. */
  private Throwable exception;

  /** The process id.  This is cast to a pid_t on the native side. */
<<<<<<< HEAD
  private long pid;

  // FIXME: Why doesn't the friend declaration in PosixProcess.h
  // allow PosixProcess$ProcessManager native code access these
  // when they are private?

  /** Before the process is forked. */
  static final int STATE_WAITING_TO_START = 0;

  /** After the fork. */
  static final int STATE_RUNNING = 1;

=======
  long pid;

  // FIXME: Why doesn't the friend declaration in PosixProcess.h
  // allow PosixProcess$ProcessManager native code access these
  // when they are private?

  /** Before the process is forked. */
  static final int STATE_WAITING_TO_START = 0;

  /** After the fork. */
  static final int STATE_RUNNING = 1;

>>>>>>> 751ff693
  /** After exit code has been collected. */
  static final int STATE_TERMINATED = 2;

  /** One of STATE_WAITING_TO_START, STATE_RUNNING, STATE_TERMINATED. */
  int state;

  /** The exit status, if the child has exited. */
  int status;

  /** The streams. */
  private InputStream errorStream;
  private InputStream inputStream;
  private OutputStream outputStream;

  /** InputStreams obtained by the user.  Not null indicates that the
   *  user has obtained the stream.
   */
  private InputStream returnedErrorStream;
  private InputStream returnedInputStream;

  /**
   * Lock Object for all processManager related locking.
   */
  private static Object queueLock = new Object();
  private static ProcessManager processManager;

  static class EOFInputStream extends InputStream
  {
    static EOFInputStream instance = new EOFInputStream();
    public int read()
    {
      return -1;
    }
  }
}<|MERGE_RESOLUTION|>--- conflicted
+++ resolved
@@ -13,18 +13,10 @@
 import java.io.IOException;
 import java.io.InputStream;
 import java.io.OutputStream;
-<<<<<<< HEAD
-import java.util.HashMap;
-import java.util.LinkedList;
-import java.util.List;
-import java.util.Map;
-
-=======
 import java.util.Iterator;
 import java.util.LinkedList;
 
 import gnu.gcj.RawDataManaged;
->>>>>>> 751ff693
 
 /**
  * @author Tom Tromey <tromey@cygnus.com>
@@ -34,11 +26,7 @@
  */
 final class PosixProcess extends Process
 {
-<<<<<<< HEAD
-  static class ProcessManager extends Thread
-=======
   static final class ProcessManager extends Thread
->>>>>>> 751ff693
   {
     /**
      * A list of {@link PosixProcess PosixProcesses} to be
@@ -46,11 +34,12 @@
      * for all process related operations. To avoid dead lock
      * ensure queueLock is obtained before PosixProcess.
      */
-<<<<<<< HEAD
-    List queue = new LinkedList();
-    private Map pidToProcess = new HashMap();
+    private LinkedList<PosixProcess> queue = new LinkedList<PosixProcess>();
+    private LinkedList<PosixProcess> liveProcesses =
+      new LinkedList<PosixProcess>();
     private boolean ready = false;
-    private long reaperPID;
+
+    static RawDataManaged nativeData;
 
     ProcessManager()
     {
@@ -65,48 +54,6 @@
     }
 
     /**
-     * Get the PosixProcess object with the given pid and
-     * remove it from the map.  This method is called from the
-     * native code for {@link #reap()).  The mapping is removed so
-     * the PosixProcesses can be GCed after they terminate.
-     *
-     * @param p The pid of the process.
-     */
-    private PosixProcess removeProcessFromMap(long p)
-    {
-      return (PosixProcess) pidToProcess.remove(new Long(p));
-    }
-
-    /**
-     * Put the given PosixProcess in the map using the Long
-     * value of its pid as the key.
-     *
-     * @param p The PosixProcess.
-     */
-    void addProcessToMap(PosixProcess p)
-    {
-      pidToProcess.put(new Long(p.pid), p);
-=======
-    private LinkedList<PosixProcess> queue = new LinkedList<PosixProcess>();
-    private LinkedList<PosixProcess> liveProcesses =
-      new LinkedList<PosixProcess>();
-    private boolean ready = false;
-
-    static RawDataManaged nativeData;
-
-    ProcessManager()
-    {
-      // Use package private Thread constructor to place us in the
-      // root ThreadGroup with no InheritableThreadLocal.  If the
-      // InheritableThreadLocals were allowed to initialize, they could
-      // cause a Runtime.exec() to be called causing infinite
-      // recursion.
-      super("ProcessManager", true);
-      // Don't keep the (main) process from exiting on our account.
-      this.setDaemon(true);
-    }
-
-    /**
      * Add a process to the list of running processes.  This must only
      * be called with the queueLock held.
      *
@@ -115,7 +62,6 @@
     void addToLiveProcesses(PosixProcess p)
     {
       liveProcesses.add(p);
->>>>>>> 751ff693
     }
 
     /**
@@ -164,72 +110,12 @@
       // Now ready to accept requests.
       synchronized (this)
         {
-<<<<<<< HEAD
-	  ready = true;
-	  this.notifyAll();
-=======
           ready = true;
           this.notifyAll();
->>>>>>> 751ff693
         }
 
       for (;;)
         {
-<<<<<<< HEAD
-	  try
-	    {
-	      synchronized (queueLock)
-	        {
-		  boolean haveMoreChildren = reap();
-		  if (! haveMoreChildren && queue.size() == 0)
-		    {
-		      // This reaper thread could exit, but we
-		      // keep it alive for a while in case
-		      // someone wants to start more Processes.
-		      try
-		        {
-			  queueLock.wait(1000L);
-			  if (queue.size() == 0)
-			    {
-			      processManager = null;
-			      return; // Timed out.
-			    }
-		        }
-		      catch (InterruptedException ie)
-		        {
-			  // Ignore and exit the thread.
-			  return;
-		        }
-		    }
-		  while (queue.size() > 0)
-		    {
-		      PosixProcess p = (PosixProcess) queue.remove(0);
-		      p.spawn(this);
-		    }
-	        }
-
-	      // Wait for a SIGCHLD from either an exiting
-	      // process or the startExecuting() method.  This
-	      // is done outside of the synchronized block to
-	      // allow other threads to enter and submit more
-	      // jobs.
-	      waitForSignal();
-	    }
-	  catch (Exception ex)
-	    {
-	      ex.printStackTrace(System.err);
-	    }
-        }
-    }
-
-    /**
-     * Setup native signal handlers and other housekeeping things.
-     *
-     */
-    private native void init();
-
-    /**
-=======
           try
             {
               synchronized (queueLock)
@@ -288,21 +174,12 @@
     private native void init();
 
     /**
->>>>>>> 751ff693
      * Block waiting for SIGCHLD.
      *
      */
     private native void waitForSignal();
 
     /**
-<<<<<<< HEAD
-     * Try to reap as many children as possible without blocking.
-     *
-     * @return true if more live children exist.
-     *
-     */
-    private native boolean reap();
-=======
      * Try to reap the specified child without blocking.
      *
      * @param p the process to try to reap.
@@ -311,7 +188,6 @@
      *
      */
     private native boolean reap(PosixProcess p);
->>>>>>> 751ff693
 
     /**
      * Send SIGCHLD to the reaper thread.
@@ -414,11 +290,7 @@
       returnedErrorStream = EOFInputStream.instance;
     else
       returnedErrorStream = errorStream;
-<<<<<<< HEAD
-            
-=======
-
->>>>>>> 751ff693
+
     return returnedErrorStream;
   }
 
@@ -431,11 +303,7 @@
       returnedInputStream = EOFInputStream.instance;
     else
       returnedInputStream = inputStream;
-<<<<<<< HEAD
-            
-=======
-
->>>>>>> 751ff693
+
     return returnedInputStream;
   }
 
@@ -453,36 +321,6 @@
       }
     return status;
   }
-<<<<<<< HEAD
-
-  /**
-   * Start this process running.  This should only be called by the
-   * ProcessManager.
-   *
-   * @param pm The ProcessManager that made the call.
-   */
-  void spawn(ProcessManager pm)
-  {
-    synchronized (this)
-      {
-	// Do the fork/exec magic.
-	nativeSpawn();
-	// There is no race with reap() in the pidToProcess map
-	// because this is always called from the same thread
-	// doing the reaping.
-	pm.addProcessToMap(this);
-	state = STATE_RUNNING;
-	// Notify anybody waiting on state change.
-	this.notifyAll();
-      }
-  }
-
-  /**
-   * Do the fork and exec.
-   */
-  private native void nativeSpawn();
-
-=======
 
   /**
    * Start this process running.  This should only be called by the
@@ -511,7 +349,6 @@
    */
   private native void nativeSpawn();
 
->>>>>>> 751ff693
   PosixProcess(String[] progarray, String[] envp, File dir, boolean redirect)
     throws IOException
   {
@@ -584,8 +421,7 @@
   private Throwable exception;
 
   /** The process id.  This is cast to a pid_t on the native side. */
-<<<<<<< HEAD
-  private long pid;
+  long pid;
 
   // FIXME: Why doesn't the friend declaration in PosixProcess.h
   // allow PosixProcess$ProcessManager native code access these
@@ -597,20 +433,6 @@
   /** After the fork. */
   static final int STATE_RUNNING = 1;
 
-=======
-  long pid;
-
-  // FIXME: Why doesn't the friend declaration in PosixProcess.h
-  // allow PosixProcess$ProcessManager native code access these
-  // when they are private?
-
-  /** Before the process is forked. */
-  static final int STATE_WAITING_TO_START = 0;
-
-  /** After the fork. */
-  static final int STATE_RUNNING = 1;
-
->>>>>>> 751ff693
   /** After exit code has been collected. */
   static final int STATE_TERMINATED = 2;
 

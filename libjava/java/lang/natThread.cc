// natThread.cc - Native part of Thread class.

/* Copyright (C) 1998, 1999, 2000, 2001, 2002, 2005, 2006, 2007  Free Software Foundation

   This file is part of libgcj.

This software is copyrighted work licensed under the terms of the
Libgcj License.  Please consult the file "LIBGCJ_LICENSE" for
details.  */

#include <config.h>

#include <stdlib.h>

#include <gcj/cni.h>
#include <jvm.h>
#include <java-threads.h>

#include <gnu/gcj/RawDataManaged.h>
#include <java/lang/Thread.h>
#include <java/lang/Thread$State.h>
#include <java/lang/Thread$UncaughtExceptionHandler.h>
#include <java/lang/ThreadGroup.h>
#include <java/lang/IllegalArgumentException.h>
#include <java/lang/IllegalThreadStateException.h>
#include <java/lang/InterruptedException.h>
#include <java/lang/NullPointerException.h>

#include <jni.h>
#include <jvmti.h>
#include "jvmti-int.h"

#ifdef INTERPRETER
#include <jvmti.h>
#include "jvmti-int.h"
#endif

#ifdef ENABLE_JVMPI
#include <jvmpi.h>
#endif



static void finalize_native (jobject ptr);

// This is called from the constructor to initialize the native side
// of the Thread.
void
java::lang::Thread::initialize_native (void)
{
  natThread *nt = (natThread *) _Jv_AllocBytes (sizeof (natThread));
  
  state = JV_NEW;
  nt->alive_flag = THREAD_DEAD;

  data = (gnu::gcj::RawDataManaged *) nt;
  
  // Register a finalizer to clean up the native thread resources.
  _Jv_RegisterFinalizer (data, finalize_native);

  _Jv_MutexInit (&nt->join_mutex);
  _Jv_CondInit (&nt->join_cond);

  nt->park_helper.init();

  nt->thread = _Jv_ThreadInitData (this);
  // FIXME: if JNI_ENV is set we will want to free it.  It is
  // malloc()d.
  nt->jni_env = NULL;
}

static void
finalize_native (jobject ptr)
{
  natThread *nt = (natThread *) ptr;
  _Jv_ThreadDestroyData (nt->thread);
#ifdef _Jv_HaveCondDestroy
  _Jv_CondDestroy (&nt->join_cond);
#endif
#ifdef _Jv_HaveMutexDestroy
  _Jv_MutexDestroy (&nt->join_mutex);
#endif
  _Jv_FreeJNIEnv((JNIEnv*)nt->jni_env);
  
  nt->park_helper.destroy();
}

jint
java::lang::Thread::countStackFrames (void)
{
  // NOTE: This is deprecated in JDK 1.2.

  // Old applets still call this method.  Rather than throwing
  // UnsupportedOperationException we simply fail silently.

  return 0;
}

java::lang::Thread *
java::lang::Thread::currentThread (void)
{
  return _Jv_ThreadCurrent ();
}

jboolean
java::lang::Thread::holdsLock (jobject obj)
{
  if (!obj)
    throw new NullPointerException;
  return !_Jv_ObjectCheckMonitor (obj);
}

jboolean
java::lang::Thread::isAlive (void)
{
  natThread *nt = (natThread *) data;
  return nt->alive_flag != (obj_addr_t)THREAD_DEAD;
}

void
java::lang::Thread::interrupt (void)
{
  checkAccess ();

  natThread *nt = (natThread *) data;

  // If a thread is in state ALIVE, we atomically set it to state
  // SIGNALED and send it a signal.  Once we've sent it the signal, we
  // set its state back to ALIVE.
  if (compare_and_swap 
      (&nt->alive_flag, Thread::THREAD_ALIVE, Thread::THREAD_SIGNALED))
    {
      _Jv_ThreadInterrupt (nt->thread);
      compare_and_swap 
	(&nt->alive_flag, THREAD_SIGNALED, Thread::THREAD_ALIVE);

      // Even though we've interrupted this thread, it might still be
      // parked.
      nt->park_helper.unpark ();
    }
}

void
java::lang::Thread::join (jlong millis, jint nanos)
{
  if (millis < 0 || nanos < 0 || nanos > 999999)
    throw new IllegalArgumentException;

  Thread *current = currentThread ();

  // Here `NT' is the native structure for the thread we are trying to join.
  natThread *nt = (natThread *) data;

  // Now wait for: (1) an interrupt, (2) the thread to exit, or (3)
  // the timeout to occur. 
  _Jv_MutexLock (&nt->join_mutex);
  if (! isAlive ())
    {
      _Jv_MutexUnlock (&nt->join_mutex);
      return;
    }
  _Jv_CondWait (&nt->join_cond, &nt->join_mutex, millis, nanos);
  _Jv_MutexUnlock (&nt->join_mutex);

  if (current->isInterrupted (true))
    throw new InterruptedException;
}

void
java::lang::Thread::resume (void)
{
  checkAccess ();

  // Old applets still call this method.  Rather than throwing
  // UnsupportedOperationException we simply fail silently.
}

void
java::lang::Thread::setPriority (jint newPriority)
{
  checkAccess ();
  if (newPriority < MIN_PRIORITY || newPriority > MAX_PRIORITY)
    throw new IllegalArgumentException;

  jint gmax = group->getMaxPriority();
  if (newPriority > gmax)
    newPriority = gmax;

  priority = newPriority;
  natThread *nt = (natThread *) data;
  _Jv_ThreadSetPriority (nt->thread, priority);
}

void
java::lang::Thread::sleep (jlong millis, jint nanos)
{
  if (millis < 0 || nanos < 0 || nanos > 999999)
    throw new IllegalArgumentException;

  if (millis == 0 && nanos == 0)
    ++nanos;

  Thread *current = currentThread ();

  // We use a condition variable to implement sleeping so that an
  // interrupt can wake us up. 
  natThread *nt = (natThread *) current->data;
  _Jv_MutexLock (&nt->join_mutex);
  _Jv_CondWait (&nt->join_cond, &nt->join_mutex, millis, nanos);
  _Jv_MutexUnlock (&nt->join_mutex);

  if (current->isInterrupted (true))
    throw new InterruptedException;
}

void
java::lang::Thread::finish_ ()
{
  __sync_synchronize();
  natThread *nt = (natThread *) data;
  
  nt->park_helper.deactivate ();
  group->removeThread (this);

<<<<<<< HEAD
  if (JVMTI_REQUESTED_EVENT (ThreadEnd))
    _Jv_JVMTI_PostEvent (JVMTI_EVENT_THREAD_END, this, nt->jni_env);
=======
#ifdef INTERPRETER
  if (JVMTI_REQUESTED_EVENT (ThreadEnd))
    _Jv_JVMTI_PostEvent (JVMTI_EVENT_THREAD_END, this, nt->jni_env);
#endif
>>>>>>> 751ff693

#ifdef ENABLE_JVMPI  
  if (_Jv_JVMPI_Notify_THREAD_END)
    {
      JVMPI_Event event;

      event.event_type = JVMPI_EVENT_THREAD_END;
      event.env_id = _Jv_GetCurrentJNIEnv ();

      _Jv_DisableGC ();
      (*_Jv_JVMPI_Notify_THREAD_END) (&event);
      _Jv_EnableGC ();
    }
#endif

  // If a method cache was created, free it.
  _Jv_FreeMethodCache();

  // Clear out thread locals.
  locals = NULL;

  // Signal any threads that are waiting to join() us.
  _Jv_MutexLock (&nt->join_mutex);

  {
    JvSynchronize sync (this);
    nt->alive_flag = THREAD_DEAD;
    state = JV_TERMINATED;
  }

  _Jv_CondNotifyAll (&nt->join_cond, &nt->join_mutex);
  _Jv_MutexUnlock (&nt->join_mutex);  
}

// Run once at thread startup, either when thread is attached or when 
// _Jv_ThreadRun is called.
static void
_Jv_NotifyThreadStart (java::lang::Thread* thread)
{
<<<<<<< HEAD
=======
#ifdef INTERPRETER
>>>>>>> 751ff693
  if (JVMTI_REQUESTED_EVENT (ThreadStart))
    {
      natThread *nt = reinterpret_cast<natThread *> (thread->data);
      _Jv_JVMTI_PostEvent (JVMTI_EVENT_THREAD_START, thread, nt->jni_env);
    }
<<<<<<< HEAD
=======
#endif
>>>>>>> 751ff693

#ifdef ENABLE_JVMPI
      if (_Jv_JVMPI_Notify_THREAD_START)
	{
	  JVMPI_Event event;
	  
	  jstring thread_name = thread->getName ();
	  jstring group_name = NULL, parent_name = NULL;
	  java::lang::ThreadGroup *group = thread->getThreadGroup ();

	  if (group)
	    {
	      group_name = group->getName ();
	      group = group->getParent ();
	      
	      if (group)
		parent_name = group->getName ();
	    }
	  
	  int thread_len = thread_name ? JvGetStringUTFLength (thread_name) : 0;
	  int group_len = group_name ? JvGetStringUTFLength (group_name) : 0;
	  int parent_len = parent_name ? JvGetStringUTFLength (parent_name) : 0;
	  
	  char thread_chars[thread_len + 1];
	  char group_chars[group_len + 1];
	  char parent_chars[parent_len + 1];
	  
	  if (thread_name)
	    JvGetStringUTFRegion (thread_name, 0, 
				  thread_name->length(), thread_chars);
	  if (group_name)
	    JvGetStringUTFRegion (group_name, 0, 
				  group_name->length(), group_chars);
	  if (parent_name)
	    JvGetStringUTFRegion (parent_name, 0, 
				  parent_name->length(), parent_chars);
	  
	  thread_chars[thread_len] = '\0';
	  group_chars[group_len] = '\0';
	  parent_chars[parent_len] = '\0';
	  
	  event.event_type = JVMPI_EVENT_THREAD_START;
	  event.env_id = NULL;
	  event.u.thread_start.thread_name = thread_chars;
	  event.u.thread_start.group_name = group_chars;
	  event.u.thread_start.parent_name = parent_chars;
	  event.u.thread_start.thread_id = (jobjectID) thread;
	  event.u.thread_start.thread_env_id = _Jv_GetCurrentJNIEnv ();
	  
	  _Jv_DisableGC ();
	  (*_Jv_JVMPI_Notify_THREAD_START) (&event);
	  _Jv_EnableGC ();
	}
#endif
}

void
_Jv_ThreadRun (java::lang::Thread* thread)
{
  try
    {
      _Jv_NotifyThreadStart (thread);
      thread->run ();
    }
  catch (java::lang::Throwable *t)
    {
      // Uncaught exceptions are forwarded to the ThreadGroup.  If
      // this results in an uncaught exception, that is ignored.
      try
	{
	  thread->getUncaughtExceptionHandler()->uncaughtException (thread, t);
	}
      catch (java::lang::Throwable *f)
	{
	  // Nothing.
	}
    }

  thread->finish_ ();
}

_Jv_Thread_t*
_Jv_ThreadGetData (java::lang::Thread* thread)
{
  natThread* nt = (natThread*) thread->data;
  return nt->thread;
}

void
java::lang::Thread::start (void)
{
  JvSynchronize sync (this);

  // Its illegal to re-start() a thread, even if its dead.
  if (!startable_flag)
    throw new IllegalThreadStateException;

  natThread *nt = (natThread *) data;
  nt->alive_flag = THREAD_ALIVE;
  startable_flag = false;
  state = JV_RUNNABLE;
  _Jv_ThreadStart (this, nt->thread, (_Jv_ThreadStartFunc *) &_Jv_ThreadRun);
}

void
java::lang::Thread::stop (java::lang::Throwable *)
{
  checkAccess ();

  // Old applets still call this method.  Rather than throwing
  // UnsupportedOperationException we simply fail silently.
}

void
java::lang::Thread::suspend (void)
{
  checkAccess ();

  // Old applets still call this method.  Rather than throwing
  // UnsupportedOperationException we simply fail silently.
}

static int nextThreadNumber = 0;

jstring
java::lang::Thread::gen_name (void)
{
  jint i;
  jclass sync = &java::lang::Thread::class$;
  {
    JvSynchronize dummy(sync); 
    i = ++nextThreadNumber;
  }

  // Use an array large enough for "-2147483648"; i.e. 11 chars, + "Thread-".
  jchar buffer[7+11];
  jchar *bufend = (jchar *) ((char *) buffer + sizeof(buffer));
  i = _Jv_FormatInt (bufend, i);
  jchar *ptr = bufend - i;
  // Prepend "Thread-".
  *--ptr = '-';
  *--ptr = 'd';
  *--ptr = 'a';
  *--ptr = 'e';
  *--ptr = 'r';
  *--ptr = 'h';
  *--ptr = 'T';
  return JvNewString (ptr, bufend - ptr);
}

void
java::lang::Thread::yield (void)
{
  _Jv_ThreadYield ();
}

::java::lang::Thread$State *
java::lang::Thread::getState()
{
  _Jv_InitClass(&::java::lang::Thread$State::class$);

  switch (state)
    {
    case JV_BLOCKED:
      return ::java::lang::Thread$State::BLOCKED;
    case JV_NEW:
      return ::java::lang::Thread$State::NEW;

    case JV_RUNNABLE:
      return ::java::lang::Thread$State::RUNNABLE;
    case JV_TERMINATED:
      return ::java::lang::Thread$State::TERMINATED;
    case JV_TIMED_WAITING:
      return ::java::lang::Thread$State::TIMED_WAITING;
    case JV_WAITING:
      return ::java::lang::Thread$State::WAITING;
    }

  // We don't really need a default, but this makes the compiler
  // happy.
  return ::java::lang::Thread$State::RUNNABLE;
}

JNIEnv *
_Jv_GetCurrentJNIEnv ()
{
  java::lang::Thread *t = _Jv_ThreadCurrent ();
  if (t == NULL)
    return NULL;
  return ((natThread *) t->data)->jni_env;
}

void
_Jv_SetCurrentJNIEnv (JNIEnv *env)
{
  java::lang::Thread *t = _Jv_ThreadCurrent ();
  JvAssert (t != NULL);
  ((natThread *) t->data)->jni_env = env;
}

// Attach the current native thread to an existing (but unstarted) Thread 
// object. Does not register thread with the garbage collector.
// Returns -1 on failure, 0 upon success.
jint
_Jv_AttachCurrentThread(java::lang::Thread* thread)
{
  JvSynchronize sync (thread);
  if (thread == NULL || thread->startable_flag == false)
    return -1;
  thread->startable_flag = false;
  natThread *nt = (natThread *) thread->data;
  nt->alive_flag = ::java::lang::Thread::THREAD_ALIVE;
  thread->state = JV_RUNNABLE;
  _Jv_ThreadRegister (nt->thread);
  return 0;
}

java::lang::Thread*
_Jv_AttachCurrentThread(jstring name, java::lang::ThreadGroup* group)
{
  // Register thread with GC before attempting any allocations.
  _Jv_GCAttachThread ();
  java::lang::Thread *thread = _Jv_ThreadCurrent ();
  if (thread != NULL)
    return thread;
  if (name == NULL)
    name = java::lang::Thread::gen_name ();
  thread = new java::lang::Thread (NULL, group, NULL, name, false);
  _Jv_AttachCurrentThread (thread);
  _Jv_NotifyThreadStart (thread);
  return thread;
}

java::lang::Thread*
_Jv_AttachCurrentThreadAsDaemon(jstring name, java::lang::ThreadGroup* group)
{
  java::lang::Thread *thread = _Jv_ThreadCurrent ();
  if (thread != NULL)
    return thread;
  if (name == NULL)
    name = java::lang::Thread::gen_name ();
  thread = new java::lang::Thread (NULL, group, NULL, name, false);
  thread->setDaemon (true);
  _Jv_AttachCurrentThread (thread);
  _Jv_NotifyThreadStart (thread);
  return thread;
}

jint
_Jv_DetachCurrentThread (void)
{
  java::lang::Thread *t = _Jv_ThreadCurrent ();
  if (t == NULL)
    return -1;

  _Jv_ThreadUnRegister ();
  _Jv_GCDetachThread ();
  // Release the monitors.
  t->finish_ ();

  return 0;
}<|MERGE_RESOLUTION|>--- conflicted
+++ resolved
@@ -27,8 +27,6 @@
 #include <java/lang/NullPointerException.h>
 
 #include <jni.h>
-#include <jvmti.h>
-#include "jvmti-int.h"
 
 #ifdef INTERPRETER
 #include <jvmti.h>
@@ -223,15 +221,10 @@
   nt->park_helper.deactivate ();
   group->removeThread (this);
 
-<<<<<<< HEAD
-  if (JVMTI_REQUESTED_EVENT (ThreadEnd))
-    _Jv_JVMTI_PostEvent (JVMTI_EVENT_THREAD_END, this, nt->jni_env);
-=======
 #ifdef INTERPRETER
   if (JVMTI_REQUESTED_EVENT (ThreadEnd))
     _Jv_JVMTI_PostEvent (JVMTI_EVENT_THREAD_END, this, nt->jni_env);
 #endif
->>>>>>> 751ff693
 
 #ifdef ENABLE_JVMPI  
   if (_Jv_JVMPI_Notify_THREAD_END)
@@ -271,19 +264,13 @@
 static void
 _Jv_NotifyThreadStart (java::lang::Thread* thread)
 {
-<<<<<<< HEAD
-=======
 #ifdef INTERPRETER
->>>>>>> 751ff693
   if (JVMTI_REQUESTED_EVENT (ThreadStart))
     {
       natThread *nt = reinterpret_cast<natThread *> (thread->data);
       _Jv_JVMTI_PostEvent (JVMTI_EVENT_THREAD_START, thread, nt->jni_env);
     }
-<<<<<<< HEAD
-=======
-#endif
->>>>>>> 751ff693
+#endif
 
 #ifdef ENABLE_JVMPI
       if (_Jv_JVMPI_Notify_THREAD_START)

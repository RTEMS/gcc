// natClass.cc - Implementation of java.lang.Class native methods.

/* Copyright (C) 1998, 1999, 2000, 2001, 2002, 2003, 2004, 2005, 2006, 2007
   Free Software Foundation

   This file is part of libgcj.

This software is copyrighted work licensed under the terms of the
Libgcj License.  Please consult the file "LIBGCJ_LICENSE" for
details.  */

#include <config.h>

#include <limits.h>
#include <string.h>
#include <stddef.h>
#include <stdio.h>

#pragma implementation "Class.h"

#include <gcj/cni.h>
#include <jvm.h>
#include <java-threads.h>

#include <java/lang/Class.h>
#include <java/lang/ClassLoader.h>
#include <java/lang/String.h>
#include <java/lang/reflect/Modifier.h>
#include <java/lang/reflect/Member.h>
#include <java/lang/reflect/Method.h>
#include <java/lang/reflect/Field.h>
#include <java/lang/reflect/Proxy.h>
#include <java/lang/reflect/Constructor.h>
#include <java/lang/AbstractMethodError.h>
#include <java/lang/ArrayStoreException.h>
#include <java/lang/ClassCastException.h>
#include <java/lang/ClassNotFoundException.h>
#include <java/lang/ExceptionInInitializerError.h>
#include <java/lang/IllegalAccessException.h>
#include <java/lang/IllegalAccessError.h>
#include <java/lang/IllegalArgumentException.h>
#include <java/lang/IncompatibleClassChangeError.h>
#include <java/lang/NoSuchFieldError.h>
#include <java/lang/ArrayIndexOutOfBoundsException.h>
#include <java/lang/InstantiationException.h>
#include <java/lang/NoClassDefFoundError.h>
#include <java/lang/NoSuchFieldException.h>
#include <java/lang/NoSuchMethodError.h>
#include <java/lang/NoSuchMethodException.h>
#include <java/lang/Thread.h>
#include <java/lang/NullPointerException.h>
#include <java/lang/RuntimePermission.h>
#include <java/lang/System.h>
#include <java/lang/SecurityException.h>
#include <java/lang/SecurityManager.h>
#include <java/lang/StringBuffer.h>
#include <java/lang/VMClassLoader.h>
#include <gcj/method.h>
#include <gnu/gcj/RawData.h>
#include <java/lang/VerifyError.h>
#include <java/lang/InternalError.h>
#include <java/lang/TypeNotPresentException.h>
#include <java/lang/Byte.h>
#include <java/lang/Short.h>
#include <java/lang/Integer.h>
#include <java/lang/Float.h>
#include <java/lang/Double.h>
#include <java/lang/Long.h>
#include <java/lang/Character.h>
#include <java/lang/Boolean.h>
#include <java/lang/annotation/Annotation.h>
#include <java/util/HashMap.h>
#include <java/util/Map.h>
#include <sun/reflect/annotation/AnnotationInvocationHandler.h>
#include <java/lang/Enum.h>

#include <java-cpool.h>
#include <java-interp.h>
#include <java-assert.h>
#include <java-stack.h>
#include <execution.h>



using namespace gcj;

jclass
java::lang::Class::forName (jstring className, jboolean initialize,
                            java::lang::ClassLoader *loader)
{
  if (! className)
    throw new java::lang::NullPointerException;

  jsize length = _Jv_GetStringUTFLength (className);
  char buffer[length];
  _Jv_GetStringUTFRegion (className, 0, className->length(), buffer);

  _Jv_Utf8Const *name = _Jv_makeUtf8Const (buffer, length);

  if (! _Jv_VerifyClassName (name))
    throw new java::lang::ClassNotFoundException (className);

  jclass klass = (buffer[0] == '[' 
		  ? _Jv_FindClassFromSignature (name->chars(), loader)
		  : _Jv_FindClass (name, loader));

  if (klass == NULL)
    throw new java::lang::ClassNotFoundException (className);

  if (initialize)
    _Jv_InitClass (klass);

  return klass;
}

jclass
java::lang::Class::forName (jstring className)
{
  java::lang::ClassLoader *loader = NULL;

  jclass caller = _Jv_StackTrace::GetCallingClass (&Class::class$);
  if (caller)
    loader = caller->getClassLoaderInternal();

  return forName (className, true, loader);
}

java::lang::ClassLoader *
java::lang::Class::getClassLoader (void)
{
  java::lang::SecurityManager *s = java::lang::System::getSecurityManager();
  if (s != NULL)
    {
      jclass caller = _Jv_StackTrace::GetCallingClass (&Class::class$);
      return getClassLoader (caller);
   }

  return loader;
}

java::lang::ClassLoader *
java::lang::Class::getClassLoader (jclass caller)
{
  java::lang::SecurityManager *s = java::lang::System::getSecurityManager();
  if (s != NULL)
    {
      ClassLoader *caller_loader = caller->getClassLoaderInternal();

      // If the caller has a non-null class loader, and that loader
      // is not this class' loader or an ancestor thereof, then do a
      // security check.
      if (caller_loader != NULL && ! caller_loader->isAncestorOf(loader))
	s->checkPermission (new RuntimePermission (JvNewStringLatin1 ("getClassLoader")));
    }

  return loader;
}

java::lang::reflect::Constructor *
java::lang::Class::getConstructor (JArray<jclass> *param_types)
{
  memberAccessCheck(java::lang::reflect::Member::PUBLIC);

  jstring partial_sig = getSignature (param_types, true);
  jint hash = partial_sig->hashCode ();

  int i = isPrimitive () ? 0 : method_count;
  while (--i >= 0)
    {
      if (_Jv_equalUtf8Consts (methods[i].name, init_name)
	  && _Jv_equal (methods[i].signature, partial_sig, hash))
	{
	  // Found it.  For getConstructor, the constructor must be
	  // public.
	  using namespace java::lang::reflect;
	  if (! Modifier::isPublic(methods[i].accflags))
	    break;
	  Constructor *cons = new Constructor ();
	  cons->offset = (char *) (&methods[i]) - (char *) methods;
	  cons->declaringClass = this;
	  return cons;
	}
    }
  throw new java::lang::NoSuchMethodException (_Jv_NewStringUtf8Const (init_name));
}

JArray<java::lang::reflect::Constructor *> *
java::lang::Class::getDeclaredConstructors (jboolean publicOnly)
{
  int numConstructors = 0;
  int max = isPrimitive () ? 0 : method_count;
  int i;
  for (i = max; --i >= 0; )
    {
      _Jv_Method *method = &methods[i];
      if (method->name == NULL
	  || ! _Jv_equalUtf8Consts (method->name, init_name))
	continue;
      if (publicOnly
	  && ! java::lang::reflect::Modifier::isPublic(method->accflags))
	continue;
      numConstructors++;
    }
  JArray<java::lang::reflect::Constructor *> *result
    = (JArray<java::lang::reflect::Constructor *> *)
    JvNewObjectArray (numConstructors,
		      &java::lang::reflect::Constructor::class$,
		      NULL);
  java::lang::reflect::Constructor** cptr = elements (result);
  for (i = 0;  i < max;  i++)
    {
      _Jv_Method *method = &methods[i];
      if (method->name == NULL
	  || ! _Jv_equalUtf8Consts (method->name, init_name))
	continue;
      if (publicOnly
	  && ! java::lang::reflect::Modifier::isPublic(method->accflags))
	continue;
      java::lang::reflect::Constructor *cons
	= new java::lang::reflect::Constructor ();
      cons->offset = (char *) method - (char *) methods;
      cons->declaringClass = this;
      *cptr++ = cons;
    }
  return result;
}

java::lang::reflect::Constructor *
java::lang::Class::getDeclaredConstructor (JArray<jclass> *param_types)
{
  memberAccessCheck(java::lang::reflect::Member::DECLARED);

  jstring partial_sig = getSignature (param_types, true);
  jint hash = partial_sig->hashCode ();

  int i = isPrimitive () ? 0 : method_count;
  while (--i >= 0)
    {
      if (_Jv_equalUtf8Consts (methods[i].name, init_name)
	  && _Jv_equal (methods[i].signature, partial_sig, hash))
	{
	  // Found it.
	  using namespace java::lang::reflect;
	  Constructor *cons = new Constructor ();
	  cons->offset = (char *) (&methods[i]) - (char *) methods;
	  cons->declaringClass = this;
	  return cons;
	}
    }
  throw new java::lang::NoSuchMethodException (_Jv_NewStringUtf8Const (init_name));
}

java::lang::reflect::Field *
java::lang::Class::getField (jstring name, jint hash)
{
  java::lang::reflect::Field* rfield;
  for (int i = 0;  i < field_count;  i++)
    {
      _Jv_Field *field = &fields[i];
      if (! _Jv_equal (field->name, name, hash))
	continue;
      if (! (field->getModifiers() & java::lang::reflect::Modifier::PUBLIC))
	continue;
      rfield = new java::lang::reflect::Field ();
      rfield->offset = (char*) field - (char*) fields;
      rfield->declaringClass = this;
      rfield->name = name;
      return rfield;
    }
  jclass superclass = getSuperclass();
  if (superclass == NULL)
    return NULL;
  rfield = superclass->getField(name, hash);
  for (int i = 0; i < interface_count && rfield == NULL; ++i)
    rfield = interfaces[i]->getField (name, hash);
  return rfield;
}

java::lang::reflect::Field *
java::lang::Class::getDeclaredField (jstring name)
{
  memberAccessCheck(java::lang::reflect::Member::DECLARED);
  int hash = name->hashCode();
  for (int i = 0;  i < field_count;  i++)
    {
      _Jv_Field *field = &fields[i];
      if (! _Jv_equal (field->name, name, hash))
	continue;
      java::lang::reflect::Field* rfield = new java::lang::reflect::Field ();
      rfield->offset = (char*) field - (char*) fields;
      rfield->declaringClass = this;
      rfield->name = name;
      return rfield;
    }
  throw new java::lang::NoSuchFieldException (name);
}

JArray<java::lang::reflect::Field *> *
java::lang::Class::getDeclaredFields (jboolean public_only)
{
  int size;
  if (public_only)
    {
      size = 0;
      for (int i = 0; i < field_count; ++i)
	{
	  _Jv_Field *field = &fields[i];
	  if ((field->flags & java::lang::reflect::Modifier::PUBLIC))
	    ++size;
	}
    }
  else
    size = field_count;

  JArray<java::lang::reflect::Field *> *result
    = (JArray<java::lang::reflect::Field *> *)
    JvNewObjectArray (size, &java::lang::reflect::Field::class$, NULL);
  java::lang::reflect::Field** fptr = elements (result);
  for (int i = 0;  i < field_count;  i++)
    {
      _Jv_Field *field = &fields[i];
      if (public_only
	  && ! (field->flags & java::lang::reflect::Modifier::PUBLIC))
	continue;
      java::lang::reflect::Field* rfield = new java::lang::reflect::Field ();
      rfield->offset = (char*) field - (char*) fields;
      rfield->declaringClass = this;
      *fptr++ = rfield;
    }
  return result;
}

void
java::lang::Class::getSignature (java::lang::StringBuffer *buffer)
{
  if (isPrimitive())
    buffer->append((jchar) method_count);
  else
    {
      jstring name = getName();
      if (name->charAt(0) != '[')
	buffer->append((jchar) 'L');
      buffer->append(name);
      if (name->charAt(0) != '[')
	buffer->append((jchar) ';');
    }
}

// This doesn't have to be native.  It is an implementation detail
// only called from the C++ code, though, so maybe this is clearer.
jstring
java::lang::Class::getSignature (JArray<jclass> *param_types,
				 jboolean is_constructor)
{
  java::lang::StringBuffer *buf = new java::lang::StringBuffer ();
  buf->append((jchar) '(');
  // A NULL param_types means "no parameters".
  if (param_types != NULL)
    {
      jclass *v = elements (param_types);
      for (int i = 0; i < param_types->length; ++i)
	v[i]->getSignature(buf);
    }
  buf->append((jchar) ')');
  if (is_constructor)
    buf->append((jchar) 'V');
  return buf->toString();
}

java::lang::reflect::Method *
java::lang::Class::_getDeclaredMethod (jstring name,
				       JArray<jclass> *param_types)
{
  jstring partial_sig = getSignature (param_types, false);
  jint p_len = partial_sig->length();
  _Jv_Utf8Const *utf_name = _Jv_makeUtf8Const (name);
  int i = isPrimitive () ? 0 : method_count;
  while (--i >= 0)
    {
      if (_Jv_equalUtf8Consts (methods[i].name, utf_name)
	  && _Jv_equaln (methods[i].signature, partial_sig, p_len)
	  && (methods[i].accflags
	      & java::lang::reflect::Modifier::INVISIBLE) == 0)
	{
	  // Found it.
	  using namespace java::lang::reflect;
	  Method *rmethod = new Method ();
	  rmethod->offset = (char*) (&methods[i]) - (char*) methods;
	  rmethod->declaringClass = this;
	  return rmethod;
	}
    }
  return NULL;
}

JArray<java::lang::reflect::Method *> *
java::lang::Class::getDeclaredMethods (void)
{
  memberAccessCheck(java::lang::reflect::Member::DECLARED);

  int numMethods = 0;
  int max = isPrimitive () ? 0 : method_count;
  int i;
  for (i = max; --i >= 0; )
    {
      _Jv_Method *method = &methods[i];
      if (method->name == NULL
	  || _Jv_equalUtf8Consts (method->name, clinit_name)
	  || _Jv_equalUtf8Consts (method->name, init_name)
	  || _Jv_equalUtf8Consts (method->name, finit_name)
	  || (methods[i].accflags
	      & java::lang::reflect::Modifier::INVISIBLE) != 0)
	continue;
      numMethods++;
    }
  JArray<java::lang::reflect::Method *> *result
    = (JArray<java::lang::reflect::Method *> *)
    JvNewObjectArray (numMethods, &java::lang::reflect::Method::class$, NULL);
  java::lang::reflect::Method** mptr = elements (result);
  for (i = 0;  i < max;  i++)
    {
      _Jv_Method *method = &methods[i];
      if (method->name == NULL
	  || _Jv_equalUtf8Consts (method->name, clinit_name)
	  || _Jv_equalUtf8Consts (method->name, init_name)
	  || _Jv_equalUtf8Consts (method->name, finit_name)
	  || (methods[i].accflags
	      & java::lang::reflect::Modifier::INVISIBLE) != 0)
	continue;
      java::lang::reflect::Method* rmethod
	= new java::lang::reflect::Method ();
      rmethod->offset = (char*) method - (char*) methods;
      rmethod->declaringClass = this;
      *mptr++ = rmethod;
    }
  return result;
}

jstring
java::lang::Class::getName (void)
{
  return name->toString();
}

JArray<jclass> *
java::lang::Class::getInterfaces (void)
{
  jobjectArray r = JvNewObjectArray (interface_count, getClass (), NULL);
  jobject *data = elements (r);
  for (int i = 0; i < interface_count; ++i)
    {
      typedef unsigned int uaddr __attribute__ ((mode (pointer)));
      data[i] = interfaces[i];
      if ((uaddr)data[i] < (uaddr)constants.size)
	fprintf (stderr, "ERROR !!!\n");
    }
  return reinterpret_cast<JArray<jclass> *> (r);
}

java::lang::reflect::Method *
java::lang::Class::_getMethod (jstring name, JArray<jclass> *param_types)
{
  jstring partial_sig = getSignature (param_types, false);
  jint p_len = partial_sig->length();
  _Jv_Utf8Const *utf_name = _Jv_makeUtf8Const (name);

   for (Class *klass = this; klass; klass = klass->getSuperclass())
    {
      int i = klass->isPrimitive () ? 0 : klass->method_count;
      while (--i >= 0)
	{
	  if (_Jv_equalUtf8Consts (klass->methods[i].name, utf_name)
	      && _Jv_equaln (klass->methods[i].signature, partial_sig, p_len)
	      && (klass->methods[i].accflags
		  & java::lang::reflect::Modifier::INVISIBLE) == 0)
	    {
	      // Found it.
	      using namespace java::lang::reflect;

	      // Method must be public.
	      if (! Modifier::isPublic (klass->methods[i].accflags))
		break;

	      Method *rmethod = new Method ();
	      rmethod->offset = ((char *) (&klass->methods[i])
				 - (char *) klass->methods);
	      rmethod->declaringClass = klass;
	      return rmethod;
	    }
	}
    }

  // If we haven't found a match, and this class is an interface, then
  // check all the superinterfaces.
  if (isInterface())
    {
      for (int i = 0; i < interface_count; ++i)
	{
	  using namespace java::lang::reflect;
	  Method *rmethod = interfaces[i]->_getMethod (name, param_types);
	  if (rmethod != NULL)
	    return rmethod;
	}
    }

  return NULL;
}

// This is a very slow implementation, since it re-scans all the
// methods we've already listed to make sure we haven't duplicated a
// method.  It also over-estimates the required size, so we have to
// shrink the result array later.
jint
java::lang::Class::_getMethods (JArray<java::lang::reflect::Method *> *result,
				jint offset)
{
  jint count = 0;

  // First examine all local methods
  for (int i = isPrimitive () ? 0 : method_count; --i >= 0; )
    {
      _Jv_Method *method = &methods[i];
      if (method->name == NULL
	  || _Jv_equalUtf8Consts (method->name, clinit_name)
	  || _Jv_equalUtf8Consts (method->name, init_name)
	  || _Jv_equalUtf8Consts (method->name, finit_name)
	  || (method->accflags
	      & java::lang::reflect::Modifier::INVISIBLE) != 0)
	continue;
      // Only want public methods.
      if (! java::lang::reflect::Modifier::isPublic (method->accflags))
	continue;

      // This is where we over-count the slots required if we aren't
      // filling the result for real.
      if (result != NULL)
	{
	  jboolean add = true;
	  java::lang::reflect::Method **mp = elements (result);
	  // If we already have a method with this name and signature,
	  // then ignore this one.  This can happen with virtual
	  // methods.
	  for (int j = 0; j < offset; ++j)
	    {
	      _Jv_Method *meth_2 = _Jv_FromReflectedMethod (mp[j]);
	      if (_Jv_equalUtf8Consts (method->name, meth_2->name)
		  && _Jv_equalUtf8Consts (method->signature,
					  meth_2->signature))
		{
		  add = false;
		  break;
		}
	    }
	  if (! add)
	    continue;
	}

      if (result != NULL)
	{
	  using namespace java::lang::reflect;
	  Method *rmethod = new Method ();
	  rmethod->offset = (char *) method - (char *) methods;
	  rmethod->declaringClass = this;
	  Method **mp = elements (result);
	  mp[offset + count] = rmethod;
	}
      ++count;
    }
  offset += count;

  // Now examine superclasses.
  if (getSuperclass () != NULL)
    {
      jint s_count = getSuperclass()->_getMethods (result, offset);
      offset += s_count;
      count += s_count;
    }

  // Finally, examine interfaces.
  for (int i = 0; i < interface_count; ++i)
    {
      int f_count = interfaces[i]->_getMethods (result, offset);
      count += f_count;
      offset += f_count;
    }

  return count;
}

JArray<java::lang::reflect::Method *> *
java::lang::Class::getMethods (void)
{
  using namespace java::lang::reflect;

  memberAccessCheck(Member::PUBLIC);

  // This will overestimate the size we need.
  jint count = _getMethods (NULL, 0);

  JArray<Method *> *result
    = ((JArray<Method *> *) JvNewObjectArray (count,
					      &Method::class$,
					      NULL));

  // When filling the array for real, we get the actual count.  Then
  // we resize the array.
  jint real_count = _getMethods (result, 0);

  if (real_count != count)
    {
      JArray<Method *> *r2
	= ((JArray<Method *> *) JvNewObjectArray (real_count,
						  &Method::class$,
						  NULL));
      
      Method **destp = elements (r2);
      Method **srcp = elements (result);

      for (int i = 0; i < real_count; ++i)
	*destp++ = *srcp++;

      result = r2;
    }

  return result;
}

jboolean
java::lang::Class::isAssignableFrom (jclass klass)
{
  // Arguments may not have been initialized, given ".class" syntax.
  // This ensures we can at least look at their superclasses.
  _Jv_Linker::wait_for_state (this, JV_STATE_LOADING);
  _Jv_Linker::wait_for_state (klass, JV_STATE_LOADING);
  return _Jv_IsAssignableFrom (klass, this);
}

jboolean
java::lang::Class::isInstance (jobject obj)
{
  if (! obj)
    return false;
  return _Jv_IsAssignableFrom (JV_CLASS (obj), this);
}

jobject
java::lang::Class::newInstance (void)
{
  memberAccessCheck(java::lang::reflect::Member::PUBLIC);

  if (isPrimitive ()
      || isInterface ()
      || isArray ()
      || java::lang::reflect::Modifier::isAbstract(accflags))
    throw new java::lang::InstantiationException (getName ());

  _Jv_InitClass (this);

  _Jv_Method *meth = _Jv_GetMethodLocal (this, init_name, void_signature);
  if (! meth)
    throw new java::lang::InstantiationException (getName());

  jobject r = _Jv_AllocObject (this);
  ((void (*) (jobject)) meth->ncode) (r);
  return r;
}

void
java::lang::Class::finalize (void)
{
  engine->unregister(this);
}

<<<<<<< HEAD
=======
#ifdef INTERPRETER
>>>>>>> 751ff693
void
_Jv_ClosureList::releaseClosures (_Jv_ClosureList **closures)
{
  if (!closures)
    return;

  while (_Jv_ClosureList *current = *closures)
    {
      *closures = current->next;
      ffi_closure_free (current->ptr);
    }
}

void
_Jv_ClosureList::registerClosure (jclass klass, void *ptr)
{
  _Jv_ClosureList **closures = klass->engine->get_closure_list (klass);
  this->ptr = ptr;
  this->next = *closures;
  *closures = this;
}
#endif

// This implements the initialization process for a class.  From Spec
// section 12.4.2.
void
java::lang::Class::initializeClass (void)
{
  // Short-circuit to avoid needless locking (expression includes
  // JV_STATE_PHANTOM and JV_STATE_DONE).
  if (state >= JV_STATE_PHANTOM)
    return;

  // Step 1.  We introduce a new scope so we can synchronize more
  // easily.
  {
    JvSynchronize sync (this);

    if (state < JV_STATE_LINKED)
      {
	try
	  {
	    _Jv_Linker::wait_for_state(this, JV_STATE_LINKED);
	  }
	catch (java::lang::SecurityException *x)
	  {
	    throw x;
	  }
	catch (java::lang::Throwable *x)
	  {
	    // Turn into a NoClassDefFoundError.
	    java::lang::NoClassDefFoundError *result
	      = new java::lang::NoClassDefFoundError(getName());
	    result->initCause(x);
	    throw result;
	  }
      }

    // Step 2.
    java::lang::Thread *self = java::lang::Thread::currentThread();
    self = (java::lang::Thread *) ((long) self | 1);
    while (state == JV_STATE_IN_PROGRESS && thread && thread != self)
      wait ();

    // Steps 3 &  4.
    if (state == JV_STATE_DONE || state == JV_STATE_IN_PROGRESS)
      return;

    // Step 5.
    if (state == JV_STATE_ERROR)
      throw new java::lang::NoClassDefFoundError (getName());

    // Step 6.
    thread = self;
    _Jv_Linker::wait_for_state (this, JV_STATE_LINKED);
    state = JV_STATE_IN_PROGRESS;
  }

  // Step 7.
  if (! isInterface () && superclass)
    {
      try
	{
	  _Jv_InitClass (superclass);
	}
      catch (java::lang::SecurityException *x)
	{
	  throw x;
	}
      catch (java::lang::Throwable *except)
	{
	  // Caught an exception.
	  JvSynchronize sync (this);
	  state = JV_STATE_ERROR;
	  notifyAll ();
	  throw except;
	}
    }

  // Steps 8, 9, 10, 11.
  try
    {
      _Jv_Method *meth = _Jv_GetMethodLocal (this, clinit_name,
					     void_signature);
      if (meth)
	((void (*) (void)) meth->ncode) ();
    }
  catch (java::lang::SecurityException *x)
    {
      throw x;
    }
  catch (java::lang::Throwable *except)
    {
      if (! java::lang::Error::class$.isInstance(except))
	{
	  try
	    {
	      except = new ExceptionInInitializerError (except);
	    }
	  catch (java::lang::Throwable *t)
	    {
	      except = t;
	    }
	}

      JvSynchronize sync (this);
      state = JV_STATE_ERROR;
      notifyAll ();
      throw except;
    }

  JvSynchronize sync (this);
  state = JV_STATE_DONE;
  notifyAll ();
}

// Only used by serialization
java::lang::reflect::Field *
java::lang::Class::getPrivateField (jstring name)
{
  int hash = name->hashCode ();

  java::lang::reflect::Field* rfield;
  for (int i = 0;  i < field_count;  i++)
    {
      _Jv_Field *field = &fields[i];
      if (! _Jv_equal (field->name, name, hash))
	continue;
      rfield = new java::lang::reflect::Field ();
      rfield->offset = (char*) field - (char*) fields;
      rfield->declaringClass = this;
      rfield->name = name;
      return rfield;
    }
  jclass superclass = getSuperclass();
  if (superclass == NULL)
    return NULL;
  rfield = superclass->getPrivateField(name);
  for (int i = 0; i < interface_count && rfield == NULL; ++i)
    rfield = interfaces[i]->getPrivateField (name);
  return rfield;
}

// Only used by serialization
java::lang::reflect::Method *
java::lang::Class::getPrivateMethod (jstring name, JArray<jclass> *param_types)
{
  jstring partial_sig = getSignature (param_types, false);
  jint p_len = partial_sig->length();
  _Jv_Utf8Const *utf_name = _Jv_makeUtf8Const (name);
  for (Class *klass = this; klass; klass = klass->getSuperclass())
    {
      int i = klass->isPrimitive () ? 0 : klass->method_count;
      while (--i >= 0)
	{
	  if (_Jv_equalUtf8Consts (klass->methods[i].name, utf_name)
	      && _Jv_equaln (klass->methods[i].signature, partial_sig, p_len))
	    {
	      // Found it.
	      using namespace java::lang::reflect;

	      Method *rmethod = new Method ();
	      rmethod->offset = ((char *) (&klass->methods[i])
				 - (char *) klass->methods);
	      rmethod->declaringClass = klass;
	      return rmethod;
	    }
	}
    }
  throw new java::lang::NoSuchMethodException (name);
}

// Private accessor method for Java code to retrieve the protection domain.
java::security::ProtectionDomain *
java::lang::Class::getProtectionDomain0 ()
{
  return protectionDomain;
}

JArray<jobject> *
java::lang::Class::getSigners()
{
  return hack_signers;
}

void
java::lang::Class::setSigners(JArray<jobject> *s)
{
  hack_signers = s;
}



static unsigned char
read_u1 (unsigned char *&p)
{
  return *p++;
}

static unsigned char
read_u1 (unsigned char *&p, unsigned char *next)
{
  if (next - p < 1)
    throw new java::lang::InternalError();
  return *p++;
}

static unsigned int
read_u2 (unsigned char *&p)
{
  unsigned int b1 = *p++;
  unsigned int b2 = *p++;
  return (b1 << 8) | b2;
}

static unsigned int
read_u2 (unsigned char *&p, unsigned char *next)
{
  if (next - p < 2)
    throw new java::lang::InternalError();
  return read_u2 (p);
}

static int
read_4 (unsigned char *&p)
{
  int b1 = *p++;
  int b2 = *p++;
  int b3 = *p++;
  int b4 = *p++;
  return (b1 << 24) | (b2 << 16) | (b3 << 8) | b4;
}

jstring
java::lang::Class::getReflectionSignature (jint /*jv_attr_type*/ type,
					   jint obj_index)
{
  // We just re-parse the bytecode for this data each time.  If
  // necessary we can cache results, but I suspect this is not
  // performance sensitive.
  unsigned char *bytes = reflection_data;
  if (bytes == NULL)
    return NULL;
  while (true)
    {
      int kind = read_u1 (bytes);
      if (kind == JV_DONE_ATTR)
	return NULL;
      int len = read_4 (bytes);
      unsigned char *next = bytes + len;
      if (kind != type)
	{
	  bytes = next;
	  continue;
	}
      if (type != JV_CLASS_ATTR)
	{
	  unsigned short index = read_u2 (bytes, next);
	  if (index != obj_index)
	    {
	      bytes = next;
	      continue;
	    }
	}
      int nt = read_u1 (bytes, next);
      if (nt != JV_SIGNATURE_KIND)
	{
	  bytes = next;
	  continue;
	}
      unsigned int cpool_idx = read_u2 (bytes, next);
      if (cpool_idx >= (unsigned int) constants.size
	  || constants.tags[cpool_idx] != JV_CONSTANT_Utf8)
	{
	  // We just ignore errors for now.  It isn't clear what is
	  // best to do here, as an encoding error here means a bug
	  // either in the compiler or in defineclass.cc.
	  return NULL;
	}
      return _Jv_NewStringUtf8Const (constants.data[cpool_idx].utf8);
    }
}

jstring
java::lang::Class::getReflectionSignature (::java::lang::reflect::Constructor *c)
{
  _Jv_Method *meth = _Jv_FromReflectedConstructor (c);
  unsigned short meth_index = meth - methods;
  return getReflectionSignature (JV_METHOD_ATTR, meth_index);
}

jstring
java::lang::Class::getReflectionSignature (::java::lang::reflect::Method *m)
{
  _Jv_Method *meth = _Jv_FromReflectedMethod (m);
  unsigned short meth_index = meth - methods;
  return getReflectionSignature (JV_METHOD_ATTR, meth_index);
}

jstring
java::lang::Class::getReflectionSignature (::java::lang::reflect::Field *f)
{
  _Jv_Field *fld = _Jv_FromReflectedField (f);
  unsigned short fld_index = fld - fields;
  return getReflectionSignature (JV_FIELD_ATTR, fld_index);
}

jstring
java::lang::Class::getClassSignature()
{
  return getReflectionSignature (JV_CLASS_ATTR, 0);
}

jint
java::lang::Class::getEnclosingMethodData()
{
  unsigned char *bytes = reflection_data;
  if (bytes == NULL)
    return 0;
  while (true)
    {
      int kind = read_u1 (bytes);
      if (kind == JV_DONE_ATTR)
	return 0;
      int len = read_4 (bytes);
      unsigned char *next = bytes + len;
      if (kind != JV_CLASS_ATTR)
	{
	  bytes = next;
	  continue;
	}
      int type = read_u1 (bytes, next);
      if (type != JV_ENCLOSING_METHOD_KIND)
	{
	  bytes = next;
	  continue;
	}
      int class_index = read_u2 (bytes, next);
      int method_index = read_u2 (bytes, next);
      _Jv_word result;
      _Jv_storeIndexes (&result, class_index, method_index);
      return result.i;
    }
}

jclass
java::lang::Class::getEnclosingClass()
{
  _Jv_word indexes;
  indexes.i = getEnclosingMethodData();
  if (indexes.i == 0)
<<<<<<< HEAD
    return NULL;
=======
    // No enclosing method, but perhaps a member or anonymous class
    return getDeclaringClass();
>>>>>>> 751ff693
  _Jv_ushort class_index, method_index;
  _Jv_loadIndexes (&indexes, class_index, method_index);
  return _Jv_Linker::resolve_pool_entry (this, class_index).clazz;
}

::java::lang::reflect::Method *
java::lang::Class::getEnclosingMethod()
{
  _Jv_word indexes;
  indexes.i = getEnclosingMethodData();
  if (indexes.i == 0)
    return NULL;
  _Jv_ushort class_index, method_index;
  _Jv_loadIndexes (&indexes, class_index, method_index);
  jclass found_class;
  _Jv_Method *method = _Jv_Linker::resolve_method_entry (this, found_class,
							 class_index,
							 method_index,
							 false, false);
  using namespace java::lang::reflect;
  Method *rmethod = new Method ();
  rmethod->offset = (char *) method - (char *) found_class->methods;
  rmethod->declaringClass = found_class;
  return rmethod;
}

::java::lang::reflect::Constructor *
java::lang::Class::getEnclosingConstructor()
{
  _Jv_word indexes;
  indexes.i = getEnclosingMethodData();
  if (indexes.i == 0)
    return NULL;
  _Jv_ushort class_index, method_index;
  _Jv_loadIndexes (&indexes, class_index, method_index);
  jclass found_class;
  _Jv_Method *method = _Jv_Linker::resolve_method_entry (this, found_class,
							 class_index,
							 method_index,
							 false, false);
  using namespace java::lang::reflect;
  Constructor *cons = new Constructor ();
  cons->offset = (char *) method - (char *) found_class->methods;
  cons->declaringClass = this;
  return cons;
}

static void
check_constant (_Jv_Constants *pool, jint cpool_index, jint type)
{
  if (cpool_index <= 0 || cpool_index >= pool->size)
    throw new InternalError(JvNewStringLatin1("invalid constant pool index"));
  if ((pool->tags[cpool_index] & 
	~(JV_CONSTANT_ResolvedFlag|JV_CONSTANT_LazyFlag)) != type)
    {
      ::java::lang::StringBuffer *sb = new ::java::lang::StringBuffer();
      sb->append(JvNewStringLatin1("expected pool constant "));
      sb->append(type);
      sb->append(JvNewStringLatin1(" but got "));
      sb->append(jint (pool->tags[cpool_index]));
      throw new InternalError(sb->toString());
    }
}

// Forward declaration
static ::java::lang::annotation::Annotation *
parseAnnotation(jclass klass, _Jv_Constants *pool,
		unsigned char *&bytes, unsigned char *last);

static jobject
parseAnnotationElement(jclass klass, _Jv_Constants *pool,
		       unsigned char *&bytes, unsigned char *last)
{
  int tag = read_u1 (bytes, last);
  jobject result;
  switch (tag)
    {
    case 'B':
      {
	int cindex = read_u2 (bytes, last);
	check_constant (pool, cindex, JV_CONSTANT_Integer);
	result = Byte::valueOf (pool->data[cindex].i);
      }
      break;
    case 'C':
      {
	int cindex = read_u2 (bytes, last);
	check_constant (pool, cindex, JV_CONSTANT_Integer);
	result = Character::valueOf (pool->data[cindex].i);
      }
      break;
    case 'S':
      {
	int cindex = read_u2 (bytes, last);
	check_constant (pool, cindex, JV_CONSTANT_Integer);
	result = Short::valueOf (pool->data[cindex].i);
      }
      break;
    case 'Z':
      {
	int cindex = read_u2 (bytes, last);
	check_constant (pool, cindex, JV_CONSTANT_Integer);
	result = Boolean::valueOf (jboolean (pool->data[cindex].i));
      }
      break;
    case 'I':
      {
	int cindex = read_u2 (bytes, last);
	check_constant (pool, cindex, JV_CONSTANT_Integer);
	result = Integer::valueOf (pool->data[cindex].i);
      }
      break;
    case 'D':
      {
	int cindex = read_u2 (bytes, last);
	check_constant (pool, cindex, JV_CONSTANT_Double);
	_Jv_word2 word;
	memcpy (&word, &pool->data[cindex], 2 * sizeof (_Jv_word));
	result = Double::valueOf (word.d);
      }
      break;
    case 'F':
      {
	int cindex = read_u2 (bytes, last);
	check_constant (pool, cindex, JV_CONSTANT_Float);
	result = Float::valueOf (pool->data[cindex].f);
      }
      break;
    case 'J':
      {
	int cindex = read_u2 (bytes, last);
	check_constant (pool, cindex, JV_CONSTANT_Long);
	_Jv_word2 word;
	memcpy (&word, &pool->data[cindex], 2 * sizeof (_Jv_word));
	result = Long::valueOf (word.l);
      }
      break;
    case 's':
      {
	int cindex = read_u2 (bytes, last);
	// Despite what the JVM spec says, compilers generate a Utf8
	// constant here, not a String.
	check_constant (pool, cindex, JV_CONSTANT_Utf8);
	result = pool->data[cindex].utf8->toString();
      }
      break;
    case 'e':
      {
	int type_name_index = read_u2 (bytes, last);
	check_constant (pool, type_name_index, JV_CONSTANT_Utf8);
 	int const_name_index = read_u2 (bytes, last);
	check_constant (pool, const_name_index, JV_CONSTANT_Utf8);

	_Jv_Utf8Const *u_name = pool->data[type_name_index].utf8;
	_Jv_Utf8Const *e_name = pool->data[const_name_index].utf8;

	// FIXME: throw correct exceptions at the correct times.
	jclass e_class = _Jv_FindClassFromSignature(u_name->chars(),
						    klass->getClassLoaderInternal());
	result = ::java::lang::Enum::valueOf(e_class, e_name->toString());
      }
      break;
    case 'c':
      {
	int cindex = read_u2 (bytes, last);
	check_constant (pool, cindex, JV_CONSTANT_Utf8);
	_Jv_Utf8Const *u_name = pool->data[cindex].utf8;
	jclass anno_class
	  = _Jv_FindClassFromSignatureNoException(u_name->chars(),
						  klass->getClassLoaderInternal());
	// FIXME: not correct: we should lazily do this when trying to
	// read the element.  This means that
	// AnnotationInvocationHandler needs to have a special case.
	if (! anno_class)
	  // FIXME: original exception...
	  throw new TypeNotPresentException(u_name->toString(), NULL);
	result = anno_class;
      }
      break;
    case '@':
      result = parseAnnotation (klass, pool, bytes, last);
      break;
    case '[':
      {
	int n_array_elts = read_u2 (bytes, last);
	jobjectArray aresult = _Jv_NewObjectArray (n_array_elts,
						   &Object::class$, NULL);
	jobject *elts = elements (aresult);
	for (int i = 0; i < n_array_elts; ++i)
	  elts[i] = parseAnnotationElement(klass, pool, bytes, last);
	result = aresult;
      }
      break;
    default:
      throw new java::lang::InternalError();
    }
  return result;
}

static ::java::lang::annotation::Annotation *
parseAnnotation(jclass klass, _Jv_Constants *pool,
		unsigned char *&bytes, unsigned char *last)
{
  int type_index = read_u2 (bytes, last);
  check_constant (pool, type_index, JV_CONSTANT_Utf8);

  _Jv_Utf8Const *u_name = pool->data[type_index].utf8;
  jclass anno_class = _Jv_FindClassFromSignatureNoException(u_name->chars(),
							    klass->getClassLoaderInternal());
  // FIXME: what to do if anno_class==NULL?

  ::java::util::HashMap *hmap = new ::java::util::HashMap();
  int npairs = read_u2 (bytes, last);
  for (int i = 0; i < npairs; ++i)
    {
      int name_index = read_u2 (bytes, last);
      check_constant (pool, name_index, JV_CONSTANT_Utf8);
      jstring name = _Jv_NewStringUtf8Const (pool->data[name_index].utf8);
      jobject value = parseAnnotationElement (klass, pool, bytes, last);
      // FIXME: any checks needed for name?
      hmap->put(name, value);
    }
  using namespace ::sun::reflect::annotation;
  return AnnotationInvocationHandler::create (anno_class,
					      (::java::util::Map *) hmap);
}

static jobjectArray
parseAnnotations(jclass klass, _Jv_Constants *pool,
		 unsigned char *&bytes, unsigned char *last)
{
  int num = read_u2 (bytes, last);
  jobjectArray result = _Jv_NewObjectArray (num,
					    &::java::lang::annotation::Annotation::class$,
					    NULL);
  jobject *elts = elements (result);
  for (int i = 0; i < num; ++i)
    elts[i] = parseAnnotation(klass, pool, bytes, last);
  return result;
}

static jobjectArray
parseParameterAnnotations(jclass klass, _Jv_Constants *pool,
			  unsigned char *&bytes, unsigned char *last)
{
  jclass anno = &::java::lang::annotation::Annotation::class$;
  jclass annoary = _Jv_GetArrayClass (anno, anno->getClassLoaderInternal());

  // FIXME: something should check the number of params versus the
  // method
  int n_params = read_u1 (bytes, last);
  jobjectArray result = _Jv_NewObjectArray (n_params, annoary, NULL);
  jobject *elts = elements (result);
  for (int i = 0; i < n_params; ++i)
    elts[i] = parseAnnotations(klass, pool, bytes, last);
  return result;
}

jobject
java::lang::Class::getMethodDefaultValue(::java::lang::reflect::Method *meth)
{
  // FIXME: could cache the value here...

  unsigned char *bytes = reflection_data;
  if (bytes == NULL)
    return 0;

  unsigned short meth_index = _Jv_FromReflectedMethod (meth) - methods;

  while (true)
    {
      int type = read_u1 (bytes);
      if (type == JV_DONE_ATTR)
	return NULL;
      int len = read_4 (bytes);
      unsigned char *next = bytes + len;
      if (type != JV_METHOD_ATTR)
	{
	  bytes = next;
	  continue;
	}
      int kind = read_u1 (bytes, next);
      if (kind != JV_ANNOTATION_DEFAULT_KIND)
	{
	  bytes = next;
	  continue;
	}
      int index = read_u2 (bytes, next);
      if (meth_index != index)
	{
	  bytes = next;
	  continue;
	}

      // FIXME: could cache here.  If we do then we have to clone any
      // array result.
      return parseAnnotationElement(this, &this->constants, bytes, next);
    }
}

jobjectArray
java::lang::Class::getDeclaredAnnotations(jint /* jv_attr_type */ member_type,
					  jint member_index,
					  jint /* jv_attr_kind */ kind_req)
{
  using namespace java::lang::annotation;
  jobjectArray result;

  unsigned char *bytes = reflection_data;
  if (bytes == NULL)
    return 0;

  if (loader == NULL)
    loader = (ClassLoader *)VMClassLoader::bootLoader;

  result = (loader->getDeclaredAnnotations
	    (this, member_type, member_index, kind_req));
  if (result)
    return result;

  for (;;)
    {
      int type = read_u1 (bytes);
      if (type == JV_DONE_ATTR)
	return NULL;
      int len = read_4 (bytes);
      unsigned char *next = bytes + len;
      if (type != member_type)
	{
	  bytes = next;
	  continue;
	}
      int kind = read_u1 (bytes, next);
      if (kind != kind_req)
	{
	  bytes = next;
	  continue;
	}
      if (member_type != JV_CLASS_ATTR)
	{
	  int index = read_u2 (bytes, next);
	  if (member_index != index)
	    {
	      bytes = next;
	      continue;
	    }
	}

      if (kind_req == JV_PARAMETER_ANNOTATIONS_KIND)
	result = ((parseParameterAnnotations 
		   (this, &this->constants, bytes, next)));
      else
	result = ((parseAnnotations (this, &this->constants, bytes, next)));
      break;
    }

  return (loader->putDeclaredAnnotations
	  (this, member_type, member_index, kind_req, result));
}

jobjectArray
java::lang::Class::getDeclaredAnnotations(::java::lang::reflect::Method *meth,
					  jboolean is_param)
{
  unsigned short meth_index = _Jv_FromReflectedMethod (meth) - methods;
  return getDeclaredAnnotations(JV_METHOD_ATTR, meth_index,
				(is_param
				 ? JV_PARAMETER_ANNOTATIONS_KIND
				 : JV_ANNOTATIONS_KIND));
}

jobjectArray
java::lang::Class::getDeclaredAnnotations(::java::lang::reflect::Constructor *cons,
					  jboolean is_param)
{
  unsigned short meth_index = _Jv_FromReflectedConstructor (cons) - methods;
  return getDeclaredAnnotations(JV_METHOD_ATTR, meth_index,
				(is_param
				 ? JV_PARAMETER_ANNOTATIONS_KIND
				 : JV_ANNOTATIONS_KIND));
}

jobjectArray
java::lang::Class::getDeclaredAnnotations(::java::lang::reflect::Field *fld)
{
  unsigned short field_index = _Jv_FromReflectedField (fld) - fields;
  return getDeclaredAnnotations(JV_FIELD_ATTR, field_index,
				JV_ANNOTATIONS_KIND);
}

JArray< ::java::lang::annotation::Annotation *> *
java::lang::Class::getDeclaredAnnotationsInternal()
{
  return (JArray< ::java::lang::annotation::Annotation *> *) getDeclaredAnnotations(JV_CLASS_ATTR, 0, JV_ANNOTATIONS_KIND);
}

static jclass
resolve_class_constant (jclass klass, _Jv_Constants *pool, int cpool_index)
{
  check_constant (pool, cpool_index, JV_CONSTANT_Class);
  // FIXME: what is the correct thing to do with an exception here?
  return _Jv_Linker::resolve_pool_entry (klass, cpool_index, false).clazz;
}

jint
java::lang::Class::findInnerClassAttribute()
{
  unsigned char *bytes = reflection_data;
  if (bytes == NULL)
    return -1;
  while (true)
    {
      int type = read_u1 (bytes);
      if (type == JV_DONE_ATTR)
	break;
      // After the type but before the length.
      unsigned char *save = bytes;
      int len = read_4 (bytes);
      unsigned char *next = bytes + len;
      if (type != JV_CLASS_ATTR)
	{
	  bytes = next;
	  continue;
	}
      int kind = read_u1 (bytes, next);
      if (kind != JV_INNER_CLASSES_KIND)
	{
	  bytes = next;
	  continue;
	}
      return save - reflection_data;
    }
  return -1;
}

jint
java::lang::Class::findDeclaredClasses(JArray<jclass> *result,
				       jboolean publicOnly,
				       jint offset)
{
  unsigned char *bytes = reflection_data + offset;
  int len = read_4 (bytes);
  unsigned char *next = bytes + len;
  // Skip a byte.
  read_u1 (bytes, next);
  int n_classes = read_u2 (bytes, next);
  int count = 0;
  for (int i = 0; i < n_classes; ++i)
    {
      int inner_class_index = read_u2 (bytes, next);
      int outer_class_index = read_u2 (bytes, next);
      /*int inner_name_index = */ read_u2 (bytes, next);
      int inner_flags = read_u2 (bytes, next);

      if (inner_class_index == 0 || outer_class_index == 0)
	continue;
      if (resolve_class_constant (this, &constants, outer_class_index) == this)
	{
	  jclass inner = resolve_class_constant (this, &constants,
						 inner_class_index);
	  if (! publicOnly
	      || ((inner_flags
		   & java::lang::reflect::Modifier::PUBLIC) != 0))
	    {
	      if (result)
		{
		  jclass *elts = elements (result);
		  elts[count] = inner;
		}
	      ++count;
	    }
	}
    }

  return count;
}

JArray<jclass> *
java::lang::Class::getDeclaredClasses (jboolean publicOnly)
{
  int offset = findInnerClassAttribute();
  int count;
  if (offset == -1)
    {
      // No InnerClasses attribute, so no declared classes.
      count = 0;
    }
  else
    count = findDeclaredClasses(NULL, publicOnly, offset);
  JArray<jclass> *result
    = (JArray<jclass> *) JvNewObjectArray (count, &java::lang::Class::class$,
					   NULL);
  if (count > 0)
    findDeclaredClasses(result, publicOnly, offset);
  return result;
}

jclass
java::lang::Class::getDeclaringClass (void)
{
  int offset = findInnerClassAttribute();
  if (offset == -1)
    return NULL;

  unsigned char *bytes = reflection_data + offset;
  int len = read_4 (bytes);
  unsigned char *next = bytes + len;
  // Skip a byte.
  read_u1 (bytes, next);
  int n_classes = read_u2 (bytes, next);
  for (int i = 0; i < n_classes; ++i)
    {
      int inner_class_index = read_u2 (bytes, next);
      int outer_class_index = read_u2 (bytes, next);
      /*int inner_name_index = */read_u2 (bytes, next);
      /*int inner_flags = */read_u2 (bytes, next);

      if (inner_class_index == 0 || outer_class_index == 0)
	continue;
      if (resolve_class_constant (this, &constants, inner_class_index) == this)
	return resolve_class_constant (this, &constants, outer_class_index);
    }

  return NULL;
}

jboolean
java::lang::Class::isAnonymousClass()
{
  int offset = findInnerClassAttribute();
  if (offset == -1)
    return false;

  unsigned char *bytes = reflection_data + offset;
  int len = read_4 (bytes);
  unsigned char *next = bytes + len;
  // Skip a byte.
  read_u1 (bytes, next);
  int n_classes = read_u2 (bytes, next);
  for (int i = 0; i < n_classes; ++i)
    {
      int inner_class_index = read_u2 (bytes, next);
      /*int outer_class_index = */read_u2 (bytes, next);
      int inner_name_index = read_u2 (bytes, next);
      /*int inner_flags = */read_u2 (bytes, next);

      if (inner_class_index == 0)
	continue;
      if (resolve_class_constant (this, &constants, inner_class_index) == this)
	return inner_name_index == 0;
    }

  return false;
}

jboolean
java::lang::Class::isLocalClass()
{
  _Jv_word indexes;
  indexes.i = getEnclosingMethodData();
  return indexes.i != 0;
}

jboolean
java::lang::Class::isMemberClass()
{
  // FIXME: is this correct?
  return !isLocalClass() && getDeclaringClass() != NULL;
}



//
// Some class-related convenience functions.
//

// Find a method declared in the class.  If it is not declared locally
// (or if it is inherited), return NULL.
_Jv_Method *
_Jv_GetMethodLocal (jclass klass, _Jv_Utf8Const *name,
		    _Jv_Utf8Const *signature)
{
  for (int i = 0; i < klass->method_count; ++i)
    {
      if (_Jv_equalUtf8Consts (name, klass->methods[i].name)
	  && _Jv_equalUtf8Consts (signature, klass->methods[i].signature))
	return &klass->methods[i];
    }
  return NULL;
}

_Jv_Method *
_Jv_LookupDeclaredMethod (jclass klass, _Jv_Utf8Const *name,
                          _Jv_Utf8Const *signature,
			  jclass *declarer_result)
{
  for (; klass; klass = klass->getSuperclass())
    {
      _Jv_Method *meth = _Jv_GetMethodLocal (klass, name, signature);

      if (meth)
	{
	  if (declarer_result)
	    *declarer_result = klass;
	  return meth;
	}
    }

  return NULL;
}

java::lang::reflect::Method *
_Jv_GetReflectedMethod (jclass klass, _Jv_Utf8Const *name,
		       _Jv_Utf8Const *signature)
{
  for (; klass; klass = klass->getSuperclass())
    {
      _Jv_Method *meth = _Jv_GetMethodLocal (klass, name, signature);
      if (meth)
	{
	  using namespace java::lang::reflect;
	  Method *rmethod = new Method ();
	  rmethod->offset = (char*) meth - (char*) klass->methods;
	  rmethod->declaringClass = klass;
	  return rmethod;
	}
    }
  
  return NULL;
}

#ifdef HAVE_TLS

// NOTE: MCACHE_SIZE should be a power of 2 minus one.
#define MCACHE_SIZE 31

struct _Jv_mcache
{
  jclass klass;
  _Jv_Method *method;
};

static __thread _Jv_mcache *method_cache;
#endif // HAVE_TLS

static void *
_Jv_FindMethodInCache (jclass klass MAYBE_UNUSED,
		       _Jv_Utf8Const *name MAYBE_UNUSED,
		       _Jv_Utf8Const *signature MAYBE_UNUSED)
{
#ifdef HAVE_TLS
  _Jv_mcache *cache = method_cache;
  if (cache)
    {
      int index = name->hash16 () & MCACHE_SIZE;
      _Jv_mcache *mc = &cache[index];
      _Jv_Method *m = mc->method;

      if (mc->klass == klass
	  && _Jv_equalUtf8Consts (m->name, name)
	  && _Jv_equalUtf8Consts (m->signature, signature))
	return mc->method->ncode;
    }
#endif // HAVE_TLS
  return NULL;
}

static void
_Jv_AddMethodToCache (jclass klass MAYBE_UNUSED,
		      _Jv_Method *method MAYBE_UNUSED)
{
#ifdef HAVE_TLS
  if (method_cache == NULL)
    method_cache = (_Jv_mcache *) _Jv_MallocUnchecked((MCACHE_SIZE + 1)
						      * sizeof (_Jv_mcache));
  // If the allocation failed, just keep going.
  if (method_cache != NULL)
    {
      int index = method->name->hash16 () & MCACHE_SIZE;
      method_cache[index].method = method;
      method_cache[index].klass = klass;
    }
#endif // HAVE_TLS
}

// Free this thread's method cache.  We explicitly manage this memory
// as the GC does not yet know how to scan TLS on all platforms.
void
_Jv_FreeMethodCache ()
{
#ifdef HAVE_TLS
  if (method_cache != NULL)
    {
      _Jv_Free(method_cache);
      method_cache = NULL;
    }
#endif // HAVE_TLS
}

void *
_Jv_LookupInterfaceMethod (jclass klass, _Jv_Utf8Const *name,
                           _Jv_Utf8Const *signature)
{
  using namespace java::lang::reflect;

  void *ncode = _Jv_FindMethodInCache (klass, name, signature);
  if (ncode != 0)
    return ncode;

  for (; klass; klass = klass->getSuperclass())
    {
      _Jv_Method *meth = _Jv_GetMethodLocal (klass, name, signature);
      if (! meth)
        continue;

      if (Modifier::isStatic(meth->accflags))
	throw new java::lang::IncompatibleClassChangeError
	  (_Jv_GetMethodString (klass, meth));
      if (Modifier::isAbstract(meth->accflags))
	throw new java::lang::AbstractMethodError
	  (_Jv_GetMethodString (klass, meth));
      if (! Modifier::isPublic(meth->accflags))
	throw new java::lang::IllegalAccessError
	  (_Jv_GetMethodString (klass, meth));

      _Jv_AddMethodToCache (klass, meth);

      return meth->ncode;
    }
  throw new java::lang::IncompatibleClassChangeError;
}

// Fast interface method lookup by index.
void *
_Jv_LookupInterfaceMethodIdx (jclass klass, jclass iface, int method_idx)
{
  _Jv_IDispatchTable *cldt = klass->idt;
  int idx = iface->ioffsets[cldt->iindex] + method_idx;
  return cldt->itable[idx];
}

jboolean
_Jv_IsAssignableFrom (jclass source, jclass target)
{
  if (source == target)
    return true;

  // If target is array, so must source be.  
  while (target->isArray ())
    {
      if (! source->isArray())
	return false;
      target = target->getComponentType();
      source = source->getComponentType();
    }

  if (target->isInterface())
    {
      // Abstract classes have no IDT, and IDTs provide no way to check
      // two interfaces for assignability.
      if (__builtin_expect 
          (source->idt == NULL || source->isInterface(), false))
        return _Jv_InterfaceAssignableFrom (source, target);

      _Jv_IDispatchTable *cl_idt = source->idt;

      if (__builtin_expect ((target->ioffsets == NULL), false))
	return false; // No class implementing TARGET has been loaded.    
      jshort cl_iindex = cl_idt->iindex;
      if (cl_iindex < target->ioffsets[0])
        {
	  jshort offset = target->ioffsets[cl_iindex];
	  if (offset != -1 && offset < cl_idt->itable_length
	      && cl_idt->itable[offset] == target)
	    return true;
	}
      return false;
    }

  // Primitive TYPE classes are only assignable to themselves.
  if (__builtin_expect (target->isPrimitive() || source->isPrimitive(), false))
    return false;

  if (target == &java::lang::Object::class$)
    return true;
  else if (source->ancestors == NULL || target->ancestors == NULL)
    {
      // We need this case when either SOURCE or TARGET has not has
      // its constant-time tables prepared.

      // At this point we know that TARGET can't be Object, so it is
      // safe to use that as the termination point.
      while (source && source != &java::lang::Object::class$)
	{
	  if (source == target)
	    return true;
	  source = source->getSuperclass();
	}
    }
  else if (source->depth >= target->depth
	   && source->ancestors[source->depth - target->depth] == target)
    return true;

  return false;
}

// Interface type checking, the slow way. Returns TRUE if IFACE is a 
// superinterface of SOURCE. This is used when SOURCE is also an interface,
// or a class with no interface dispatch table.
jboolean
_Jv_InterfaceAssignableFrom (jclass source, jclass iface)
{
  for (int i = 0; i < source->interface_count; i++)
    {
      jclass interface = source->interfaces[i];
      if (iface == interface
          || _Jv_InterfaceAssignableFrom (interface, iface))
        return true;      
    }
    
  if (!source->isInterface()
      && source->superclass 
      && _Jv_InterfaceAssignableFrom (source->superclass, iface))
    return true;
        
  return false;
}

jboolean
_Jv_IsInstanceOf(jobject obj, jclass cl)
{
  if (__builtin_expect (!obj, false))
    return false;
  return _Jv_IsAssignableFrom (JV_CLASS (obj), cl);
}

void *
_Jv_CheckCast (jclass c, jobject obj)
{
  if (__builtin_expect 
      (obj != NULL && ! _Jv_IsAssignableFrom(JV_CLASS (obj), c), false))
    throw new java::lang::ClassCastException
      ((new java::lang::StringBuffer
	(obj->getClass()->getName()))->append
       (JvNewStringUTF(" cannot be cast to "))->append
       (c->getName())->toString());

  return obj;
}

void
_Jv_CheckArrayStore (jobject arr, jobject obj)
{
  if (obj)
    {
      JvAssert (arr != NULL);
      jclass elt_class = (JV_CLASS (arr))->getComponentType();
      if (elt_class == &java::lang::Object::class$)
	return;
      jclass obj_class = JV_CLASS (obj);
      if (__builtin_expect 
          (! _Jv_IsAssignableFrom (obj_class, elt_class), false))
	throw new java::lang::ArrayStoreException
		((new java::lang::StringBuffer
		 (JvNewStringUTF("Cannot store ")))->append
		 (obj_class->getName())->append
		 (JvNewStringUTF(" in array of type "))->append
		 (elt_class->getName())->toString());
    }
}

jboolean
_Jv_IsAssignableFromSlow (jclass source, jclass target)
{
  // First, strip arrays.
  while (target->isArray ())
    {
      // If target is array, source must be as well.
      if (! source->isArray ())
       return false;
      target = target->getComponentType ();
      source = source->getComponentType ();
    }

  // Quick success.
  if (target == &java::lang::Object::class$)
    return true;

  // Ensure that the classes have their supers installed.
  _Jv_Linker::wait_for_state (source, JV_STATE_LOADING);
  _Jv_Linker::wait_for_state (target, JV_STATE_LOADING);

  do
    {
      if (source == target)
       return true;

      if (target->isPrimitive () || source->isPrimitive ())
       return false;

      if (target->isInterface ())
       {
         for (int i = 0; i < source->interface_count; ++i)
           {
             // We use a recursive call because we also need to
             // check superinterfaces.
             if (_Jv_IsAssignableFromSlow (source->getInterface (i), target))
               return true;
           }
       }
      source = source->getSuperclass ();
    }
  while (source != NULL);

  return false;
}

// Lookup an interface method by name.  This is very similar to
// purpose to _getMethod, but the interfaces are quite different.  It
// might be a good idea for _getMethod to call this function.
//
// Return true of the method is found, with the class in FOUND_CLASS
// and the index in INDEX.
bool
_Jv_getInterfaceMethod (jclass search_class, jclass &found_class, int &index,
			const _Jv_Utf8Const *utf_name,  
			const _Jv_Utf8Const *utf_sig)
{
   for (jclass klass = search_class; klass; klass = klass->getSuperclass())
    {
      // FIXME: Throw an exception?
      if (!klass->isInterface ())
	return false;
      
      int max = klass->method_count;
      int offset = 0;
      for (int i = 0; i < max; ++i)
	{
	  // Skip <clinit> here, as it will not be in the IDT.
	  if (klass->methods[i].name->first() == '<')
	    continue;

	  if (_Jv_equalUtf8Consts (klass->methods[i].name, utf_name)
	      && _Jv_equalUtf8Consts (klass->methods[i].signature, utf_sig))
	    {
	      // Found it.
	      using namespace java::lang::reflect;

	      // FIXME: Method must be public.  Throw an exception?
	      if (! Modifier::isPublic (klass->methods[i].accflags))
		break;

	      found_class = klass;
	      // Interface method indexes count from 1.
	      index = offset + 1;
	      return true;
	    }

	  ++offset;
	}
    }

  // If we haven't found a match, and this class is an interface, then
  // check all the superinterfaces.
  if (search_class->isInterface())
    {
      for (int i = 0; i < search_class->interface_count; ++i)
	{
	  using namespace java::lang::reflect;
	  bool found = _Jv_getInterfaceMethod (search_class->interfaces[i], 
					       found_class, index,
					       utf_name, utf_sig);
	  if (found)
	    return true;
	}
    }

  return false;
}

#ifdef INTERPRETER
_Jv_MethodBase *
_Jv_FindInterpreterMethod (jclass klass, jmethodID desired_method)
{
  using namespace java::lang::reflect;

  _Jv_InterpClass *iclass
    = reinterpret_cast<_Jv_InterpClass *> (klass->aux_info);
  _Jv_MethodBase **imethods = _Jv_GetFirstMethod (iclass);

  for (int i = 0; i < JvNumMethods (klass); ++i)
    {
      _Jv_MethodBase *imeth = imethods[i];
      if (imeth->get_method () == desired_method)
	return imeth;
    }

  return NULL;
}
#endif

// Return Utf8 name of a class. This function is here for code that
// can't access klass->name directly.
_Jv_Utf8Const*
_Jv_GetClassNameUtf8 (jclass klass)
{
  return klass->name;
}

jclass
_Jv_GetMethodDeclaringClass (jmethodID method)
{
  _Jv_StackTrace::UpdateNCodeMap ();
  jobject obj = reinterpret_cast<jobject> (method->ncode);
  return reinterpret_cast<jclass> (_Jv_StackTrace::ncodeMap->get (obj));
}

jbyte
_Jv_GetClassState (jclass klass)
{
  return klass->state;
}

<<<<<<< HEAD
=======
#ifdef INTERPRETER
>>>>>>> 751ff693
jstring
_Jv_GetInterpClassSourceFile (jclass klass)
{
  if (_Jv_IsInterpretedClass (klass))
    {
      _Jv_InterpClass *iclass =
	reinterpret_cast<_Jv_InterpClass *> (klass->aux_info);
      return iclass->source_file_name;
    }

  return NULL;
<<<<<<< HEAD
}
=======
}
#endif
>>>>>>> 751ff693
<|MERGE_RESOLUTION|>--- conflicted
+++ resolved
@@ -672,10 +672,7 @@
   engine->unregister(this);
 }
 
-<<<<<<< HEAD
-=======
 #ifdef INTERPRETER
->>>>>>> 751ff693
 void
 _Jv_ClosureList::releaseClosures (_Jv_ClosureList **closures)
 {
@@ -1048,12 +1045,8 @@
   _Jv_word indexes;
   indexes.i = getEnclosingMethodData();
   if (indexes.i == 0)
-<<<<<<< HEAD
-    return NULL;
-=======
     // No enclosing method, but perhaps a member or anonymous class
     return getDeclaringClass();
->>>>>>> 751ff693
   _Jv_ushort class_index, method_index;
   _Jv_loadIndexes (&indexes, class_index, method_index);
   return _Jv_Linker::resolve_pool_entry (this, class_index).clazz;
@@ -2078,10 +2071,7 @@
   return klass->state;
 }
 
-<<<<<<< HEAD
-=======
 #ifdef INTERPRETER
->>>>>>> 751ff693
 jstring
 _Jv_GetInterpClassSourceFile (jclass klass)
 {
@@ -2093,9 +2083,5 @@
     }
 
   return NULL;
-<<<<<<< HEAD
-}
-=======
-}
-#endif
->>>>>>> 751ff693
+}
+#endif
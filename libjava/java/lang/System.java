--- conflicted
+++ resolved
@@ -49,11 +49,8 @@
 import java.io.IOException;
 import java.io.InputStream;
 import java.io.PrintStream;
-<<<<<<< HEAD
-=======
 import java.nio.channels.Channel;
 import java.nio.channels.spi.SelectorProvider;
->>>>>>> 60a98cce
 import java.util.AbstractCollection;
 import java.util.ArrayList;
 import java.util.Collection;
@@ -655,8 +652,6 @@
    */
   static native String getenv0(String name);
 
-<<<<<<< HEAD
-=======
   /**
    * Returns the inherited channel of the VM.
    *
@@ -676,7 +671,6 @@
   {
     return SelectorProvider.provider().inheritedChannel();
   }
->>>>>>> 60a98cce
 
   /**
    * This is a specialised <code>Collection</code>, providing

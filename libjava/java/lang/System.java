/* System.java -- useful methods to interface with the system
   Copyright (C) 1998, 1999, 2000, 2001, 2002, 2003, 2004, 2005, 2006, 2007
   Free Software Foundation, Inc.

This file is part of GNU Classpath.

GNU Classpath is free software; you can redistribute it and/or modify
it under the terms of the GNU General Public License as published by
the Free Software Foundation; either version 2, or (at your option)
any later version.

GNU Classpath is distributed in the hope that it will be useful, but
WITHOUT ANY WARRANTY; without even the implied warranty of
MERCHANTABILITY or FITNESS FOR A PARTICULAR PURPOSE.  See the GNU
General Public License for more details.

You should have received a copy of the GNU General Public License
along with GNU Classpath; see the file COPYING.  If not, write to the
Free Software Foundation, Inc., 51 Franklin Street, Fifth Floor, Boston, MA
02110-1301 USA.

Linking this library statically or dynamically with other modules is
making a combined work based on this library.  Thus, the terms and
conditions of the GNU General Public License cover the whole
combination.

As a special exception, the copyright holders of this library give you
permission to link this library with independent modules to produce an
executable, regardless of the license terms of these independent
modules, and to copy and distribute the resulting executable under
terms of your choice, provided that you also meet, for each linked
independent module, the terms and conditions of the license of that
module.  An independent module is a module which is not derived from
or based on this library.  If you modify this library, you may extend
this exception to your version of the library, but you are not
obligated to do so.  If you do not wish to do so, delete this
exception statement from your version. */


package java.lang;

import gnu.classpath.SystemProperties;

import java.io.BufferedInputStream;
import java.io.BufferedOutputStream;
import java.io.FileDescriptor;
import java.io.FileInputStream;
import java.io.FileOutputStream;
<<<<<<< HEAD
import java.io.InputStream;
import java.io.PrintStream;
=======
import java.io.IOException;
import java.io.InputStream;
import java.io.PrintStream;
import java.nio.channels.Channel;
import java.nio.channels.spi.SelectorProvider;
>>>>>>> 751ff693
import java.util.AbstractCollection;
import java.util.ArrayList;
import java.util.Collection;
import java.util.Collections;
import java.util.HashMap;
import java.util.Iterator;
import java.util.List;
import java.util.Map;
import java.util.Set;
import java.util.Properties;
import java.util.PropertyPermission;

/**
 * System represents system-wide resources; things that represent the
 * general environment.  As such, all methods are static.
 *
 * @author John Keiser
 * @author Eric Blake (ebb9@email.byu.edu)
 * @since 1.0
 * @status still missing 1.4 functionality
 */
public final class System
{
  // WARNING: System is a CORE class in the bootstrap cycle. See the comments
  // in vm/reference/java/lang/Runtime for implications of this fact.

  /**
   * The standard InputStream. This is assigned at startup and starts its
   * life perfectly valid. Although it is marked final, you can change it
   * using {@link #setIn(InputStream)} through some hefty VM magic.
   *
   * <p>This corresponds to the C stdin and C++ cin variables, which
   * typically input from the keyboard, but may be used to pipe input from
   * other processes or files.  That should all be transparent to you,
   * however.
   */
  public static final InputStream in
    = new BufferedInputStream(new FileInputStream(FileDescriptor.in));
  /**
   * The standard output PrintStream.  This is assigned at startup and
   * starts its life perfectly valid. Although it is marked final, you can
   * change it using {@link #setOut(PrintStream)} through some hefty VM magic.
   *
   * <p>This corresponds to the C stdout and C++ cout variables, which
   * typically output normal messages to the screen, but may be used to pipe
   * output to other processes or files.  That should all be transparent to
   * you, however.
   */
  public static final PrintStream out
    = new PrintStream(new BufferedOutputStream(new FileOutputStream(FileDescriptor.out)), true);
  /**
   * The standard output PrintStream.  This is assigned at startup and
   * starts its life perfectly valid. Although it is marked final, you can
   * change it using {@link #setErr(PrintStream)} through some hefty VM magic.
   *
   * <p>This corresponds to the C stderr and C++ cerr variables, which
   * typically output error messages to the screen, but may be used to pipe
   * output to other processes or files.  That should all be transparent to
   * you, however.
   */
  public static final PrintStream err
    = new PrintStream(new BufferedOutputStream(new FileOutputStream(FileDescriptor.err)), true);

  /**
   * A cached copy of the environment variable map.
   */
  private static Map<String,String> environmentMap;

  /**
   * This class is uninstantiable.
   */
  private System()
  {
  }

  /**
   * Set {@link #in} to a new InputStream. This uses some VM magic to change
   * a "final" variable, so naturally there is a security check,
   * <code>RuntimePermission("setIO")</code>.
   *
   * @param in the new InputStream
   * @throws SecurityException if permission is denied
   * @since 1.1
   */
  public static void setIn(InputStream in)
  {
    SecurityManager sm = SecurityManager.current; // Be thread-safe.
    if (sm != null)
      sm.checkPermission(new RuntimePermission("setIO"));
    setIn0(in);
  }

  /**
   * Set {@link #out} to a new PrintStream. This uses some VM magic to change
   * a "final" variable, so naturally there is a security check,
   * <code>RuntimePermission("setIO")</code>.
   *
   * @param out the new PrintStream
   * @throws SecurityException if permission is denied
   * @since 1.1
   */
  public static void setOut(PrintStream out)
  {
    SecurityManager sm = SecurityManager.current; // Be thread-safe.
    if (sm != null)
      sm.checkPermission(new RuntimePermission("setIO"));
    
    setOut0(out);
  }

  /**
   * Set {@link #err} to a new PrintStream. This uses some VM magic to change
   * a "final" variable, so naturally there is a security check,
   * <code>RuntimePermission("setIO")</code>.
   *
   * @param err the new PrintStream
   * @throws SecurityException if permission is denied
   * @since 1.1
   */
  public static void setErr(PrintStream err)
  {
    SecurityManager sm = SecurityManager.current; // Be thread-safe.
    if (sm != null)
      sm.checkPermission(new RuntimePermission("setIO"));
    setErr0(err);
  }

  /**
   * Set the current SecurityManager. If a security manager already exists,
   * then <code>RuntimePermission("setSecurityManager")</code> is checked
   * first. Since this permission is denied by the default security manager,
   * setting the security manager is often an irreversible action.
   *
   * @param sm the new SecurityManager
   * @throws SecurityException if permission is denied
   */
  public static synchronized void setSecurityManager(SecurityManager sm)
  {
    // Implementation note: the field lives in SecurityManager because of
    // bootstrap initialization issues. This method is synchronized so that
    // no other thread changes it to null before this thread makes the change.
    if (SecurityManager.current != null)
      SecurityManager.current.checkPermission
        (new RuntimePermission("setSecurityManager"));
    SecurityManager.current = sm;
  }

  /**
   * Get the current SecurityManager. If the SecurityManager has not been
   * set yet, then this method returns null.
   *
   * @return the current SecurityManager, or null
   */
  public static SecurityManager getSecurityManager()
  {
    return SecurityManager.current;
  }

  /**
   * Get the current time, measured in the number of milliseconds from the
   * beginning of Jan. 1, 1970. This is gathered from the system clock, with
   * any attendant incorrectness (it may be timezone dependent).
   *
   * @return the current time
   * @see java.util.Date
   */
  public static native long currentTimeMillis();

  /**
   * Get the current time, measured in nanoseconds.  The result is as
   * precise as possible, and is measured against a fixed epoch.
   * However, unlike currentTimeMillis(), the epoch chosen is
   * arbitrary and may vary by platform, etc.
   * @since 1.5
   */
  public static native long nanoTime();

  /**
   * Copy one array onto another from <code>src[srcStart]</code> ...
   * <code>src[srcStart+len-1]</code> to <code>dest[destStart]</code> ...
   * <code>dest[destStart+len-1]</code>. First, the arguments are validated:
   * neither array may be null, they must be of compatible types, and the
   * start and length must fit within both arrays. Then the copying starts,
   * and proceeds through increasing slots.  If src and dest are the same
   * array, this will appear to copy the data to a temporary location first.
   * An ArrayStoreException in the middle of copying will leave earlier
   * elements copied, but later elements unchanged.
   *
   * @param src the array to copy elements from
   * @param srcStart the starting position in src
   * @param dest the array to copy elements to
   * @param destStart the starting position in dest
   * @param len the number of elements to copy
   * @throws NullPointerException if src or dest is null
   * @throws ArrayStoreException if src or dest is not an array, if they are
   *         not compatible array types, or if an incompatible runtime type
   *         is stored in dest
   * @throws IndexOutOfBoundsException if len is negative, or if the start or
   *         end copy position in either array is out of bounds
   */
  public static native void arraycopy(Object src, int srcStart,
				      Object dest, int destStart, int len);

  /**
   * Get a hash code computed by the VM for the Object. This hash code will
   * be the same as Object's hashCode() method.  It is usually some
   * convolution of the pointer to the Object internal to the VM.  It
   * follows standard hash code rules, in that it will remain the same for a
   * given Object for the lifetime of that Object.
   *
   * @param o the Object to get the hash code for
   * @return the VM-dependent hash code for this Object
   * @since 1.1
   */
  public static native int identityHashCode(Object o);

  /**
   * Get all the system properties at once. A security check may be performed,
   * <code>checkPropertiesAccess</code>. Note that a security manager may
   * allow getting a single property, but not the entire group.
   *
   * <p>The required properties include:
   * <dl>
   * <dt>java.version</dt>         <dd>Java version number</dd>
   * <dt>java.vendor</dt>          <dd>Java vendor specific string</dd>
   * <dt>java.vendor.url</dt>      <dd>Java vendor URL</dd>
   * <dt>java.home</dt>            <dd>Java installation directory</dd>
   * <dt>java.vm.specification.version</dt> <dd>VM Spec version</dd>
   * <dt>java.vm.specification.vendor</dt>  <dd>VM Spec vendor</dd>
   * <dt>java.vm.specification.name</dt>    <dd>VM Spec name</dd>
   * <dt>java.vm.version</dt>      <dd>VM implementation version</dd>
   * <dt>java.vm.vendor</dt>       <dd>VM implementation vendor</dd>
   * <dt>java.vm.name</dt>         <dd>VM implementation name</dd>
   * <dt>java.specification.version</dt>    <dd>Java Runtime Environment version</dd>
   * <dt>java.specification.vendor</dt>     <dd>Java Runtime Environment vendor</dd>
   * <dt>java.specification.name</dt>       <dd>Java Runtime Environment name</dd>
   * <dt>java.class.version</dt>   <dd>Java class version number</dd>
   * <dt>java.class.path</dt>      <dd>Java classpath</dd>
   * <dt>java.library.path</dt>    <dd>Path for finding Java libraries</dd>
   * <dt>java.io.tmpdir</dt>       <dd>Default temp file path</dd>
   * <dt>java.compiler</dt>        <dd>Name of JIT to use</dd>
   * <dt>java.ext.dirs</dt>        <dd>Java extension path</dd>
   * <dt>os.name</dt>              <dd>Operating System Name</dd>
   * <dt>os.arch</dt>              <dd>Operating System Architecture</dd>
   * <dt>os.version</dt>           <dd>Operating System Version</dd>
   * <dt>file.separator</dt>       <dd>File separator ("/" on Unix)</dd>
   * <dt>path.separator</dt>       <dd>Path separator (":" on Unix)</dd>
   * <dt>line.separator</dt>       <dd>Line separator ("\n" on Unix)</dd>
   * <dt>user.name</dt>            <dd>User account name</dd>
   * <dt>user.home</dt>            <dd>User home directory</dd>
   * <dt>user.dir</dt>             <dd>User's current working directory</dd>
   * </dl>
   *
   * In addition, gnu defines several other properties, where ? stands for
   * each character in '0' through '9':
   * <dl>
   * <dt>gnu.classpath.home</dt>         <dd>Path to the classpath libraries.</dd>
   * <dt>gnu.classpath.version</dt>      <dd>Version of the classpath libraries.</dd>
   * <dt>gnu.classpath.vm.shortname</dt> <dd>Succinct version of the VM name;
   *     used for finding property files in file system</dd>
   * <dt>gnu.classpath.home.url</dt>     <dd> Base URL; used for finding
   *     property files in file system</dd>
   * <dt>gnu.cpu.endian</dt>             <dd>big or little</dd>
   * <dt>gnu.java.io.encoding_scheme_alias.ISO-8859-?</dt>   <dd>8859_?</dd>
   * <dt>gnu.java.io.encoding_scheme_alias.iso-8859-?</dt>   <dd>8859_?</dd>
   * <dt>gnu.java.io.encoding_scheme_alias.iso8859_?</dt>    <dd>8859_?</dd>
   * <dt>gnu.java.io.encoding_scheme_alias.iso-latin-_?</dt> <dd>8859_?</dd>
   * <dt>gnu.java.io.encoding_scheme_alias.latin?</dt>       <dd>8859_?</dd>
   * <dt>gnu.java.io.encoding_scheme_alias.UTF-8</dt>        <dd>UTF8</dd>
   * <dt>gnu.java.io.encoding_scheme_alias.utf-8</dt>        <dd>UTF8</dd>
   * <dt>gnu.java.util.zoneinfo.dir</dt>	<dd>Root of zoneinfo tree</dd>
   * </dl>
   *
   * @return the system properties, will never be null
   * @throws SecurityException if permission is denied
   */
  public static Properties getProperties()
  {
    SecurityManager sm = SecurityManager.current; // Be thread-safe.
    if (sm != null)
      sm.checkPropertiesAccess();
    return SystemProperties.getProperties();
  }

  /**
   * Set all the system properties at once. A security check may be performed,
   * <code>checkPropertiesAccess</code>. Note that a security manager may
   * allow setting a single property, but not the entire group. An argument
   * of null resets the properties to the startup default.
   *
   * @param properties the new set of system properties
   * @throws SecurityException if permission is denied
   */
  public static void setProperties(Properties properties)
  {
    SecurityManager sm = SecurityManager.current; // Be thread-safe.
    if (sm != null)
      sm.checkPropertiesAccess();
    SystemProperties.setProperties(properties);
  }

  /**
   * Get a single system property by name. A security check may be performed,
   * <code>checkPropertyAccess(key)</code>.
   *
   * @param key the name of the system property to get
   * @return the property, or null if not found
   * @throws SecurityException if permission is denied
   * @throws NullPointerException if key is null
   * @throws IllegalArgumentException if key is ""
   */
  public static String getProperty(String key)
  {
    SecurityManager sm = SecurityManager.current; // Be thread-safe.
    if (sm != null)
      sm.checkPropertyAccess(key);
    else if (key.length() == 0)
      throw new IllegalArgumentException("key can't be empty");
    return SystemProperties.getProperty(key);
  }

  /**
   * Get a single system property by name. A security check may be performed,
   * <code>checkPropertyAccess(key)</code>.
   *
   * @param key the name of the system property to get
   * @param def the default
   * @return the property, or def if not found
   * @throws SecurityException if permission is denied
   * @throws NullPointerException if key is null
   * @throws IllegalArgumentException if key is ""
   */
  public static String getProperty(String key, String def)
  {
    SecurityManager sm = SecurityManager.current; // Be thread-safe.
    if (sm != null)
      sm.checkPropertyAccess(key);
    return SystemProperties.getProperty(key, def);
  }

  /**
   * Set a single system property by name. A security check may be performed,
   * <code>checkPropertyAccess(key, "write")</code>.
   *
   * @param key the name of the system property to set
   * @param value the new value
   * @return the previous value, or null
   * @throws SecurityException if permission is denied
   * @throws NullPointerException if key is null
   * @throws IllegalArgumentException if key is ""
   * @since 1.2
   */
  public static String setProperty(String key, String value)
  {
    SecurityManager sm = SecurityManager.current; // Be thread-safe.
    if (sm != null)
      sm.checkPermission(new PropertyPermission(key, "write"));
    return SystemProperties.setProperty(key, value);
  }

  /**
   * Remove a single system property by name. A security check may be
   * performed, <code>checkPropertyAccess(key, "write")</code>.
   *
   * @param key the name of the system property to remove
   * @return the previous value, or null
   * @throws SecurityException if permission is denied
   * @throws NullPointerException if key is null
   * @throws IllegalArgumentException if key is ""
   * @since 1.5
   */
  public static String clearProperty(String key)
  {
    SecurityManager sm = SecurityManager.current; // Be thread-safe.
    if (sm != null)
      sm.checkPermission(new PropertyPermission(key, "write"));
    // This handles both the null pointer exception and the illegal
    // argument exception.
    if (key.length() == 0)
      throw new IllegalArgumentException("key can't be empty");
    return SystemProperties.remove(key);
  }

  /**
   * Gets the value of an environment variable.
   *
   * @param name the name of the environment variable
   * @return the string value of the variable or null when the
   *         environment variable is not defined.
   * @throws NullPointerException
   * @throws SecurityException if permission is denied
   * @since 1.5
   * @specnote This method was deprecated in some JDK releases, but
   *           was restored in 1.5.
   */
  public static String getenv(String name)
  {
    if (name == null)
      throw new NullPointerException();
    SecurityManager sm = SecurityManager.current; // Be thread-safe.
    if (sm != null)
      sm.checkPermission(new RuntimePermission("getenv." + name));
    return getenv0(name);
  }

  /**
   * <p>
   * Returns an unmodifiable view of the system environment variables.
   * If the underlying system does not support environment variables,
   * an empty map is returned.
   * </p>
   * <p>
   * The returned map is read-only and does not accept queries using
   * null keys or values, or those of a type other than <code>String</code>.
   * Attempts to modify the map will throw an
   * <code>UnsupportedOperationException</code>, while attempts
   * to pass in a null value will throw a
   * <code>NullPointerException</code>.  Types other than <code>String</code>
   * throw a <code>ClassCastException</code>.
   * </p>
   * <p>
   * As the returned map is generated using data from the underlying
   * platform, it may not comply with the <code>equals()</code>
   * and <code>hashCode()</code> contracts.  It is also likely that
   * the keys of this map will be case-sensitive.
   * </p>
   * <p>
   * Use of this method may require a security check for the
   * RuntimePermission "getenv.*".
   * </p>
   *
   * @return a map of the system environment variables.
   * @throws SecurityException if the checkPermission method of
   *         an installed security manager prevents access to
   *         the system environment variables.
   * @since 1.5
   */
  public static Map<String, String> getenv()
  {
    SecurityManager sm = SecurityManager.current; // Be thread-safe.
    if (sm != null)
      sm.checkPermission(new RuntimePermission("getenv.*"));
    if (environmentMap == null)
      {
	// List<String> environ = (List<String>)VMSystem.environ();
	// FIXME
	List<String> environ = new ArrayList<String>();
	Map<String,String> variables = new EnvironmentMap();
	for (String pair : environ)
	  {
	    String[] parts = pair.split("=");
	    variables.put(parts[0], parts[1]);
	  }
	environmentMap = Collections.unmodifiableMap(variables);
      }
    return environmentMap;
  }

  /**
   * Terminate the Virtual Machine. This just calls
   * <code>Runtime.getRuntime().exit(status)</code>, and never returns.
   * Obviously, a security check is in order, <code>checkExit</code>.
   *
   * @param status the exit status; by convention non-zero is abnormal
   * @throws SecurityException if permission is denied
   * @see Runtime#exit(int)
   */
  public static void exit(int status)
  {
    Runtime.getRuntime().exit(status);
  }

  /**
   * Calls the garbage collector. This is only a hint, and it is up to the
   * implementation what this hint suggests, but it usually causes a
   * best-effort attempt to reclaim unused memory from discarded objects.
   * This calls <code>Runtime.getRuntime().gc()</code>.
   *
   * @see Runtime#gc()
   */
  public static void gc()
  {
    Runtime.getRuntime().gc();
  }

  /**
   * Runs object finalization on pending objects. This is only a hint, and
   * it is up to the implementation what this hint suggests, but it usually
   * causes a best-effort attempt to run finalizers on all objects ready
   * to be reclaimed. This calls
   * <code>Runtime.getRuntime().runFinalization()</code>.
   *
   * @see Runtime#runFinalization()
   */
  public static void runFinalization()
  {
    Runtime.getRuntime().runFinalization();
  }

  /**
   * Tell the Runtime whether to run finalization before exiting the
   * JVM.  This is inherently unsafe in multi-threaded applications,
   * since it can force initialization on objects which are still in use
   * by live threads, leading to deadlock; therefore this is disabled by
   * default. There may be a security check, <code>checkExit(0)</code>. This
   * calls <code>Runtime.getRuntime().runFinalizersOnExit()</code>.
   *
   * @param finalizeOnExit whether to run finalizers on exit
   * @throws SecurityException if permission is denied
   * @see Runtime#runFinalizersOnExit()
   * @since 1.1
   * @deprecated never rely on finalizers to do a clean, thread-safe,
   *             mop-up from your code
   */
  public static void runFinalizersOnExit(boolean finalizeOnExit)
  {
    Runtime.getRuntime().runFinalizersOnExit(finalizeOnExit);
  }

  /**
   * Load a code file using its explicit system-dependent filename. A security
   * check may be performed, <code>checkLink</code>. This just calls
   * <code>Runtime.getRuntime().load(filename)</code>.
   *
   * <p>
   * The library is loaded using the class loader associated with the
   * class associated with the invoking method.
   *
   * @param filename the code file to load
   * @throws SecurityException if permission is denied
   * @throws UnsatisfiedLinkError if the file cannot be loaded
   * @see Runtime#load(String)
   */
  public static void load(String filename)
  {
    Runtime.getRuntime().load(filename);
  }

  /**
   * Load a library using its explicit system-dependent filename. A security
   * check may be performed, <code>checkLink</code>. This just calls
   * <code>Runtime.getRuntime().load(filename)</code>.
   *
   * <p>
   * The library is loaded using the class loader associated with the
   * class associated with the invoking method.
   *
   * @param libname the library file to load
   * @throws SecurityException if permission is denied
   * @throws UnsatisfiedLinkError if the file cannot be loaded
   * @see Runtime#load(String)
   */
  public static void loadLibrary(String libname)
  {
    Runtime.getRuntime().loadLibrary(libname);
  }

  /**
   * Convert a library name to its platform-specific variant.
   *
   * @param libname the library name, as used in <code>loadLibrary</code>
   * @return the platform-specific mangling of the name
   * @since 1.2
   */
  public static String mapLibraryName(String libname)
  {
    // XXX Fix this!!!!
    return Runtime.nativeGetLibname("", libname);
  }

  /**
   * Set {@link #in} to a new InputStream.
   *
   * @param in the new InputStream
   * @see #setIn(InputStream)
   */
  private static native void setIn0(InputStream in);

  /**
   * Set {@link #out} to a new PrintStream.
   *
   * @param out the new PrintStream
   * @see #setOut(PrintStream)
   */
  private static native void setOut0(PrintStream out);

  /**
   * Set {@link #err} to a new PrintStream.
   *
   * @param err the new PrintStream
   * @see #setErr(PrintStream)
   */
  private static native void setErr0(PrintStream err);

  /**
   * Gets the value of an environment variable.
   *
   * @see #getenv(String)
   */
  static native String getenv0(String name);

<<<<<<< HEAD
=======
  /**
   * Returns the inherited channel of the VM.
   *
   * This wraps the inheritedChannel() call of the system's default
   * {@link SelectorProvider}.
   *
   * @return the inherited channel of the VM
   *
   * @throws IOException If an I/O error occurs
   * @throws SecurityException If an installed security manager denies access
   *         to RuntimePermission("inheritedChannel")
   *
   * @since 1.5
   */
  public static Channel inheritedChannel()
    throws IOException
  {
    return SelectorProvider.provider().inheritedChannel();
  }
>>>>>>> 751ff693

  /**
   * This is a specialised <code>Collection</code>, providing
   * the necessary provisions for the collections used by the
   * environment variable map.  Namely, it prevents
   * querying anything but <code>String</code>s.
   *
   * @author Andrew John Hughes (gnu_andrew@member.fsf.org)
   */
  private static class EnvironmentCollection
    extends AbstractCollection<String>
  {

    /**
     * The wrapped collection.
     */
    protected Collection<String> c;

    /**
     * Constructs a new environment collection, which
     * wraps the elements of the supplied collection.
     *
     * @param coll the collection to use as a base for
     *             this collection.
     */
    public EnvironmentCollection(Collection<String> coll)
    {
      c = coll;
    }
        
    /**
     * Blocks queries containing a null object or an object which
     * isn't of type <code>String</code>.  All other queries
     * are forwarded to the underlying collection.
     *
     * @param obj the object to look for.
     * @return true if the object exists in the collection.
     * @throws NullPointerException if the specified object is null.
     * @throws ClassCastException if the specified object is not a String.
     */
    public boolean contains(Object obj)
    {
      if (obj == null)
	  throw new
	    NullPointerException("This collection does not support " +
				 "null values.");
      if (!(obj instanceof String))
	  throw new
	    ClassCastException("This collection only supports Strings.");
      return c.contains(obj);
    }
    
    /**
     * Blocks queries where the collection contains a null object or
     * an object which isn't of type <code>String</code>.  All other
     * queries are forwarded to the underlying collection.
     *
     * @param coll the collection of objects to look for.
     * @return true if the collection contains all elements in the collection.
     * @throws NullPointerException if the collection is null.
     * @throws NullPointerException if any collection entry is null.
     * @throws ClassCastException if any collection entry is not a String.
     */
    public boolean containsAll(Collection<?> coll)
    {
      for (Object o: coll)
	{
	  if (o == null)
	      throw new
		NullPointerException("This collection does not support " +
				     "null values.");
	  if (!(o instanceof String))
	      throw new
		ClassCastException("This collection only supports Strings.");
	}
      return c.containsAll(coll);
    }

    /**
     * This returns an iterator over the map elements, with the
     * same provisions as for the collection and underlying map.
     *
     * @return an iterator over the map elements.
     */
    public Iterator<String> iterator()
    {
      return c.iterator();
    }
    
    /**
     * Blocks the removal of elements from the collection.
     *
     * @return true if the removal was sucessful.
     * @throws NullPointerException if the collection is null.
     * @throws NullPointerException if any collection entry is null.
     * @throws ClassCastException if any collection entry is not a String.
     */
    public boolean remove(Object key)
    {
      if (key == null)
	  throw new
	    NullPointerException("This collection does not support " +
				 "null values.");
      if (!(key instanceof String))
	  throw new
	    ClassCastException("This collection only supports Strings.");
      return c.contains(key);
    }	
        
    /**
     * Blocks the removal of all elements in the specified
     * collection from the collection.
     *
     * @param coll the collection of elements to remove.
     * @return true if the elements were removed.
     * @throws NullPointerException if the collection is null.
     * @throws NullPointerException if any collection entry is null.
     * @throws ClassCastException if any collection entry is not a String.
     */
    public boolean removeAll(Collection<?> coll)
    {
      for (Object o: coll)
	{
	  if (o == null)
	      throw new
		NullPointerException("This collection does not support " +
				     "null values.");
	  if (!(o instanceof String))
	    throw new
	      ClassCastException("This collection only supports Strings.");
	}
      return c.removeAll(coll);
    }
    
    /**
     * Blocks the retention of all elements in the specified
     * collection from the collection.
     *
     * @param c the collection of elements to retain.
     * @return true if the other elements were removed.
     * @throws NullPointerException if the collection is null.
     * @throws NullPointerException if any collection entry is null.
     * @throws ClassCastException if any collection entry is not a String.
     */
    public boolean retainAll(Collection<?> coll)
    {
      for (Object o: coll)
	{
	  if (o == null)
	      throw new
		NullPointerException("This collection does not support " +
				     "null values.");
	  if (!(o instanceof String))
	    throw new
	      ClassCastException("This collection only supports Strings.");
	}
      return c.containsAll(coll);
    }

    /**
     * This simply calls the same method on the wrapped
     * collection.
     *
     * @return the size of the underlying collection.
     */
    public int size()
    {
      return c.size();
    }

  } // class EnvironmentCollection<String>

  /**
   * This is a specialised <code>HashMap</code>, which
   * prevents the addition or querying of anything other than
   * <code>String</code> objects. 
   *
   * @author Andrew John Hughes (gnu_andrew@member.fsf.org)
   */
  static class EnvironmentMap
    extends HashMap<String,String>
  {
    
    /**
     * Cache the entry set.
     */
    private transient Set<Map.Entry<String,String>> entries;

    /**
     * Cache the key set.
     */
    private transient Set<String> keys;

    /**
     * Cache the value collection.
     */
    private transient Collection<String> values;

    /**
     * Constructs a new empty <code>EnvironmentMap</code>.
     */
    EnvironmentMap()
    {
      super();
    }

    /**
     * Constructs a new <code>EnvironmentMap</code> containing
     * the contents of the specified map.
     *
     * @param m the map to be added to this.
     * @throws NullPointerException if a key or value is null.
     * @throws ClassCastException if a key or value is not a String.
     */    
    EnvironmentMap(Map<String,String> m)
    {
      super(m);
    }

    /**
     * Blocks queries containing a null key or one which is not
     * of type <code>String</code>.  All other queries
     * are forwarded to the superclass.
     *
     * @param key the key to look for in the map.
     * @return true if the key exists in the map.
     * @throws NullPointerException if the specified key is null.
     */
    public boolean containsKey(Object key)
    {
      if (key == null)
	throw new
	  NullPointerException("This map does not support null keys.");
      if (!(key instanceof String))
	throw new
	  ClassCastException("This map only allows queries using Strings.");
      return super.containsKey(key);
    }
    
    /**
     * Blocks queries using a null or non-<code>String</code> value.
     * All other queries are forwarded to the superclass.
     *
     * @param value the value to look for in the map.
     * @return true if the value exists in the map.
     * @throws NullPointerException if the specified value is null.
     */
    public boolean containsValue(Object value)
    {
      if (value == null)
	  throw new
	    NullPointerException("This map does not support null values.");
      if (!(value instanceof String))
	throw new
	  ClassCastException("This map only allows queries using Strings.");
      return super.containsValue(value);
    }

    /**
     * Returns a set view of the map entries, with the same
     * provisions as for the underlying map.
     *
     * @return a set containing the map entries.
     */
    public Set<Map.Entry<String,String>> entrySet()
    {
      if (entries == null)
        entries = super.entrySet();
      return entries;
    }

    /**
     * Blocks queries containing a null or non-<code>String</code> key.
     * All other queries are passed on to the superclass.
     *
     * @param key the key to retrieve the value for.
     * @return the value associated with the given key.
     * @throws NullPointerException if the specified key is null.
     * @throws ClassCastException if the specified key is not a String.
     */
    public String get(Object key)
    {
      if (key == null)
	throw new
	  NullPointerException("This map does not support null keys.");
      if (!(key instanceof String))
	throw new
	  ClassCastException("This map only allows queries using Strings.");
      return super.get(key);
    }
    
    /**
     * Returns a set view of the keys, with the same
     * provisions as for the underlying map.
     *
     * @return a set containing the keys.
     */
    public Set<String> keySet()
    {
      if (keys == null)
        keys = new EnvironmentSet(super.keySet());
      return keys;
    }

    /**
     * Associates the given key to the given value. If the
     * map already contains the key, its value is replaced.
     * The map does not accept null keys or values, or keys
     * and values not of type {@link String}.
     *
     * @param key the key to map.
     * @param value the value to be mapped.
     * @return the previous value of the key, or null if there was no mapping
     * @throws NullPointerException if a key or value is null.
     * @throws ClassCastException if a key or value is not a String.
     */
    public String put(String key, String value)
    {
      if (key == null)
	throw new NullPointerException("A new key is null.");
      if (value == null)
	throw new NullPointerException("A new value is null.");
      if (!(key instanceof String))
	throw new ClassCastException("A new key is not a String.");
      if (!(value instanceof String))
	throw new ClassCastException("A new value is not a String.");
      return super.put(key, value);
    }

    /**
     * Removes a key-value pair from the map.  The queried key may not
     * be null or of a type other than a <code>String</code>.
     *
     * @param key the key of the entry to remove.
     * @return the removed value.
     * @throws NullPointerException if the specified key is null.
     * @throws ClassCastException if the specified key is not a String.
     */
    public String remove(Object key)
    {
      if (key == null)
	throw new
	  NullPointerException("This map does not support null keys.");
      if (!(key instanceof String))
	throw new
	  ClassCastException("This map only allows queries using Strings.");
      return super.remove(key);
    }
    
    /**
     * Returns a collection view of the values, with the same
     * provisions as for the underlying map.
     *
     * @return a collection containing the values.
     */
    public Collection<String> values()
    {
      if (values == null)
        values = new EnvironmentCollection(super.values());
      return values;
    }
    
  }

  /**
   * This is a specialised <code>Set</code>, providing
   * the necessary provisions for the collections used by the
   * environment variable map.  Namely, it prevents
   * modifications and the use of queries with null
   * or non-<code>String</code> values.
   *
   * @author Andrew John Hughes (gnu_andrew@member.fsf.org)
   */
  private static class EnvironmentSet
    extends EnvironmentCollection
    implements Set<String>
  {

    /**
     * Constructs a new environment set, which
     * wraps the elements of the supplied set.
     *
     * @param set the set to use as a base for
     *             this set.
     */
    public EnvironmentSet(Set<String> set)
    {
      super(set);
    }

    /**
     * This simply calls the same method on the wrapped
     * collection.
     *
     * @param obj the object to compare with.
     * @return true if the two objects are equal.
     */
    public boolean equals(Object obj)
    {
      return c.equals(obj);
    }

    /**
     * This simply calls the same method on the wrapped
     * collection.
     *
     * @return the hashcode of the collection.
     */
    public int hashCode()
    {
      return c.hashCode();
    }

  } // class EnvironmentSet<String>

} // class System<|MERGE_RESOLUTION|>--- conflicted
+++ resolved
@@ -46,16 +46,11 @@
 import java.io.FileDescriptor;
 import java.io.FileInputStream;
 import java.io.FileOutputStream;
-<<<<<<< HEAD
-import java.io.InputStream;
-import java.io.PrintStream;
-=======
 import java.io.IOException;
 import java.io.InputStream;
 import java.io.PrintStream;
 import java.nio.channels.Channel;
 import java.nio.channels.spi.SelectorProvider;
->>>>>>> 751ff693
 import java.util.AbstractCollection;
 import java.util.ArrayList;
 import java.util.Collection;
@@ -657,8 +652,6 @@
    */
   static native String getenv0(String name);
 
-<<<<<<< HEAD
-=======
   /**
    * Returns the inherited channel of the VM.
    *
@@ -678,7 +671,6 @@
   {
     return SelectorProvider.provider().inheritedChannel();
   }
->>>>>>> 751ff693
 
   /**
    * This is a specialised <code>Collection</code>, providing

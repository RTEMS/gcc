// natVMClassLoader.cc - VMClassLoader native methods

<<<<<<< HEAD
/* Copyright (C) 1999, 2000, 2001, 2002, 2003, 2004, 2005  Free Software Foundation
=======
/* Copyright (C) 1999, 2000, 2001, 2002, 2003, 2004, 2005, 2006  Free Software Foundation
>>>>>>> c355071f

   This file is part of libgcj.

This software is copyrighted work licensed under the terms of the
Libgcj License.  Please consult the file "LIBGCJ_LICENSE" for
details.  */

/* Author: Kresten Krab Thorup <krab@gnu.org>  */

#include <config.h>

#include <stdlib.h>
#include <string.h>

#include <gcj/cni.h>
#include <jvm.h>

#include <java-threads.h>
#include <java-interp.h>

#include <java/lang/VMClassLoader.h>
#include <java/lang/VMCompiler.h>
#include <gnu/gcj/runtime/ExtensionClassLoader.h>
#include <gnu/gcj/runtime/SystemClassLoader.h>
#include <gnu/gcj/runtime/BootClassLoader.h>
#include <java/lang/ClassLoader.h>
#include <java/lang/Class.h>
#include <java/lang/Throwable.h>
#include <java/security/ProtectionDomain.h>
#include <java/lang/ClassFormatError.h>
#include <java/lang/StringBuffer.h>
#include <java/lang/Runtime.h>
#include <java/util/HashSet.h>
<<<<<<< HEAD
=======
#include <java/lang/VirtualMachineError.h>
>>>>>>> c355071f

java::lang::Class *
java::lang::VMClassLoader::defineClass (java::lang::ClassLoader *loader,
					jstring name,
					jbyteArray data, 
					jint offset,
					jint length,
					java::security::ProtectionDomain *pd)
{
  jclass klass = VMCompiler::compileClass(loader, name, data,
					  offset, length, pd);

#ifdef INTERPRETER
  if (klass == NULL)
<<<<<<< HEAD
    {
      klass = new java::lang::Class ();

      // Synchronize on the class, so that it is not attempted initialized
      // until we're done loading.
      JvSynchronize sync (klass);

      // Record the defining loader.  For the bootstrap class loader,
      // we record NULL.
      if (loader != bootLoader)
	klass->loader = loader;

      if (name != 0)
	{
	  _Jv_Utf8Const *name2 = _Jv_makeUtf8Const (name);

	  if (! _Jv_VerifyClassName (name2))
	    throw new java::lang::ClassFormatError
	      (JvNewStringLatin1 ("erroneous class name"));

	  klass->name = name2;
	}

      _Jv_Utf8Const *found_name = NULL;
      try
	{
	  _Jv_DefineClass (klass, data, offset, length, pd, &found_name);
	}
      catch (java::lang::Throwable *ex)
	{
	  klass->state = JV_STATE_ERROR;
	  klass->notifyAll ();

	  if (found_name != NULL)
	    _Jv_UnregisterInitiatingLoader (klass, klass->loader);

	  // If EX is not a ClassNotFoundException, that's ok, because we
	  // account for the possibility in defineClass().
	  throw ex;
	}

      // if everything proceeded sucessfully, we're loaded.
      JvAssert (klass->state == JV_STATE_LOADED);
    }
#endif // INTERPRETER
=======
    {
      klass = new java::lang::Class ();

      // Synchronize on the class, so that it is not attempted initialized
      // until we're done loading.
      JvSynchronize sync (klass);

      // Record the defining loader.  For the bootstrap class loader,
      // we record NULL.
      if (loader != bootLoader)
	klass->loader = loader;

      if (name != 0)
	{
	  _Jv_Utf8Const *name2 = _Jv_makeUtf8Const (name);

	  if (! _Jv_VerifyClassName (name2))
	    throw new java::lang::ClassFormatError
	      (JvNewStringLatin1 ("erroneous class name"));

	  klass->name = name2;
	}

      _Jv_Utf8Const *found_name = NULL;
      try
	{
	  _Jv_DefineClass (klass, data, offset, length, pd, &found_name);
	}
      catch (java::lang::Throwable *ex)
	{
	  klass->state = JV_STATE_ERROR;
	  klass->notifyAll ();

	  if (found_name != NULL)
	    _Jv_UnregisterInitiatingLoader (klass, klass->loader);

	  // If EX is not a ClassNotFoundException, that's ok, because we
	  // account for the possibility in defineClass().
	  throw ex;
	}

      // if everything proceeded sucessfully, we're loaded.
      JvAssert (klass->state == JV_STATE_LOADED);
    }
#endif // INTERPRETER

  if (! klass)
    {
      StringBuffer *sb = new StringBuffer();
      if (name)
	{
	  sb->append(JvNewStringLatin1("found class file for class "));
	  sb->append(name);
	}
      else
	sb->append(JvNewStringLatin1("found unnamed class file"));
      sb->append(JvNewStringLatin1(", but no interpreter configured in this libgcj"));
      throw new VirtualMachineError(sb->toString());
    }
>>>>>>> c355071f

  return klass;
}

java::lang::ClassLoader *
java::lang::VMClassLoader::getSystemClassLoaderInternal()
{
  _Jv_InitClass (&gnu::gcj::runtime::ExtensionClassLoader::class$);
  _Jv_CopyClassesToSystemLoader (gnu::gcj::runtime::ExtensionClassLoader::system_instance);
  return gnu::gcj::runtime::ExtensionClassLoader::system_instance;
}

jclass
java::lang::VMClassLoader::getPrimitiveClass (jchar type)
{
  char sig[2];
  sig[0] = (char) type;
  sig[1] = '\0';
  // Note: this cannot return NULL, since the input is always correct.
  return _Jv_FindClassFromSignature (sig, NULL);
}

void
java::lang::VMClassLoader::initBootLoader(jstring libdir)
{
  bootLoader = new gnu::gcj::runtime::BootClassLoader(libdir);
}

jclass
java::lang::VMClassLoader::nativeFindClass (jstring name)
{
  jclass klass = NULL;

  if (lib_control != LIB_NEVER)
    {
      // Turn `gnu.pkg.quux' into `lib-gnu-pkg-quux'.  Then search for
      // a module named (eg, on Linux) `lib-gnu-pkg-quux.so', followed
      // by `lib-gnu-pkg.so' and `lib-gnu.so'.  If loading one of
      // these causes the class to appear in the cache, then use it.
      java::lang::StringBuffer *sb
	= new java::lang::StringBuffer (JvNewStringLatin1("lib-"));
      // Skip inner classes
      jstring cn;
      jint ci = name->indexOf('$');
      if (ci == -1)
	cn = name;
      else
	cn = name->substring (0, ci);
      jstring so_base_name
	= (sb->append (cn)->toString ())->replace ('.', '-');

      using namespace ::java::lang;
      Runtime *rt = Runtime::getRuntime();

      _Jv_Utf8Const *name_u = NULL;

      // Compare against `3' because that is the length of "lib".
      while (! klass && so_base_name && so_base_name->length() > 3)
	{
	  if (lib_control == LIB_CACHE)
	    {
	      // If we've already tried this name, we're done.
	      if (tried_libraries->contains(so_base_name))
		break;
	      tried_libraries->add(so_base_name);
	    }

	  jboolean loaded = rt->loadLibraryInternal (so_base_name);

	  jint nd = so_base_name->lastIndexOf ('-');
	  if (nd == -1)
	    so_base_name = NULL;
	  else
	    so_base_name = so_base_name->substring (0, nd);

	  if (loaded)
	    {
	      if (name_u == NULL)
		name_u = _Jv_makeUtf8Const (name);
	      klass = _Jv_FindClassInCache (name_u);
	    }
	}
    }

  if (klass)
    definePackageForNative(name);

  return klass;
}

jclass
java::lang::VMClassLoader::loadClass(jstring name, jboolean resolve)
{
  // We try the boot loader first, so that the endorsed directory
  // overrides compiled-in classes.
  jclass klass = NULL;
  if (bootLoader)
    klass = bootLoader->bootLoadClass(name);
  if (! klass)
    {
      _Jv_Utf8Const *utf = _Jv_makeUtf8Const (name);
      klass = _Jv_FindClassInCache (utf);
    }
  if (! klass)
    klass = nativeFindClass(name);
  if (klass)
    {
      // We never want to return a class without its supers linked.
      // It isn't clear from the spec, but this is what other
      // implementations do in practice.
      if (resolve)
	resolveClass (klass);
      else
	_Jv_Linker::wait_for_state (klass, JV_STATE_LOADING);

      definePackageForNative(name);
    }

  return klass;
}<|MERGE_RESOLUTION|>--- conflicted
+++ resolved
@@ -1,10 +1,6 @@
 // natVMClassLoader.cc - VMClassLoader native methods
 
-<<<<<<< HEAD
-/* Copyright (C) 1999, 2000, 2001, 2002, 2003, 2004, 2005  Free Software Foundation
-=======
 /* Copyright (C) 1999, 2000, 2001, 2002, 2003, 2004, 2005, 2006  Free Software Foundation
->>>>>>> c355071f
 
    This file is part of libgcj.
 
@@ -38,10 +34,7 @@
 #include <java/lang/StringBuffer.h>
 #include <java/lang/Runtime.h>
 #include <java/util/HashSet.h>
-<<<<<<< HEAD
-=======
 #include <java/lang/VirtualMachineError.h>
->>>>>>> c355071f
 
 java::lang::Class *
 java::lang::VMClassLoader::defineClass (java::lang::ClassLoader *loader,
@@ -56,7 +49,6 @@
 
 #ifdef INTERPRETER
   if (klass == NULL)
-<<<<<<< HEAD
     {
       klass = new java::lang::Class ();
 
@@ -102,52 +94,6 @@
       JvAssert (klass->state == JV_STATE_LOADED);
     }
 #endif // INTERPRETER
-=======
-    {
-      klass = new java::lang::Class ();
-
-      // Synchronize on the class, so that it is not attempted initialized
-      // until we're done loading.
-      JvSynchronize sync (klass);
-
-      // Record the defining loader.  For the bootstrap class loader,
-      // we record NULL.
-      if (loader != bootLoader)
-	klass->loader = loader;
-
-      if (name != 0)
-	{
-	  _Jv_Utf8Const *name2 = _Jv_makeUtf8Const (name);
-
-	  if (! _Jv_VerifyClassName (name2))
-	    throw new java::lang::ClassFormatError
-	      (JvNewStringLatin1 ("erroneous class name"));
-
-	  klass->name = name2;
-	}
-
-      _Jv_Utf8Const *found_name = NULL;
-      try
-	{
-	  _Jv_DefineClass (klass, data, offset, length, pd, &found_name);
-	}
-      catch (java::lang::Throwable *ex)
-	{
-	  klass->state = JV_STATE_ERROR;
-	  klass->notifyAll ();
-
-	  if (found_name != NULL)
-	    _Jv_UnregisterInitiatingLoader (klass, klass->loader);
-
-	  // If EX is not a ClassNotFoundException, that's ok, because we
-	  // account for the possibility in defineClass().
-	  throw ex;
-	}
-
-      // if everything proceeded sucessfully, we're loaded.
-      JvAssert (klass->state == JV_STATE_LOADED);
-    }
-#endif // INTERPRETER
 
   if (! klass)
     {
@@ -162,7 +108,6 @@
       sb->append(JvNewStringLatin1(", but no interpreter configured in this libgcj"));
       throw new VirtualMachineError(sb->toString());
     }
->>>>>>> c355071f
 
   return klass;
 }

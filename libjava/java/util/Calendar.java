/* Calendar.java --
   Copyright (C) 1998, 1999, 2000, 2001, 2002, 2004, 2005  Free Software Foundation, Inc.

This file is part of GNU Classpath.

GNU Classpath is free software; you can redistribute it and/or modify
it under the terms of the GNU General Public License as published by
the Free Software Foundation; either version 2, or (at your option)
any later version.

GNU Classpath is distributed in the hope that it will be useful, but
WITHOUT ANY WARRANTY; without even the implied warranty of
MERCHANTABILITY or FITNESS FOR A PARTICULAR PURPOSE.  See the GNU
General Public License for more details.

You should have received a copy of the GNU General Public License
along with GNU Classpath; see the file COPYING.  If not, write to the
Free Software Foundation, Inc., 51 Franklin Street, Fifth Floor, Boston, MA
02110-1301 USA.

Linking this library statically or dynamically with other modules is
making a combined work based on this library.  Thus, the terms and
conditions of the GNU General Public License cover the whole
combination.

As a special exception, the copyright holders of this library give you
permission to link this library with independent modules to produce an
executable, regardless of the license terms of these independent
modules, and to copy and distribute the resulting executable under
terms of your choice, provided that you also meet, for each linked
independent module, the terms and conditions of the license of that
module.  An independent module is a module which is not derived from
or based on this library.  If you modify this library, you may extend
this exception to your version of the library, but you are not
obligated to do so.  If you do not wish to do so, delete this
exception statement from your version. */


package java.util;

import java.io.IOException;
import java.io.ObjectInputStream;
import java.io.ObjectOutputStream;
import java.io.Serializable;
import java.lang.reflect.Constructor;
import java.lang.reflect.InvocationTargetException;

/**
 * This class is an abstract base class for Calendars, which can be
 * used to convert between <code>Date</code> objects and a set of
 * integer fields which represent <code>YEAR</code>,
 * <code>MONTH</code>, <code>DAY</code>, etc.  The <code>Date</code>
 * object represents a time in milliseconds since the Epoch. <br>
 *
 * This class is locale sensitive.  To get the Object matching the
 * current locale you can use <code>getInstance</code>.  You can even provide
 * a locale or a timezone.  <code>getInstance</code> returns currently
 * a <code>GregorianCalendar</code> for the current date. <br>
 *
 * If you want to convert a date from the Year, Month, Day, DayOfWeek,
 * etc.  Representation to a <code>Date</code>-Object, you can create
 * a new Calendar with <code>getInstance()</code>,
 * <code>clear()</code> all fields, <code>set(int,int)</code> the
 * fields you need and convert it with <code>getTime()</code>. <br>
 *
 * If you want to convert a <code>Date</code>-object to the Calendar
 * representation, create a new Calendar, assign the
 * <code>Date</code>-Object with <code>setTime()</code>, and read the
 * fields with <code>get(int)</code>. <br>
 *
 * When computing the date from time fields, it may happen, that there
 * are either two few fields set, or some fields are inconsistent.  This
 * cases will handled in a calendar specific way.  Missing fields are
 * replaced by the fields of the epoch: 1970 January 1 00:00. <br>
 *
 * To understand, how the day of year is computed out of the fields
 * look at the following table.  It is traversed from top to bottom,
 * and for the first line all fields are set, that line is used to
 * compute the day. <br>
 *
 *
<pre>month + day_of_month
month + week_of_month + day_of_week
month + day_of_week_of_month + day_of_week
day_of_year
day_of_week + week_of_year</pre>
 *
 * The hour_of_day-field takes precedence over the ampm and
 * hour_of_ampm fields. <br>
 *
 * <STRONG>Note:</STRONG> This can differ for non-Gregorian calendar. <br>
 *
 * To convert a calendar to a human readable form and vice versa,  use
 * the <code>java.text.DateFormat</code> class. <br>
 *
 * Other useful things you can do with an calendar, is
 * <code>roll</code>ing fields (that means increase/decrease a
 * specific field by one, propagating overflows), or
 * <code>add</code>ing/substracting a fixed amount to a field.
 *
 * @see Date
 * @see GregorianCalendar
 * @see TimeZone
 * @see java.text.DateFormat
 */
public abstract class Calendar implements Serializable, Cloneable
{
  /**
   * Constant representing the era time field.
   */
  public static final int ERA = 0;

  /**
   * Constant representing the year time field.
   */
  public static final int YEAR = 1;

  /**
   * Constant representing the month time field.  This field
   * should contain one of the JANUARY,...,DECEMBER constants below.
   */
  public static final int MONTH = 2;

  /**
   * Constant representing the week of the year field.
   * @see #setFirstDayOfWeek(int)
   */
  public static final int WEEK_OF_YEAR = 3;

  /**
   * Constant representing the week of the month time field.
   * @see #setFirstDayOfWeek(int)
   */
  public static final int WEEK_OF_MONTH = 4;

  /**
   * Constant representing the day time field, synonym for DAY_OF_MONTH.
   */
  public static final int DATE = 5;

  /**
   * Constant representing the day time field.
   */
  public static final int DAY_OF_MONTH = 5;

  /**
   * Constant representing the day of year time field.  This is
   * 1 for the first day in month.
   */
  public static final int DAY_OF_YEAR = 6;

  /**
   * Constant representing the day of week time field.  This field
   * should contain one of the SUNDAY,...,SATURDAY constants below.
   */
  public static final int DAY_OF_WEEK = 7;

  /**
   * Constant representing the day-of-week-in-month field.  For
   * instance this field contains 2 for the second thursday in a
   * month.  If you give a negative number here, the day will count
   * from the end of the month.
   */
  public static final int DAY_OF_WEEK_IN_MONTH = 8;

  /**
   * Constant representing the part of the day for 12-hour clock.  This
   * should be one of AM or PM.
   */
  public static final int AM_PM = 9;

  /**
   * Constant representing the hour time field for 12-hour clock.
   */
  public static final int HOUR = 10;

  /**
   * Constant representing the hour of day time field for 24-hour clock.
   */
  public static final int HOUR_OF_DAY = 11;

  /**
   * Constant representing the minute of hour time field.
   */
  public static final int MINUTE = 12;

  /**
   * Constant representing the second time field.
   */
  public static final int SECOND = 13;

  /**
   * Constant representing the millisecond time field.
   */
  public static final int MILLISECOND = 14;

  /**
   * Constant representing the time zone offset time field for the
   * time given in the other fields.  It is measured in
   * milliseconds.  The default is the offset of the time zone.
   */
  public static final int ZONE_OFFSET = 15;

  /**
   * Constant representing the daylight saving time offset in
   * milliseconds.  The default is the value given by the time zone.
   */
  public static final int DST_OFFSET = 16;

  /**
   * Number of time fields.
   */
  public static final int FIELD_COUNT = 17;

  /**
   * Constant representing Sunday.
   */
  public static final int SUNDAY = 1;

  /**
   * Constant representing Monday.
   */
  public static final int MONDAY = 2;

  /**
   * Constant representing Tuesday.
   */
  public static final int TUESDAY = 3;

  /**
   * Constant representing Wednesday.
   */
  public static final int WEDNESDAY = 4;

  /**
   * Constant representing Thursday.
   */
  public static final int THURSDAY = 5;

  /**
   * Constant representing Friday.
   */
  public static final int FRIDAY = 6;

  /**
   * Constant representing Saturday.
   */
  public static final int SATURDAY = 7;

  /**
   * Constant representing January.
   */
  public static final int JANUARY = 0;

  /**
   * Constant representing February.
   */
  public static final int FEBRUARY = 1;

  /**
   * Constant representing March.
   */
  public static final int MARCH = 2;

  /**
   * Constant representing April.
   */
  public static final int APRIL = 3;

  /**
   * Constant representing May.
   */
  public static final int MAY = 4;

  /**
   * Constant representing June.
   */
  public static final int JUNE = 5;

  /**
   * Constant representing July.
   */
  public static final int JULY = 6;

  /**
   * Constant representing August.
   */
  public static final int AUGUST = 7;

  /**
   * Constant representing September.
   */
  public static final int SEPTEMBER = 8;

  /**
   * Constant representing October.
   */
  public static final int OCTOBER = 9;

  /**
   * Constant representing November.
   */
  public static final int NOVEMBER = 10;

  /**
   * Constant representing December.
   */
  public static final int DECEMBER = 11;

  /**
   * Constant representing Undecimber. This is an artificial name useful
   * for lunar calendars.
   */
  public static final int UNDECIMBER = 12;

  /**
   * Useful constant for 12-hour clock.
   */
  public static final int AM = 0;

  /**
   * Useful constant for 12-hour clock.
   */
  public static final int PM = 1;

  /**
   * The time fields.  The array is indexed by the constants YEAR to
   * DST_OFFSET.
   * @serial
   */
  protected int[] fields = new int[FIELD_COUNT];

  /**
   * The flags which tell if the fields above have a value.
   * @serial
   */
  protected boolean[] isSet = new boolean[FIELD_COUNT];

  /**
   * The time in milliseconds since the epoch.
   * @serial
   */
  protected long time;

  /**
   * Tells if the above field has a valid value.
   * @serial
   */
  protected boolean isTimeSet;

  /**
   * Tells if the fields have a valid value.  This superseeds the isSet
   * array.
   * @serial
   */
  protected boolean areFieldsSet;

  /**
   * The time zone of this calendar.  Used by sub classes to do UTC / local
   * time conversion.  Sub classes can access this field with getTimeZone().
   * @serial
   */
  private TimeZone zone;

  /**
   * Specifies if the date/time interpretation should be lenient.
   * If the flag is set, a date such as "February 30, 1996" will be
   * treated as the 29th day after the February 1.  If this flag
   * is false, such dates will cause an exception.
   * @serial
   */
  private boolean lenient;

  /**
   * Sets what the first day of week is.  This is used for
   * WEEK_OF_MONTH and WEEK_OF_YEAR fields.
   * @serial
   */
  private int firstDayOfWeek;

  /**
   * Sets how many days are required in the first week of the year.
   * If the first day of the year should be the first week you should
   * set this value to 1.  If the first week must be a full week, set
   * it to 7.
   * @serial
   */
  private int minimalDaysInFirstWeek;

  /**
   * Is set to true if DST_OFFSET is explicitly set. In that case
   * it's value overrides the value computed from the current
   * time and the timezone.
   */
  private boolean explicitDSTOffset = false;

  /**
   * The version of the serialized data on the stream.
   * <dl><dt>0 or not present</dt>
   * <dd> JDK 1.1.5 or later.</dd>
   * <dt>1</dt>
   * <dd>JDK 1.1.6 or later.  This always writes a correct `time' value
   * on the stream, as well as the other fields, to be compatible with
   * earlier versions</dd></dl>
   * @since JDK1.1.6
   * @serial
   */
  private int serialVersionOnStream = 1;

  /**
   * XXX - I have not checked the compatibility.  The documentation of
   * the serialized-form is quite hairy...
   */
  static final long serialVersionUID = -1807547505821590642L;

  /**
   * The name of the resource bundle. Used only by getBundle()
   */
  private static final String bundleName = "gnu.java.locale.Calendar";

  /**
   * get resource bundle:
   * The resources should be loaded via this method only. Iff an application
   * uses this method, the resourcebundle is required.
   */
  private static ResourceBundle getBundle(Locale locale)
  {
    return ResourceBundle.getBundle(bundleName, locale,
                                    ClassLoader.getSystemClassLoader());
  }

  /**
   * Constructs a new Calendar with the default time zone and the default
   * locale.
   */
  protected Calendar()
  {
    this(TimeZone.getDefault(), Locale.getDefault());
  }

  /**
   * Constructs a new Calendar with the given time zone and the given
   * locale.
   * @param zone a time zone.
   * @param locale a locale.
   */
  protected Calendar(TimeZone zone, Locale locale)
  {
    this.zone = zone;
    lenient = true;

    ResourceBundle rb = getBundle(locale);

    firstDayOfWeek = ((Integer) rb.getObject("firstDayOfWeek")).intValue();
    minimalDaysInFirstWeek = ((Integer) rb.getObject("minimalDaysInFirstWeek"))
                             .intValue();
    clear();
  }

  /**
   * Creates a calendar representing the actual time, using the default
   * time zone and locale.
   */
  public static synchronized Calendar getInstance()
  {
    return getInstance(TimeZone.getDefault(), Locale.getDefault());
  }

  /**
   * Creates a calendar representing the actual time, using the given
   * time zone and the default locale.
   * @param zone a time zone.
   */
  public static synchronized Calendar getInstance(TimeZone zone)
  {
    return getInstance(zone, Locale.getDefault());
  }

  /**
   * Creates a calendar representing the actual time, using the default
   * time zone and the given locale.
   * @param locale a locale.
   */
  public static synchronized Calendar getInstance(Locale locale)
  {
    return getInstance(TimeZone.getDefault(), locale);
  }

  /**
   * Cache of locale->calendar-class mappings. This avoids having to do a ResourceBundle
   * lookup for every getInstance call.
   */
  private static HashMap cache = new HashMap();

  /** Preset argument types for calendar-class constructor lookup.  */
  private static Class[] ctorArgTypes = new Class[]
                                        {
                                          TimeZone.class, Locale.class
                                        };

  /**
   * Creates a calendar representing the actual time, using the given
   * time zone and locale.
   * @param zone a time zone.
   * @param locale a locale.
   */
  public static synchronized Calendar getInstance(TimeZone zone, Locale locale)
  {
    Class calendarClass = (Class) cache.get(locale);
    Throwable exception = null;

    try
      {
	if (calendarClass == null)
	  {
	    ResourceBundle rb = getBundle(locale);
	    String calendarClassName = rb.getString("calendarClass");

	    if (calendarClassName != null)
	      {
		calendarClass = Class.forName(calendarClassName);
		if (Calendar.class.isAssignableFrom(calendarClass))
		  cache.put(locale, calendarClass);
	      }
	  }

	// GregorianCalendar is by far the most common case. Optimize by 
	// avoiding reflection.
	if (calendarClass == GregorianCalendar.class)
	  return new GregorianCalendar(zone, locale);

	if (Calendar.class.isAssignableFrom(calendarClass))
	  {
	    Constructor ctor = calendarClass.getConstructor(ctorArgTypes);
	    return (Calendar) ctor.newInstance(new Object[] { zone, locale });
	  }
      }
    catch (ClassNotFoundException ex)
      {
	exception = ex;
      }
    catch (IllegalAccessException ex)
      {
	exception = ex;
      }
    catch (NoSuchMethodException ex)
      {
	exception = ex;
      }
    catch (InstantiationException ex)
      {
	exception = ex;
      }
    catch (InvocationTargetException ex)
      {
	exception = ex;
      }

    throw new RuntimeException("Error instantiating calendar for locale "
                               + locale, exception);
  }

  /**
   * Gets the set of locales for which a Calendar is available.
   * @exception MissingResourceException if locale data couldn't be found.
   * @return the set of locales.
   */
  public static synchronized Locale[] getAvailableLocales()
  {
    ResourceBundle rb = getBundle(new Locale("", ""));
    return (Locale[]) rb.getObject("availableLocales");
  }

  /**
   * Converts the time field values (<code>fields</code>) to
   * milliseconds since the epoch UTC (<code>time</code>).  Override
   * this method if you write your own Calendar.  */
  protected abstract void computeTime();

  /**
   * Converts the milliseconds since the epoch UTC
   * (<code>time</code>) to time fields
   * (<code>fields</code>). Override this method if you write your
   * own Calendar.
   */
  protected abstract void computeFields();

  /**
   * Converts the time represented by this object to a
   * <code>Date</code>-Object.
   * @return the Date.
   */
  public final Date getTime()
  {
    if (! isTimeSet)
      computeTime();
    return new Date(time);
  }

  /**
   * Sets this Calendar's time to the given Date.  All time fields
   * are invalidated by this method.
   */
  public final void setTime(Date date)
  {
    setTimeInMillis(date.getTime());
  }

  /**
   * Returns the time represented by this Calendar.
   * @return the time in milliseconds since the epoch.
   * @specnote This was made public in 1.4.
   */
  public long getTimeInMillis()
  {
    if (! isTimeSet)
      computeTime();
    return time;
  }

  /**
   * Sets this Calendar's time to the given Time.  All time fields
   * are invalidated by this method.
   * @param time the time in milliseconds since the epoch
   * @specnote This was made public in 1.4.
   */
  public void setTimeInMillis(long time)
  {
    clear();
    this.time = time;
    isTimeSet = true;
  }

  /**
   * Gets the value of the specified field.  They are recomputed
   * if they are invalid.
   * @param field the time field. One of the time field constants.
   * @return the value of the specified field
   * @throws ArrayIndexOutOfBoundsException if the field is outside
   *         the valid range.  The value of field must be >= 0 and
   *         <= <code>FIELD_COUNT</code>.
   * @specnote Not final since JDK 1.4
   */
  public int get(int field)
  {
    // If the requested field is invalid, force all fields to be recomputed.
    if (! isSet[field])
      areFieldsSet = false;
    complete();
    return fields[field];
  }

  /**
   * Gets the value of the specified field. This method doesn't
   * recompute the fields, if they are invalid.
   * @param field the time field. One of the time field constants.
   * @return the value of the specified field, undefined if
   * <code>areFieldsSet</code> or <code>isSet[field]</code> is false.
   * @throws ArrayIndexOutOfBoundsException if the field is outside
   *         the valid range.  The value of field must be >= 0 and
   *         <= <code>FIELD_COUNT</code>.
   */
  protected final int internalGet(int field)
  {
    return fields[field];
  }

  /**
   * Sets the time field with the given value.  This does invalidate
   * the time in milliseconds.
   * @param field the time field. One of the time field constants
   * @param value the value to be set.
   * @throws ArrayIndexOutOfBoundsException if field is outside
   *         the valid range.  The value of field must be >= 0 and
   *         <= <code>FIELD_COUNT</code>.
   * @specnote Not final since JDK 1.4
   */
  public void set(int field, int value)
  {
    if (isTimeSet)
      for (int i = 0; i < FIELD_COUNT; i++)
	isSet[i] = false;
    isTimeSet = false;
    fields[field] = value;
    isSet[field] = true;

    // The five valid date patterns, in order of priority
    // 1  YEAR + MONTH + DAY_OF_MONTH
    // 2  YEAR + MONTH + WEEK_OF_MONTH + DAY_OF_WEEK
    // 3  YEAR + MONTH + DAY_OF_WEEK_IN_MONTH + DAY_OF_WEEK
    // 4  YEAR + DAY_OF_YEAR
    // 5  YEAR + DAY_OF_WEEK + WEEK_OF_YEAR
    switch (field)
      {
      case MONTH: // pattern 1,2 or 3
	isSet[DAY_OF_YEAR] = false;
	isSet[WEEK_OF_YEAR] = false;
	break;
      case DAY_OF_MONTH: // pattern 1
	isSet[YEAR] = true;
	isSet[MONTH] = true;
	isSet[WEEK_OF_MONTH] = true;
	isSet[DAY_OF_WEEK] = false;
	isSet[DAY_OF_WEEK_IN_MONTH] = false;
	isSet[DAY_OF_YEAR] = false;
	isSet[WEEK_OF_YEAR] = false;
	break;
      case WEEK_OF_MONTH: // pattern 2
<<<<<<< HEAD
=======
	if (! isSet[DAY_OF_WEEK])
	  fields[DAY_OF_WEEK] = getFirstDayOfWeek();
>>>>>>> 8c044a9c
	isSet[YEAR] = true;
	isSet[MONTH] = true;
	isSet[DAY_OF_WEEK] = true;
	isSet[DAY_OF_MONTH] = false;
	isSet[DAY_OF_WEEK_IN_MONTH] = false;
	isSet[DAY_OF_YEAR] = false;
	isSet[WEEK_OF_YEAR] = false;
	break;
      case DAY_OF_WEEK_IN_MONTH: // pattern 3
<<<<<<< HEAD
=======
	if (! isSet[DAY_OF_WEEK])
	  fields[DAY_OF_WEEK] = getFirstDayOfWeek();
>>>>>>> 8c044a9c
	isSet[YEAR] = true;
	isSet[MONTH] = true;
	isSet[DAY_OF_WEEK] = true;
	isSet[DAY_OF_YEAR] = false;
	isSet[DAY_OF_MONTH] = false;
	isSet[WEEK_OF_MONTH] = false;
	isSet[WEEK_OF_YEAR] = false;
	break;
      case DAY_OF_YEAR: // pattern 4
	isSet[YEAR] = true;
	isSet[MONTH] = false;
	isSet[WEEK_OF_MONTH] = false;
	isSet[DAY_OF_MONTH] = false;
	isSet[DAY_OF_WEEK] = false;
	isSet[WEEK_OF_YEAR] = false;
	isSet[DAY_OF_WEEK_IN_MONTH] = false;
	break;
      case WEEK_OF_YEAR: // pattern 5
<<<<<<< HEAD
=======
	if (! isSet[DAY_OF_WEEK])
	  fields[DAY_OF_WEEK] = getFirstDayOfWeek();
>>>>>>> 8c044a9c
	isSet[YEAR] = true;
	isSet[DAY_OF_WEEK] = true;
	isSet[MONTH] = false;
	isSet[DAY_OF_MONTH] = false;
	isSet[WEEK_OF_MONTH] = false;
	isSet[DAY_OF_YEAR] = false;
	isSet[DAY_OF_WEEK_IN_MONTH] = false;
	break;
      case AM_PM:
	isSet[HOUR] = true;
	isSet[HOUR_OF_DAY] = false;
	break;
      case HOUR_OF_DAY:
	isSet[AM_PM] = false;
	isSet[HOUR] = false;
	break;
      case HOUR:
	isSet[AM_PM] = true;
	isSet[HOUR_OF_DAY] = false;
	break;
      case DST_OFFSET:
	explicitDSTOffset = true;
      }

    // May have crossed over a DST boundary.
    if (! explicitDSTOffset && (field != DST_OFFSET && field != ZONE_OFFSET))
      isSet[DST_OFFSET] = false;
  }

  /**
   * Sets the fields for year, month, and date
   * @param year the year.
   * @param month the month, one of the constants JANUARY..UNDICEMBER.
   * @param date the day of the month
   */
  public final void set(int year, int month, int date)
  {
    isTimeSet = false;
    fields[YEAR] = year;
    fields[MONTH] = month;
    fields[DATE] = date;
    isSet[YEAR] = isSet[MONTH] = isSet[DATE] = true;
    isSet[WEEK_OF_YEAR] = false;
    isSet[DAY_OF_YEAR] = false;
    isSet[WEEK_OF_MONTH] = false;
    isSet[DAY_OF_WEEK] = false;
    isSet[DAY_OF_WEEK_IN_MONTH] = false;
    isSet[ERA] = false;

    if (! explicitDSTOffset)
      isSet[DST_OFFSET] = false; // May have crossed a DST boundary.
  }

  /**
   * Sets the fields for year, month, date, hour, and minute
   * @param year the year.
   * @param month the month, one of the constants JANUARY..UNDICEMBER.
   * @param date the day of the month
   * @param hour the hour of day.
   * @param minute the minute.
   */
  public final void set(int year, int month, int date, int hour, int minute)
  {
    set(year, month, date);
    fields[HOUR_OF_DAY] = hour;
    fields[MINUTE] = minute;
    isSet[HOUR_OF_DAY] = isSet[MINUTE] = true;
    isSet[AM_PM] = false;
    isSet[HOUR] = false;
  }

  /**
   * Sets the fields for year, month, date, hour, and minute
   * @param year the year.
   * @param month the month, one of the constants JANUARY..UNDICEMBER.
   * @param date the day of the month
   * @param hour the hour of day.
   * @param minute the minute.
   * @param second the second.
   */
  public final void set(int year, int month, int date, int hour, int minute,
                        int second)
  {
    set(year, month, date, hour, minute);
    fields[SECOND] = second;
    isSet[SECOND] = true;
  }

  /**
   * Clears the values of all the time fields.
   */
  public final void clear()
  {
    isTimeSet = false;
    areFieldsSet = false;
    int zoneOffs = zone.getRawOffset();
    int[] tempFields = 
                       {
                         1, 1970, JANUARY, 1, 1, 1, 1, THURSDAY, 1, AM, 0, 0, 0,
                         0, 0, zoneOffs, 0
                       };
    fields = tempFields;
    for (int i = 0; i < FIELD_COUNT; i++)
      isSet[i] = false;
  }

  /**
   * Clears the values of the specified time field.
   * @param field the time field. One of the time field constants.
   * @throws ArrayIndexOutOfBoundsException if field is outside
   *         the valid range.  The value of field must be >= 0 and
   *         <= <code>FIELD_COUNT</code>.
   */
  public final void clear(int field)
  {
    int[] tempFields = 
                       {
                         1, 1970, JANUARY, 1, 1, 1, 1, THURSDAY, 1, AM, 0, 0, 0,
                         0, 0, zone.getRawOffset(), 0
                       };
    isTimeSet = false;
    areFieldsSet = false;
    isSet[field] = false;
    fields[field] = tempFields[field];
  }

  /**
   * Determines if the specified field has a valid value.
   * @return true if the specified field has a value.
   * @throws ArrayIndexOutOfBoundsException if the field is outside
   *         the valid range.  The value of field must be >= 0 and
   *         <= <code>FIELD_COUNT</code>.
   */
  public final boolean isSet(int field)
  {
    return isSet[field];
  }

  /**
   * Fills any unset fields in the time field list
   * @return true if the specified field has a value.
   */
  protected void complete()
  {
    if (! isTimeSet)
      computeTime();
    if (! areFieldsSet)
      computeFields();
  }

  /**
   * Compares the given calendar with this.
   * @param o the object to that we should compare.
   * @return true, if the given object is a calendar, that represents
   * the same time (but doesn't necessary have the same fields).
   */
  public boolean equals(Object o)
  {
    return (o instanceof Calendar)
           && getTimeInMillis() == ((Calendar) o).getTimeInMillis();
  }

  /**
   * Returns a hash code for this calendar.
   * @return a hash code, which fullfits the general contract of
   * <code>hashCode()</code>
   */
  public int hashCode()
  {
    long time = getTimeInMillis();
    return (int) ((time & 0xffffffffL) ^ (time >> 32));
  }

  /**
   * Compares the given calendar with this.
   * @param o the object to that we should compare.
   * @return true, if the given object is a calendar, and this calendar
   * represents a smaller time than the calendar o.
   * @exception ClassCastException if o is not an calendar.
   * @since JDK1.2 you don't need to override this method
   */
  public boolean before(Object o)
  {
    return getTimeInMillis() < ((Calendar) o).getTimeInMillis();
  }

  /**
   * Compares the given calendar with this.
   * @param o the object to that we should compare.
   * @return true, if the given object is a calendar, and this calendar
   * represents a bigger time than the calendar o.
   * @exception ClassCastException if o is not an calendar.
   * @since JDK1.2 you don't need to override this method
   */
  public boolean after(Object o)
  {
    return getTimeInMillis() > ((Calendar) o).getTimeInMillis();
  }

  /**
   * Adds the specified amount of time to the given time field.  The
   * amount may be negative to subtract the time.  If the field overflows
   * it does what you expect: Jan, 25 + 10 Days is Feb, 4.
   * @param field the time field. One of the time field constants.
   * @param amount the amount of time.
   * @throws ArrayIndexOutOfBoundsException if the field is outside
   *         the valid range.  The value of field must be >= 0 and
   *         <= <code>FIELD_COUNT</code>.
   */
  public abstract void add(int field, int amount);

  /**
   * Rolls the specified time field up or down.  This means add one
   * to the specified field, but don't change the other fields.  If
   * the maximum for this field is reached, start over with the
   * minimum value.  <br>
   *
   * <strong>Note:</strong> There may be situation, where the other
   * fields must be changed, e.g rolling the month on May, 31.
   * The date June, 31 is automatically converted to July, 1.
   * @param field the time field. One of the time field constants.
   * @param up the direction, true for up, false for down.
   * @throws ArrayIndexOutOfBoundsException if the field is outside
   *         the valid range.  The value of field must be >= 0 and
   *         <= <code>FIELD_COUNT</code>.
   */
  public abstract void roll(int field, boolean up);

  /**
   * Rolls up or down the specified time field by the given amount.
   * A negative amount rolls down.  The default implementation is
   * call <code>roll(int, boolean)</code> for the specified amount.
   *
   * Subclasses should override this method to do more intuitiv things.
   *
   * @param field the time field. One of the time field constants.
   * @param amount the amount to roll by, positive for rolling up,
   * negative for rolling down.
   * @throws ArrayIndexOutOfBoundsException if the field is outside
   *         the valid range.  The value of field must be >= 0 and
   *         <= <code>FIELD_COUNT</code>.
   * @since JDK1.2
   */
  public void roll(int field, int amount)
  {
    while (amount > 0)
      {
	roll(field, true);
	amount--;
      }
    while (amount < 0)
      {
	roll(field, false);
	amount++;
      }
  }

  /**
   * Sets the time zone to the specified value.
   * @param zone the new time zone
   */
  public void setTimeZone(TimeZone zone)
  {
    this.zone = zone;
  }

  /**
   * Gets the time zone of this calendar
   * @return the current time zone.
   */
  public TimeZone getTimeZone()
  {
    return zone;
  }

  /**
   * Specifies if the date/time interpretation should be lenient.
   * If the flag is set, a date such as "February 30, 1996" will be
   * treated as the 29th day after the February 1.  If this flag
   * is false, such dates will cause an exception.
   * @param lenient true, if the date should be interpreted linient,
   * false if it should be interpreted strict.
   */
  public void setLenient(boolean lenient)
  {
    this.lenient = lenient;
  }

  /**
   * Tells if the date/time interpretation is lenient.
   * @return true, if the date should be interpreted linient,
   * false if it should be interpreted strict.
   */
  public boolean isLenient()
  {
    return lenient;
  }

  /**
   * Sets what the first day of week is.  This is used for
   * WEEK_OF_MONTH and WEEK_OF_YEAR fields.
   * @param value the first day of week.  One of SUNDAY to SATURDAY.
   */
  public void setFirstDayOfWeek(int value)
  {
    firstDayOfWeek = value;
  }

  /**
   * Gets what the first day of week is.  This is used for
   * WEEK_OF_MONTH and WEEK_OF_YEAR fields.
   * @return the first day of week.  One of SUNDAY to SATURDAY.
   */
  public int getFirstDayOfWeek()
  {
    return firstDayOfWeek;
  }

  /**
   * Sets how many days are required in the first week of the year.
   * If the first day of the year should be the first week you should
   * set this value to 1.  If the first week must be a full week, set
   * it to 7.
   * @param value the minimal days required in the first week.
   */
  public void setMinimalDaysInFirstWeek(int value)
  {
    minimalDaysInFirstWeek = value;
  }

  /**
   * Gets how many days are required in the first week of the year.
   * @return the minimal days required in the first week.
   * @see #setMinimalDaysInFirstWeek
   */
  public int getMinimalDaysInFirstWeek()
  {
    return minimalDaysInFirstWeek;
  }

  /**
   * Gets the smallest value that is allowed for the specified field.
   * @param field the time field. One of the time field constants.
   * @return the smallest value.
   */
  public abstract int getMinimum(int field);

  /**
   * Gets the biggest value that is allowed for the specified field.
   * @param field the time field. One of the time field constants.
   * @return the biggest value.
   */
  public abstract int getMaximum(int field);

  /**
   * Gets the greatest minimum value that is allowed for the specified field.
   * @param field the time field. One of the time field constants.
   * @return the greatest minimum value.
   */
  public abstract int getGreatestMinimum(int field);

  /**
   * Gets the smallest maximum value that is allowed for the
   * specified field.  For example this is 28 for DAY_OF_MONTH.
   * @param field the time field. One of the time field constants.
   * @return the least maximum value.
   */
  public abstract int getLeastMaximum(int field);

  /**
   * Gets the actual minimum value that is allowed for the specified field.
   * This value is dependent on the values of the other fields.
   * @param field the time field. One of the time field constants.
   * @return the actual minimum value.
   * @throws ArrayIndexOutOfBoundsException if the field is outside
   *         the valid range.  The value of field must be >= 0 and
   *         <= <code>FIELD_COUNT</code>.
   * @since jdk1.2
   */
  public int getActualMinimum(int field)
  {
    Calendar tmp = (Calendar) clone(); // To avoid restoring state
    int min = tmp.getGreatestMinimum(field);
    int end = tmp.getMinimum(field);
    tmp.set(field, min);
    for (; min > end; min--)
      {
	tmp.add(field, -1); // Try to get smaller
	if (tmp.get(field) != min - 1)
	  break; // Done if not successful
      }
    return min;
  }

  /**
   * Gets the actual maximum value that is allowed for the specified field.
   * This value is dependent on the values of the other fields.
   * @param field the time field. One of the time field constants.
   * @return the actual maximum value.
   * @throws ArrayIndexOutOfBoundsException if the field is outside
   *         the valid range.  The value of field must be >= 0 and
   *         <= <code>FIELD_COUNT</code>.
   * @since jdk1.2
   */
  public int getActualMaximum(int field)
  {
    Calendar tmp = (Calendar) clone(); // To avoid restoring state
    int max = tmp.getLeastMaximum(field);
    int end = tmp.getMaximum(field);
    tmp.set(field, max);
    for (; max < end; max++)
      {
	tmp.add(field, 1);
	if (tmp.get(field) != max + 1)
	  break;
      }
    return max;
  }

  /**
   * Return a clone of this object.
   */
  public Object clone()
  {
    try
      {
	Calendar cal = (Calendar) super.clone();
	cal.fields = (int[]) fields.clone();
	cal.isSet = (boolean[]) isSet.clone();
	return cal;
      }
    catch (CloneNotSupportedException ex)
      {
	return null;
      }
  }

  private static final String[] fieldNames = 
                                             {
                                               ",ERA=", ",YEAR=", ",MONTH=",
                                               ",WEEK_OF_YEAR=",
                                               ",WEEK_OF_MONTH=",
                                               ",DAY_OF_MONTH=",
                                               ",DAY_OF_YEAR=", ",DAY_OF_WEEK=",
                                               ",DAY_OF_WEEK_IN_MONTH=",
                                               ",AM_PM=", ",HOUR=",
                                               ",HOUR_OF_DAY=", ",MINUTE=",
                                               ",SECOND=", ",MILLISECOND=",
                                               ",ZONE_OFFSET=", ",DST_OFFSET="
                                             };

  /**
   * Returns a string representation of this object.  It is mainly
   * for debugging purposes and its content is implementation
   * specific.
   */
  public String toString()
  {
    StringBuffer sb = new StringBuffer();
    sb.append(getClass().getName()).append('[');
    sb.append("time=");
    if (isTimeSet)
      sb.append(time);
    else
      sb.append("?");
    sb.append(",zone=" + zone);
    sb.append(",areFieldsSet=" + areFieldsSet);
    for (int i = 0; i < FIELD_COUNT; i++)
      {
	sb.append(fieldNames[i]);
	if (isSet[i])
	  sb.append(fields[i]);
	else
	  sb.append("?");
      }
    sb.append(",lenient=").append(lenient);
    sb.append(",firstDayOfWeek=").append(firstDayOfWeek);
    sb.append(",minimalDaysInFirstWeek=").append(minimalDaysInFirstWeek);
    sb.append("]");
    return sb.toString();
  }

  /**
   * Saves the state of the object to the stream.  Ideally we would
   * only write the time field, but we need to be compatible with
   * earlier versions. <br>
   *
   * This doesn't write the JDK1.1 field nextStamp to the stream, as
   * I don't know what it is good for, and because the documentation
   * says, that it could be omitted.  */
  private void writeObject(ObjectOutputStream stream) throws IOException
  {
    if (! isTimeSet)
      computeTime();
    stream.defaultWriteObject();
  }

  /**
   * Reads the object back from stream (deserialization).
   */
  private void readObject(ObjectInputStream stream)
    throws IOException, ClassNotFoundException
  {
    stream.defaultReadObject();
    if (! isTimeSet)
      computeTime();

    if (serialVersionOnStream > 1)
      {
	// This is my interpretation of the serial number:
	// Sun wants to remove all fields from the stream someday
	// and will then increase the serialVersion number again.
	// We prepare to be compatible.
	fields = new int[FIELD_COUNT];
	isSet = new boolean[FIELD_COUNT];
	areFieldsSet = false;
      }
  }
}<|MERGE_RESOLUTION|>--- conflicted
+++ resolved
@@ -706,11 +706,8 @@
 	isSet[WEEK_OF_YEAR] = false;
 	break;
       case WEEK_OF_MONTH: // pattern 2
-<<<<<<< HEAD
-=======
 	if (! isSet[DAY_OF_WEEK])
 	  fields[DAY_OF_WEEK] = getFirstDayOfWeek();
->>>>>>> 8c044a9c
 	isSet[YEAR] = true;
 	isSet[MONTH] = true;
 	isSet[DAY_OF_WEEK] = true;
@@ -720,11 +717,8 @@
 	isSet[WEEK_OF_YEAR] = false;
 	break;
       case DAY_OF_WEEK_IN_MONTH: // pattern 3
-<<<<<<< HEAD
-=======
 	if (! isSet[DAY_OF_WEEK])
 	  fields[DAY_OF_WEEK] = getFirstDayOfWeek();
->>>>>>> 8c044a9c
 	isSet[YEAR] = true;
 	isSet[MONTH] = true;
 	isSet[DAY_OF_WEEK] = true;
@@ -743,11 +737,8 @@
 	isSet[DAY_OF_WEEK_IN_MONTH] = false;
 	break;
       case WEEK_OF_YEAR: // pattern 5
-<<<<<<< HEAD
-=======
 	if (! isSet[DAY_OF_WEEK])
 	  fields[DAY_OF_WEEK] = getFirstDayOfWeek();
->>>>>>> 8c044a9c
 	isSet[YEAR] = true;
 	isSet[DAY_OF_WEEK] = true;
 	isSet[MONTH] = false;

/* Locale.java -- i18n locales
   Copyright (C) 1998, 1999, 2001, 2002, 2005  Free Software Foundation, Inc.

This file is part of GNU Classpath.

GNU Classpath is free software; you can redistribute it and/or modify
it under the terms of the GNU General Public License as published by
the Free Software Foundation; either version 2, or (at your option)
any later version.

GNU Classpath is distributed in the hope that it will be useful, but
WITHOUT ANY WARRANTY; without even the implied warranty of
MERCHANTABILITY or FITNESS FOR A PARTICULAR PURPOSE.  See the GNU
General Public License for more details.

You should have received a copy of the GNU General Public License
along with GNU Classpath; see the file COPYING.  If not, write to the
Free Software Foundation, Inc., 51 Franklin Street, Fifth Floor, Boston, MA
02110-1301 USA.

Linking this library statically or dynamically with other modules is
making a combined work based on this library.  Thus, the terms and
conditions of the GNU General Public License cover the whole
combination.

As a special exception, the copyright holders of this library give you
permission to link this library with independent modules to produce an
executable, regardless of the license terms of these independent
modules, and to copy and distribute the resulting executable under
terms of your choice, provided that you also meet, for each linked
independent module, the terms and conditions of the license of that
module.  An independent module is a module which is not derived from
or based on this library.  If you modify this library, you may extend
this exception to your version of the library, but you are not
obligated to do so.  If you do not wish to do so, delete this
exception statement from your version. */


package java.util;

import gnu.classpath.SystemProperties;

import java.io.IOException;
import java.io.ObjectInputStream;
import java.io.ObjectOutputStream;
import java.io.Serializable;

/**
 * Locales represent a specific country and culture. Classes which can be
 * passed a Locale object tailor their information for a given locale. For
 * instance, currency number formatting is handled differently for the USA
 * and France.
 *
 * <p>Locales are made up of a language code, a country code, and an optional
 * set of variant strings. Language codes are represented by
 * <a href="http://www.ics.uci.edu/pub/ietf/http/related/iso639.txt">
 * ISO 639:1988</a> w/ additions from ISO 639/RA Newsletter No. 1/1989
 * and a decision of the Advisory Committee of ISO/TC39 on August 8, 1997.
 *
 * <p>Country codes are represented by
 * <a href="http://www.chemie.fu-berlin.de/diverse/doc/ISO_3166.html">
 * ISO 3166</a>. Variant strings are vendor and browser specific. Standard
 * variant strings include "POSIX" for POSIX, "WIN" for MS-Windows, and
 * "MAC" for Macintosh. When there is more than one variant string, they must
 * be separated by an underscore (U+005F).
 *
 * <p>The default locale is determined by the values of the system properties
 * user.language, user.region, and user.variant, defaulting to "en". Note that
 * the locale does NOT contain the conversion and formatting capabilities (for
 * that, use ResourceBundle and java.text). Rather, it is an immutable tag
 * object for identifying a given locale, which is referenced by these other
 * classes when they must make locale-dependent decisions.
 *
 * @see ResourceBundle
 * @see java.text.Format
 * @see java.text.NumberFormat
 * @see java.text.Collator
 * @author Jochen Hoenicke
 * @author Paul Fisher
 * @author Eric Blake (ebb9@email.byu.edu)
<<<<<<< HEAD
=======
 * @author Andrew John Hughes (gnu_andrew@member.fsf.org)
>>>>>>> 8c044a9c
 * @since 1.1
 * @status updated to 1.4
 */
public final class Locale implements Serializable, Cloneable
{
  /** Locale which represents the English language. */
  public static final Locale ENGLISH = getLocale("en");

  /** Locale which represents the French language. */
  public static final Locale FRENCH = getLocale("fr");

  /** Locale which represents the German language. */
  public static final Locale GERMAN = getLocale("de");

  /** Locale which represents the Italian language. */
  public static final Locale ITALIAN = getLocale("it");

  /** Locale which represents the Japanese language. */
  public static final Locale JAPANESE = getLocale("ja");

  /** Locale which represents the Korean language. */
  public static final Locale KOREAN = getLocale("ko");

  /** Locale which represents the Chinese language. */
  public static final Locale CHINESE = getLocale("zh");

  /** Locale which represents the Chinese language as used in China. */
  public static final Locale SIMPLIFIED_CHINESE = getLocale("zh", "CN");

  /**
   * Locale which represents the Chinese language as used in Taiwan.
   * Same as TAIWAN Locale.
   */
  public static final Locale TRADITIONAL_CHINESE = getLocale("zh", "TW");

  /** Locale which represents France. */
  public static final Locale FRANCE = getLocale("fr", "FR");

  /** Locale which represents Germany. */
  public static final Locale GERMANY = getLocale("de", "DE");

  /** Locale which represents Italy. */
  public static final Locale ITALY = getLocale("it", "IT");

  /** Locale which represents Japan. */
  public static final Locale JAPAN = getLocale("ja", "JP");

  /** Locale which represents Korea. */
  public static final Locale KOREA = getLocale("ko", "KR");

  /**
   * Locale which represents China.
   * Same as SIMPLIFIED_CHINESE Locale.
   */
  public static final Locale CHINA = SIMPLIFIED_CHINESE;

  /**
   * Locale which represents the People's Republic of China.
   * Same as CHINA Locale.
   */
  public static final Locale PRC = CHINA;

  /**
   * Locale which represents Taiwan.
   * Same as TRADITIONAL_CHINESE Locale.
   */
  public static final Locale TAIWAN = TRADITIONAL_CHINESE;

  /** Locale which represents the United Kingdom. */
  public static final Locale UK = getLocale("en", "GB");

  /** Locale which represents the United States. */
  public static final Locale US = getLocale("en", "US");

  /** Locale which represents the English speaking portion of Canada. */
  public static final Locale CANADA = getLocale("en", "CA");

  /** Locale which represents the French speaking portion of Canada. */
  public static final Locale CANADA_FRENCH = getLocale("fr", "CA");

  /**
   * Compatible with JDK 1.1+.
   */
  private static final long serialVersionUID = 9149081749638150636L;

  /**
   * The language code, as returned by getLanguage().
   *
   * @serial the languange, possibly ""
   */
  private String language;

  /**
   * The country code, as returned by getCountry().
   *
   * @serial the country, possibly ""
   */
  private String country;

  /**
   * The variant code, as returned by getVariant().
   *
   * @serial the variant, possibly ""
   */
  private String variant;

  /**
   * This is the cached hashcode. When writing to stream, we write -1.
   *
   * @serial should be -1 in serial streams
   */
  private transient int hashcode;

  /**
   * The default locale. Except for during bootstrapping, this should never be
   * null. Note the logic in the main constructor, to detect when
   * bootstrapping has completed.
   */
  private static Locale defaultLocale =
    getLocale(SystemProperties.getProperty("user.language", "en"),
              SystemProperties.getProperty("user.region", ""),
              SystemProperties.getProperty("user.variant", ""));

  /**
   * Retrieves the locale with the specified language from the cache.
   *
   * @param language the language of the locale to retrieve.
   * @return the locale.
   */ 
  private static Locale getLocale(String language)
  {
    return getLocale(language, "", "");
  }
  
  /**
   * Retrieves the locale with the specified language and region
   * from the cache.
   *
   * @param language the language of the locale to retrieve.
   * @param region the region of the locale to retrieve.
   * @return the locale.
   */ 
  private static Locale getLocale(String language, String region)
  {
    return getLocale(language, region, "");
  }
  
  /**
   * Retrieves the locale with the specified language, region
   * and variant from the cache.
   *
   * @param language the language of the locale to retrieve.
   * @param region the region of the locale to retrieve.
   * @param variant the variant of the locale to retrieve.
   * @return the locale.
   */ 
  private static Locale getLocale(String language, String region, String variant)
  {
    return new Locale(language, region, variant);
  }
  
  /**
   * Convert new iso639 codes to the old ones.
   *
   * @param language the language to check
   * @return the appropriate code
   */
  private String convertLanguage(String language)
  {
    if (language.equals(""))
      return language;
    language = language.toLowerCase();
    int index = "he,id,yi".indexOf(language);
    if (index != -1)
      return "iw,in,ji".substring(index, index + 2);
    return language;
  }

  /**
   * Creates a new locale for the given language and country.
   *
   * @param language lowercase two-letter ISO-639 A2 language code
   * @param country uppercase two-letter ISO-3166 A2 contry code
   * @param variant vendor and browser specific
   * @throws NullPointerException if any argument is null
   */
  public Locale(String language, String country, String variant)
  {
    // During bootstrap, we already know the strings being passed in are
    // the correct capitalization, and not null. We can't call
    // String.toUpperCase during this time, since that depends on the
    // default locale.
    if (defaultLocale != null)
      {
        language = convertLanguage(language).intern();
        country = country.toUpperCase().intern();
        variant = variant.intern();
      }
    this.language = language;
    this.country = country;
    this.variant = variant;
    hashcode = language.hashCode() ^ country.hashCode() ^ variant.hashCode();
  }

  /**
   * Creates a new locale for the given language and country.
   *
   * @param language lowercase two-letter ISO-639 A2 language code
   * @param country uppercase two-letter ISO-3166 A2 country code
   * @throws NullPointerException if either argument is null
   */
  public Locale(String language, String country)
  {
    this(language, country, "");
  }

  /**
   * Creates a new locale for a language.
   *
   * @param language lowercase two-letter ISO-639 A2 language code
   * @throws NullPointerException if either argument is null
   * @since 1.4
   */
  public Locale(String language)
  {
    this(language, "", "");
  }

  /**
   * Returns the default Locale. The default locale is generally once set
   * on start up and then never changed. Normally you should use this locale
   * for everywhere you need a locale. The initial setting matches the
   * default locale, the user has chosen.
   *
   * @return the default locale for this virtual machine
   */
  public static Locale getDefault()
  {
    return defaultLocale;
  }

  /**
   * Changes the default locale. Normally only called on program start up.
   * Note that this doesn't change the locale for other programs. This has
   * a security check,
   * <code>PropertyPermission("user.language", "write")</code>, because of
   * its potential impact to running code.
   *
   * @param newLocale the new default locale
   * @throws NullPointerException if newLocale is null
   * @throws SecurityException if permission is denied
   */
  public static void setDefault(Locale newLocale)
  {
    if (newLocale == null)
      throw new NullPointerException();
    SecurityManager sm = System.getSecurityManager();
    if (sm != null)
      sm.checkPermission(new PropertyPermission("user.language", "write"));
    defaultLocale = newLocale;
  }

  /**
   * Returns the list of available locales.
   *
   * @return the installed locales
   */
  public static Locale[] getAvailableLocales()
  {
    /* I only return those for which localized language
     * or country information exists.
     * XXX - remove hard coded list, and implement more locales (Sun's JDK 1.4
     * has 148 installed locales!).
     */
    return new Locale[]
    {
      ENGLISH, FRENCH, GERMAN, new Locale("ga", "")
    };
  }

  /**
   * Returns a list of all 2-letter uppercase country codes as defined
   * in ISO 3166.
   *
   * @return a list of acceptable country codes
   */
  public static String[] getISOCountries()
  {
    return new String[]
    {
      "AD", "AE", "AF", "AG", "AI", "AL", "AM", "AN", "AO", "AQ", "AR", "AS",
      "AT", "AU", "AW", "AZ", "BA", "BB", "BD", "BE", "BF", "BG", "BH", "BI",
      "BJ", "BM", "BN", "BO", "BR", "BS", "BT", "BV", "BW", "BY", "BZ", "CA",
      "CC", "CF", "CG", "CH", "CI", "CK", "CL", "CM", "CN", "CO", "CR", "CU",
      "CV", "CX", "CY", "CZ", "DE", "DJ", "DK", "DM", "DO", "DZ", "EC", "EE",
      "EG", "EH", "ER", "ES", "ET", "FI", "FJ", "FK", "FM", "FO", "FR", "FX",
      "GA", "GB", "GD", "GE", "GF", "GH", "GI", "GL", "GM", "GN", "GP", "GQ",
      "GR", "GS", "GT", "GU", "GW", "GY", "HK", "HM", "HN", "HR", "HT", "HU",
      "ID", "IE", "IL", "IN", "IO", "IQ", "IR", "IS", "IT", "JM", "JO", "JP",
      "KE", "KG", "KH", "KI", "KM", "KN", "KP", "KR", "KW", "KY", "KZ", "LA",
      "LB", "LC", "LI", "LK", "LR", "LS", "LT", "LU", "LV", "LY", "MA", "MC",
      "MD", "MG", "MH", "MK", "ML", "MM", "MN", "MO", "MP", "MQ", "MR", "MS",
      "MT", "MU", "MV", "MW", "MX", "MY", "MZ", "NA", "NC", "NE", "NF", "NG",
      "NI", "NL", "NO", "NP", "NR", "NU", "NZ", "OM", "PA", "PE", "PF", "PG",
      "PH", "PK", "PL", "PM", "PN", "PR", "PT", "PW", "PY", "QA", "RE", "RO",
      "RU", "RW", "SA", "SB", "SC", "SD", "SE", "SG", "SH", "SI", "SJ", "SK",
      "SL", "SM", "SN", "SO", "SR", "ST", "SV", "SY", "SZ", "TC", "TD", "TF",
      "TG", "TH", "TJ", "TK", "TM", "TN", "TO", "TP", "TR", "TT", "TV", "TW",
      "TZ", "UA", "UG", "UM", "US", "UY", "UZ", "VA", "VC", "VE", "VG", "VI",
      "VN", "VU", "WF", "WS", "YE", "YT", "YU", "ZA", "ZM", "ZR", "ZW"
    };
  }

  /**
   * Returns a list of all 2-letter lowercase language codes as defined
   * in ISO 639 (both old and new variant).
   *
   * @return a list of acceptable language codes
   */
  public static String[] getISOLanguages()
  {
    return new String[]
    {
      "aa", "ab", "af", "am", "ar", "as", "ay", "az", "ba", "be", "bg", "bh",
      "bi", "bn", "bo", "br", "ca", "co", "cs", "cy", "da", "de", "dz", "el",
      "en", "eo", "es", "et", "eu", "fa", "fi", "fj", "fo", "fr", "fy", "ga",
      "gd", "gl", "gn", "gu", "ha", "he", "hi", "hr", "hu", "hy", "ia", "id",
      "ie", "ik", "in", "is", "it", "iu", "iw", "ja", "ji", "jw", "ka", "kk",
      "kl", "km", "kn", "ko", "ks", "ku", "ky", "la", "ln", "lo", "lt", "lv",
      "mg", "mi", "mk", "ml", "mn", "mo", "mr", "ms", "mt", "my", "na", "ne",
      "nl", "no", "oc", "om", "or", "pa", "pl", "ps", "pt", "qu", "rm", "rn",
      "ro", "ru", "rw", "sa", "sd", "sg", "sh", "si", "sk", "sl", "sm", "sn",
      "so", "sq", "sr", "ss", "st", "su", "sv", "sw", "ta", "te", "tg", "th",
      "ti", "tk", "tl", "tn", "to", "tr", "ts", "tt", "tw", "ug", "uk", "ur",
      "uz", "vi", "vo", "wo", "xh", "yi", "yo", "za", "zh", "zu"
    };
  }

  /**
   * Returns the language code of this locale. Some language codes have changed
   * as ISO 639 has evolved; this returns the old name, even if you built
   * the locale with the new one.
   *
   * @return language code portion of this locale, or an empty String
   */
  public String getLanguage()
  {
    return language;
  }

  /**
   * Returns the country code of this locale.
   *
   * @return country code portion of this locale, or an empty String
   */
  public String getCountry()
  {
    return country;
  }

  /**
   * Returns the variant code of this locale.
   *
   * @return the variant code portion of this locale, or an empty String
   */
  public String getVariant()
  {
    return variant;
  }

  /**
   * Gets the string representation of the current locale. This consists of
   * the language, the country, and the variant, separated by an underscore.
   * The variant is listed only if there is a language or country. Examples:
   * "en", "de_DE", "_GB", "en_US_WIN", "de__POSIX", "fr__MAC".
   *
   * @return the string representation of this Locale
   * @see #getDisplayName()
   */
  public String toString()
  {
    if (language.length() == 0 && country.length() == 0)
      return "";
    else if (country.length() == 0 && variant.length() == 0)
      return language;
    StringBuffer result = new StringBuffer(language);
    result.append('_').append(country);
    if (variant.length() != 0)
      result.append('_').append(variant);
    return result.toString();
  }

  /**
   * Returns the three-letter ISO language abbrevation of this locale.
   *
   * @throws MissingResourceException if the three-letter code is not known
   */
  public String getISO3Language()
  {
    // We know all strings are interned so we can use '==' for better performance.
    if (language == "")
      return "";
    int index
      = ("aa,ab,af,am,ar,as,ay,az,ba,be,bg,bh,bi,bn,bo,br,ca,co,cs,cy,da,"
         + "de,dz,el,en,eo,es,et,eu,fa,fi,fj,fo,fr,fy,ga,gd,gl,gn,gu,ha,iw,"
         + "hi,hr,hu,hy,ia,in,ie,ik,in,is,it,iu,iw,ja,ji,jw,ka,kk,kl,km,kn,"
         + "ko,ks,ku,ky,la,ln,lo,lt,lv,mg,mi,mk,ml,mn,mo,mr,ms,mt,my,na,ne,"
         + "nl,no,oc,om,or,pa,pl,ps,pt,qu,rm,rn,ro,ru,rw,sa,sd,sg,sh,si,sk,"
         + "sl,sm,sn,so,sq,sr,ss,st,su,sv,sw,ta,te,tg,th,ti,tk,tl,tn,to,tr,"
         + "ts,tt,tw,ug,uk,ur,uz,vi,vo,wo,xh,ji,yo,za,zh,zu")
      .indexOf(language);

    if (index % 3 != 0 || language.length() != 2)
      throw new MissingResourceException
        ("Can't find ISO3 language for " + language,
         "java.util.Locale", language);

    // Don't read this aloud. These are the three letter language codes.
    return
      ("aarabkaframharaasmaymazebakbelbulbihbisbenbodbrecatcoscescymdandeu"
       + "dzoellengepospaesteusfasfinfijfaofrafrygaigdhglggrngujhauhebhinhrv"
       + "hunhyeinaindileipkindislitaikuhebjpnyidjawkatkazkalkhmkankorkaskur"
       + "kirlatlinlaolitlavmlgmrimkdmalmonmolmarmsamltmyanaunepnldnorociorm"
       + "oripanpolpusporquerohrunronruskinsansndsagsrpsinslkslvsmosnasomsqi"
       + "srpsswsotsunsweswatamteltgkthatirtuktgltsntonturtsotattwiuigukrurd"
       + "uzbvievolwolxhoyidyorzhazhozul")
      .substring(index, index + 3);
  }

  /**
   * Returns the three-letter ISO country abbrevation of the locale.
   *
   * @throws MissingResourceException if the three-letter code is not known
   */
  public String getISO3Country()
  {
    // We know all strings are interned so we can use '==' for better performance.
    if (country == "")
      return "";
    int index
      = ("AD,AE,AF,AG,AI,AL,AM,AN,AO,AQ,AR,AS,AT,AU,AW,AZ,BA,BB,BD,BE,BF,"
         + "BG,BH,BI,BJ,BM,BN,BO,BR,BS,BT,BV,BW,BY,BZ,CA,CC,CF,CG,CH,CI,CK,"
         + "CL,CM,CN,CO,CR,CU,CV,CX,CY,CZ,DE,DJ,DK,DM,DO,DZ,EC,EE,EG,EH,ER,"
         + "ES,ET,FI,FJ,FK,FM,FO,FR,FX,GA,GB,GD,GE,GF,GH,GI,GL,GM,GN,GP,GQ,"
         + "GR,GS,GT,GU,GW,GY,HK,HM,HN,HR,HT,HU,ID,IE,IL,IN,IO,IQ,IR,IS,IT,"
         + "JM,JO,JP,KE,KG,KH,KI,KM,KN,KP,KR,KW,KY,KZ,LA,LB,LC,LI,LK,LR,LS,"
         + "LT,LU,LV,LY,MA,MC,MD,MG,MH,MK,ML,MM,MN,MO,MP,MQ,MR,MS,MT,MU,MV,"
         + "MW,MX,MY,MZ,NA,NC,NE,NF,NG,NI,NL,NO,NP,NR,NU,NZ,OM,PA,PE,PF,PG,"
         + "PH,PK,PL,PM,PN,PR,PT,PW,PY,QA,RE,RO,RU,RW,SA,SB,SC,SD,SE,SG,SH,"
         + "SI,SJ,SK,SL,SM,SN,SO,SR,ST,SV,SY,SZ,TC,TD,TF,TG,TH,TJ,TK,TM,TN,"
         + "TO,TP,TR,TT,TV,TW,TZ,UA,UG,UM,US,UY,UZ,VA,VC,VE,VG,VI,VN,VU,WF,"
         + "WS,YE,YT,YU,ZA,ZM,ZR,ZW")
      .indexOf(country);

    if (index % 3 != 0 || country.length() != 2)
      throw new MissingResourceException
        ("Can't find ISO3 country for " + country,
         "java.util.Locale", country);

    // Don't read this aloud. These are the three letter country codes.
    return
      ("ANDAREAFGATGAIAALBARMANTAGOATAARGASMAUTAUSABWAZEBIHBRBBGDBELBFABGR"
       + "BHRBDIBENBMUBRNBOLBRABHSBTNBVTBWABLRBLZCANCCKCAFCOGCHECIVCOKCHLCMR"
       + "CHNCOLCRICUBCPVCXRCYPCZEDEUDJIDNKDMADOMDZAECUESTEGYESHERIESPETHFIN"
       + "FJIFLKFSMFROFRAFXXGABGBRGRDGEOGUFGHAGIBGRLGMBGINGLPGNQGRCSGSGTMGUM"
       + "GNBGUYHKGHMDHNDHRVHTIHUNIDNIRLISRINDIOTIRQIRNISLITAJAMJORJPNKENKGZ"
       + "KHMKIRCOMKNAPRKKORKWTCYMKAZLAOLBNLCALIELKALBRLSOLTULUXLVALBYMARMCO"
       + "MDAMDGMHLMKDMLIMMRMNGMACMNPMTQMRTMSRMLTMUSMDVMWIMEXMYSMOZNAMNCLNER"
       + "NFKNGANICNLDNORNPLNRUNIUNZLOMNPANPERPYFPNGPHLPAKPOLSPMPCNPRIPRTPLW"
       + "PRYQATREUROMRUSRWASAUSLBSYCSDNSWESGPSHNSVNSJMSVKSLESMRSENSOMSURSTP"
       + "SLVSYRSWZTCATCDATFTGOTHATJKTKLTKMTUNTONTMPTURTTOTUVTWNTZAUKRUGAUMI"
       + "USAURYUZBVATVCTVENVGBVIRVNMVUTWLFWSMYEMMYTYUGZAFZMBZARZWE")
      .substring(index, index + 3);
  }

  /**
   * Gets the country name suitable for display to the user, formatted
   * for the default locale.  This has the same effect as
   * <pre>
   * getDisplayLanguage(Locale.getDefault());
   * </pre>
   *
   * @return the language name of this locale localized to the default locale,
   *         with the ISO code as backup
   */
  public String getDisplayLanguage()
  {
    return getDisplayLanguage(defaultLocale);
  }

  /**
   * <p>
   * Gets the name of the language specified by this locale, in a form suitable
   * for display to the user.  If possible, the display name will be localized
   * to the specified locale.  For example, if the locale instance is
   * <code>Locale.GERMANY</code>, and the specified locale is <code>Locale.UK</code>,
   * the result would be 'German'.  Using the German locale would instead give
   * 'Deutsch'.  If the display name can not be localized to the supplied
   * locale, it will fall back on other output in the following order:
   * </p>
   * <ul>
   * <li>the display name in the default locale</li>
   * <li>the display name in English</li>
   * <li>the ISO code</li>
   * </ul>
   * <p>
   * If the language is unspecified by this locale, then the empty string is
   * returned.
   * </p>
   *
   * @param inLocale the locale to use for formatting the display string.
   * @return the language name of this locale localized to the given locale,
   *         with the default locale, English and the ISO code as backups.
   * @throws NullPointerException if the supplied locale is null.
   */
  public String getDisplayLanguage(Locale inLocale)
  {
    try
      {
        ResourceBundle bundle
          = ResourceBundle.getBundle("gnu.java.locale.iso639", inLocale);
        return bundle.getString(language);
      }
    catch (MissingResourceException ex)
      {
        return language;
      }
  }

  /**
   * Returns the country name of this locale localized to the
   * default locale. If the localized is not found, the ISO code
   * is returned. This has the same effect as
   * <pre>
   * getDisplayCountry(Locale.getDefault());
   * </pre>
   *
   * @return the country name of this locale localized to the given locale,
   *         with the ISO code as backup
   */
  public String getDisplayCountry()
  {
    return getDisplayCountry(defaultLocale);
  }

  /**
   * <p>
   * Gets the name of the country specified by this locale, in a form suitable
   * for display to the user.  If possible, the display name will be localized
   * to the specified locale.  For example, if the locale instance is
   * <code>Locale.GERMANY</code>, and the specified locale is <code>Locale.UK</code>,
   * the result would be 'Germany'.  Using the German locale would instead give
   * 'Deutschland'.  If the display name can not be localized to the supplied
   * locale, it will fall back on other output in the following order:
   * </p>
   * <ul>
   * <li>the display name in the default locale</li>
   * <li>the display name in English</li>
   * <li>the ISO code</li>
   * </ul>
   * <p>
   * If the country is unspecified by this locale, then the empty string is
   * returned.
   * </p>
   *
   * @param inLocale the locale to use for formatting the display string.
   * @return the country name of this locale localized to the given locale,
   *         with the default locale, English and the ISO code as backups.
   * @throws NullPointerException if the supplied locale is null.
   */
  public String getDisplayCountry(Locale inLocale)
  {
    try
      {
        ResourceBundle bundle =
          ResourceBundle.getBundle("gnu.java.locale.iso3166", inLocale);
        return bundle.getString(country);
      }
    catch (MissingResourceException ex)
      {
        return country;
      }
  }

  /**
   * Returns the variant name of this locale localized to the
   * default locale. If the localized is not found, the variant code
   * itself is returned. This has the same effect as
   * <pre>
   * getDisplayVariant(Locale.getDefault());
   * </pre>
   *
   * @return the variant code of this locale localized to the given locale,
   *         with the ISO code as backup
   */
  public String getDisplayVariant()
  {
    return getDisplayVariant(defaultLocale);
  }

  /**
   * <p>
   * Gets the name of the variant specified by this locale, in a form suitable
   * for display to the user.  If possible, the display name will be localized
   * to the specified locale.  For example, if the locale instance is a revised
   * variant, and the specified locale is <code>Locale.UK</code>, the result
   * would be 'REVISED'.  Using the German locale would instead give
   * 'Revidiert'.  If the display name can not be localized to the supplied
   * locale, it will fall back on other output in the following order:
   * </p>
   * <ul>
   * <li>the display name in the default locale</li>
   * <li>the display name in English</li>
   * <li>the ISO code</li>
   * </ul>
   * <p>
   * If the variant is unspecified by this locale, then the empty string is
   * returned.
   * </p>
   *
   * @param inLocale the locale to use for formatting the display string.
   * @return the variant name of this locale localized to the given locale,
   *         with the default locale, English and the ISO code as backups.
   * @throws NullPointerException if the supplied locale is null.
   */
  public String getDisplayVariant(Locale inLocale)
  {
    // XXX - load a bundle?
    return variant;
  }

  /**
   * Gets all local components suitable for display to the user, formatted
   * for the default locale. For the language component, getDisplayLanguage
   * is called. For the country component, getDisplayCountry is called.
   * For the variant set component, getDisplayVariant is called.
   *
   * <p>The returned String will be one of the following forms:<br>
   * <pre>
   * language (country, variant)
   * language (country)
   * language (variant)
   * country (variant)
   * language
   * country
   * variant
   * </pre>
   *
   * @return String version of this locale, suitable for display to the user
   */
  public String getDisplayName()
  {
    return getDisplayName(defaultLocale);
  }

  /**
   * Gets all local components suitable for display to the user, formatted
   * for a specified locale. For the language component,
   * getDisplayLanguage(Locale) is called. For the country component,
   * getDisplayCountry(Locale) is called. For the variant set component,
   * getDisplayVariant(Locale) is called.
   *
   * <p>The returned String will be one of the following forms:<br>
   * <pre>
   * language (country, variant)
   * language (country)
   * language (variant)
   * country (variant)
   * language
   * country
   * variant
   * </pre>
   *
   * @param locale locale to use for formatting
   * @return String version of this locale, suitable for display to the user
   */
  public String getDisplayName(Locale locale)
  {
    StringBuffer result = new StringBuffer();
    int count = 0;
    String[] delimiters = {"", " (", ","};
    if (language.length() != 0)
      {
        result.append(delimiters[count++]);
        result.append(getDisplayLanguage(locale));
      }
    if (country.length() != 0)
      {
        result.append(delimiters[count++]);
        result.append(getDisplayCountry(locale));
      }
    if (variant.length() != 0)
      {
        result.append(delimiters[count++]);
        result.append(getDisplayVariant(locale));
      }
    if (count > 1)
      result.append(")");
    return result.toString();
  }

  /**
   * Does the same as <code>Object.clone()</code> but does not throw
   * a <code>CloneNotSupportedException</code>. Why anyone would
   * use this method is a secret to me, since this class is immutable.
   *
   * @return the clone
   */
  public Object clone()
  {
    // This class is final, so no need to use native super.clone().
    return new Locale(language, country, variant);
  }

  /**
   * Return the hash code for this locale. The hashcode is the logical
   * xor of the hash codes of the language, the country and the variant.
   * The hash code is precomputed, since <code>Locale</code>s are often
   * used in hash tables.
   *
   * @return the hashcode
   */
  public int hashCode()
  {
    return hashcode;
  }

  /**
   * Compares two locales. To be equal, obj must be a Locale with the same
   * language, country, and variant code.
   *
   * @param obj the other locale
   * @return true if obj is equal to this
   */
  public boolean equals(Object obj)
  {
    if (this == obj)
      return true;
    if (! (obj instanceof Locale))
      return false;
    Locale l = (Locale) obj;

    return (language == l.language
            && country == l.country
            && variant == l.variant);
  }

  /**
   * Write the locale to an object stream.
   *
   * @param output the stream to write to
   * @throws IOException if the write fails
   * @serialData The first three fields are Strings representing language,
   *             country, and variant. The fourth field is a placeholder for 
   *             the cached hashcode, but this is always written as -1, and 
   *             recomputed when reading it back.
   */
  private void writeObject(ObjectOutputStream s)
    throws IOException
  {
    s.writeObject(language);
    s.writeObject(country);
    s.writeObject(variant);
    // Hashcode field is always written as -1.
    s.writeInt(-1);
  }

  /**
   * Reads a locale from the input stream.
   *
   * @param input the stream to read from
   * @throws IOException if reading fails
   * @throws ClassNotFoundException if reading fails
   * @serialData the hashCode is always invalid and must be recomputed
   */
  private void readObject(ObjectInputStream s)
    throws IOException, ClassNotFoundException
  {
    language = ((String) s.readObject()).intern();
    country = ((String) s.readObject()).intern();
    variant = ((String) s.readObject()).intern();
    // Recompute hashcode.
    hashcode = language.hashCode() ^ country.hashCode() ^ variant.hashCode();
  }
} // class Locale<|MERGE_RESOLUTION|>--- conflicted
+++ resolved
@@ -78,10 +78,7 @@
  * @author Jochen Hoenicke
  * @author Paul Fisher
  * @author Eric Blake (ebb9@email.byu.edu)
-<<<<<<< HEAD
-=======
  * @author Andrew John Hughes (gnu_andrew@member.fsf.org)
->>>>>>> 8c044a9c
  * @since 1.1
  * @status updated to 1.4
  */

--- conflicted
+++ resolved
@@ -976,13 +976,10 @@
   // this class from the class loader.  Also, we don't need to hold a
   // lock here, as our caller has acquired it.
   _Jv_RegisterInitiatingLoader (def, def->loader);
-<<<<<<< HEAD
-=======
 
   // Note that we found a name so that unregistration can happen if
   // needed.
   *found_name = def->name;
->>>>>>> 8c044a9c
 
   if (super_class != 0)
     {

// -*- c++ -*-
// boehm-gc.h - Defines for Boehm collector.

<<<<<<< HEAD
/* Copyright (C) 1998, 1999, 2002, 2004, 2006  Free Software Foundation
=======
/* Copyright (C) 1998, 1999, 2002, 2004, 2006, 2007  Free Software Foundation
>>>>>>> 751ff693

   This file is part of libgcj.

This software is copyrighted work licensed under the terms of the
Libgcj License.  Please consult the file "LIBGCJ_LICENSE" for
details.  */

#ifndef __JV_BOEHM_GC__
#define __JV_BOEHM_GC__

#define JV_MARKOBJ_DECL void *::_Jv_MarkObj (void *, void *, void *, void *)
#define JV_MARKARRAY_DECL void *::_Jv_MarkArray (void *, void *, void *, void *)

extern "C"
{
  void *_Jv_MarkObj (void *, void *, void *, void *);
  void *_Jv_MarkArray (void *, void *, void *, void *);
  void _Jv_RegisterLibForGc (const void *);
}

// Enough stuff to inline _Jv_AllocObj.  Ugly.
#include <gcj/javaprims.h>
#include <java/lang/Class.h>
#include <string.h>

#include <gc_ext_config.h> // for THREAD_LOCAL_ALLOC

extern "C" void * GC_gcj_malloc(size_t, void *);
extern "C" void * GC_malloc_atomic(size_t);
#ifdef THREAD_LOCAL_ALLOC
extern "C" void * GC_local_gcj_malloc(size_t, void *);
extern "C" void * GC_local_malloc_atomic(size_t);
#endif

#ifndef LIBGCJ_GC_DEBUG

inline void *
_Jv_AllocObj (jsize size, jclass klass)
{
  // This should call GC_GCJ_MALLOC, but that would involve
  // including gc.h.
#ifdef THREAD_LOCAL_ALLOC
  return GC_local_gcj_malloc (size, klass->vtable);
#else 
  return GC_gcj_malloc (size, klass->vtable);
#endif
}

inline void *
_Jv_AllocPtrFreeObj (jsize size, jclass klass)
{
#ifdef JV_HASH_SYNCHRONIZATION
# ifdef THREAD_LOCAL_ALLOC
    void * obj = GC_local_malloc_atomic(size);
# else
    void * obj = GC_malloc_atomic(size);
# endif
  *((_Jv_VTable **) obj) = klass->vtable;
#else
# ifdef THREAD_LOCAL_ALLOC
    void * obj = GC_local_gcj_malloc(size, klass->vtable);
# else
    void * obj = GC_gcj_malloc(size, klass->vtable);
# endif
#endif
  return obj;
}

#else /* LIBGCJ_GC_DEBUG */

void *
_Jv_AllocObj (jsize size, jclass klass);

void *
_Jv_AllocPtrFreeObj (jsize size, jclass klass);

#endif /* LIBGCJ_GC_DEBUG */

void _Jv_GCAttachThread ();

void _Jv_GCDetachThread ();

// _Jv_AllocBytes (jsize size) should go here, too.  But clients don't
// usually include this header.

// Suspend the given thread. This includes suspending the calling thread.
extern "C" void _Jv_SuspendThread (_Jv_Thread_t *);

// Resume a suspended thread.
extern "C" void _Jv_ResumeThread (_Jv_Thread_t *);

<<<<<<< HEAD
=======
// Is the given thread suspended?
extern "C" int _Jv_IsThreadSuspended (_Jv_Thread_t *);
>>>>>>> 751ff693
#endif /* __JV_BOEHM_GC__ */<|MERGE_RESOLUTION|>--- conflicted
+++ resolved
@@ -1,11 +1,7 @@
 // -*- c++ -*-
 // boehm-gc.h - Defines for Boehm collector.
 
-<<<<<<< HEAD
-/* Copyright (C) 1998, 1999, 2002, 2004, 2006  Free Software Foundation
-=======
 /* Copyright (C) 1998, 1999, 2002, 2004, 2006, 2007  Free Software Foundation
->>>>>>> 751ff693
 
    This file is part of libgcj.
 
@@ -97,9 +93,6 @@
 // Resume a suspended thread.
 extern "C" void _Jv_ResumeThread (_Jv_Thread_t *);
 
-<<<<<<< HEAD
-=======
 // Is the given thread suspended?
 extern "C" int _Jv_IsThreadSuspended (_Jv_Thread_t *);
->>>>>>> 751ff693
 #endif /* __JV_BOEHM_GC__ */
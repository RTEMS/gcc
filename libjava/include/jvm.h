// jvm.h - Header file for private implementation information. -*- c++ -*-

/* Copyright (C) 1998, 1999, 2000, 2001, 2002, 2003, 2004, 2005, 2006, 2007  Free Software Foundation

   This file is part of libgcj.

This software is copyrighted work licensed under the terms of the
Libgcj License.  Please consult the file "LIBGCJ_LICENSE" for
details.  */

#ifndef __JAVA_JVM_H__
#define __JAVA_JVM_H__

// Define this before including jni.h.
// jni.h is included by jvmpi.h, which might be included.  We define
// this unconditionally because it is convenient and it lets other
// files include jni.h without difficulty.
#define __GCJ_JNI_IMPL__

#include <gcj/javaprims.h>

#include <java-assert.h>
#include <java-threads.h>
// Must include java-gc.h before Object.h for the implementation.
#include <java-gc.h>

#include <java/lang/Object.h>

// Include cni.h before field.h to enable all definitions.  FIXME.
#include <gcj/cni.h>
#include <gcj/field.h>

#include <java/lang/Thread.h>

#include <sysdep/locks.h>

/* Macro for possible unused arguments.  */
#define MAYBE_UNUSED __attribute__((__unused__))

/* Structure of the virtual table.  */
struct _Jv_VTable
{
#ifdef __ia64__
  typedef struct { void *pc, *gp; } vtable_elt;
#else
  typedef void *vtable_elt;
#endif
  jclass clas;
  void *gc_descr;

  // This must be last, as derived classes "extend" this by
  // adding new data members.
  vtable_elt method[1];

#ifdef __ia64__
  void *get_method(int i) { return &method[i]; }
  void set_method(int i, void *fptr) { method[i] = *(vtable_elt *)fptr; }
  void *get_finalizer()
  {
    // We know that get_finalizer is only used for checking whether
    // this object needs to have a finalizer registered.  So it is
    // safe to simply return just the PC component of the vtable
    // slot.
    return ((vtable_elt *)(get_method(0)))->pc;
  }
#else
  void *get_method(int i) { return method[i]; }
  void set_method(int i, void *fptr) { method[i] = fptr; }
  void *get_finalizer() { return get_method(0); }
#endif

  static size_t vtable_elt_size() { return sizeof(vtable_elt); }

  // Given a method index, return byte offset from the vtable pointer.
  static jint idx_to_offset (int index)
  {
    return (2 * sizeof (void *)) + (index * vtable_elt_size ());
  }

  static _Jv_VTable *new_vtable (int count);
};

union _Jv_word
{
  jobject o;
  jint i;			// Also stores smaller integral types.
  jfloat f;
  jint ia[1];			// Half of _Jv_word2.
  void* p;

#if SIZEOF_VOID_P == 8
  // We can safely put a long or a double in here without increasing
  // the size of _Jv_Word; we take advantage of this in the interpreter.
  jlong l;
  jdouble d;
#endif

  jclass                     clazz;
  jstring                    string;
  struct _Jv_Field          *field;
  struct _Jv_Utf8Const      *utf8;
  struct _Jv_ResolvedMethod *rmethod;
};

union _Jv_word2
{
  jint ia[2];
  jlong l;
  jdouble d;
};                              

union _Jv_value
{
  jbyte byte_value;
  jshort short_value;
  jchar char_value;
  jint int_value;
  jlong long_value;
  jfloat float_value;
  jdouble double_value;
  jobject object_value;
};

/* Extract a character from a Java-style Utf8 string.
 * PTR points to the current character.
 * LIMIT points to the end of the Utf8 string.
 * PTR is incremented to point after the character thta gets returns.
 * On an error, -1 is returned. */
#define UTF8_GET(PTR, LIMIT) \
  ((PTR) >= (LIMIT) ? -1 \
   : *(PTR) < 128 ? *(PTR)++ \
   : (*(PTR)&0xE0) == 0xC0 && ((PTR)+=2)<=(LIMIT) && ((PTR)[-1]&0xC0) == 0x80 \
   ? (((PTR)[-2] & 0x1F) << 6) + ((PTR)[-1] & 0x3F) \
   : (*(PTR) & 0xF0) == 0xE0 && ((PTR) += 3) <= (LIMIT) \
   && ((PTR)[-2] & 0xC0) == 0x80 && ((PTR)[-1] & 0xC0) == 0x80 \
   ? (((PTR)[-3]&0x0F) << 12) + (((PTR)[-2]&0x3F) << 6) + ((PTR)[-1]&0x3F) \
   : ((PTR)++, -1))

extern int _Jv_strLengthUtf8(const char* str, int len);

typedef struct _Jv_Utf8Const Utf8Const;
_Jv_Utf8Const *_Jv_makeUtf8Const (const char *s, int len);
_Jv_Utf8Const *_Jv_makeUtf8Const (jstring string);
static inline _Jv_Utf8Const *_Jv_makeUtf8Const (const char *s)
{
  return _Jv_makeUtf8Const (s, strlen (s));
}
extern jboolean _Jv_equalUtf8Consts (const _Jv_Utf8Const *, const _Jv_Utf8Const *);
extern jboolean _Jv_equal (_Jv_Utf8Const *, jstring, jint);
extern jboolean _Jv_equaln (_Jv_Utf8Const *, jstring, jint);

/* Helper class which converts a jstring to a temporary char*.
   Uses the supplied buffer, if non-null. Otherwise, allocates
   the buffer on the heap. Use the JV_TEMP_UTF_STRING macro,
   which follows, to automatically allocate a stack buffer if
   the string is small enough. */
class _Jv_TempUTFString
{
public:
  _Jv_TempUTFString(jstring jstr, char* buf=0);
  ~_Jv_TempUTFString();

// Accessors
  operator const char*() const
  {
    return buf_;
  }
  const char* buf() const
  {
    return buf_;
  }
  char* buf()
  {
    return buf_;
  }

private:
  char* buf_;
  bool heapAllocated_;
};

inline _Jv_TempUTFString::_Jv_TempUTFString (jstring jstr, char* buf)
  : buf_(0), heapAllocated_(false)
{
  if (!jstr) return;
  jsize len = JvGetStringUTFLength (jstr);
  if (buf)
    buf_ = buf;
  else
    {
      buf_ = (char*) _Jv_Malloc (len+1);
      heapAllocated_ = true;
    }

  JvGetStringUTFRegion (jstr, 0, jstr->length(), buf_);
  buf_[len] = '\0';
}

inline _Jv_TempUTFString::~_Jv_TempUTFString ()
{
  if (heapAllocated_)
    _Jv_Free (buf_);
}

/* Macro which uses _Jv_TempUTFString. Allocates a stack-based
   buffer if the string and its null terminator are <= 256
   characters in length. Otherwise, a heap-based buffer is
   used. The parameters to this macro are the variable name
   which is an instance of _Jv_TempUTFString (above) and a
   jstring.
   
   Sample Usage:
   
   jstring jstr = getAJString();
   JV_TEMP_UTF_STRING(utfstr, jstr);
   printf("The string is: %s\n", utfstr.buf());
   
 */
#define JV_TEMP_UTF_STRING(utfstr, jstr) \
  jstring utfstr##thejstr = (jstr); \
  jsize utfstr##_len = utfstr##thejstr ? JvGetStringUTFLength (utfstr##thejstr) + 1 : 0; \
  char utfstr##_buf[utfstr##_len <= 256 ? utfstr##_len : 0]; \
  _Jv_TempUTFString utfstr(utfstr##thejstr, sizeof(utfstr##_buf)==0 ? 0 : utfstr##_buf)

namespace gcj
{
  /* Some constants used during lookup of special class methods.  */
  extern _Jv_Utf8Const *void_signature; /* "()V" */
  extern _Jv_Utf8Const *clinit_name;    /* "<clinit>" */
  extern _Jv_Utf8Const *init_name;      /* "<init>" */
  extern _Jv_Utf8Const *finit_name;     /* "finit$", */
  
  /* Set to true by _Jv_CreateJavaVM. */
  extern bool runtimeInitialized;

  /* Print out class names as they are initialized. */
  extern bool verbose_class_flag;
  
  /* When true, enable the bytecode verifier and BC-ABI verification. */
  extern bool verifyClasses;

  /* Thread stack size specified by the -Xss runtime argument. */
  extern size_t stack_size;

  /* The start time */
  extern jlong startTime;
  
  /* The VM arguments */
  extern JArray<jstring>* vmArgs;

  // Currently loaded classes
  extern jint loadedClasses;

  // Unloaded classes
  extern jlong unloadedClasses;
}

// This class handles all aspects of class preparation and linking.
class _Jv_Linker
{
private:
  typedef unsigned int uaddr __attribute__ ((mode (pointer)));

  static _Jv_Field *find_field_helper(jclass, _Jv_Utf8Const *, _Jv_Utf8Const *,
				      jclass, jclass *);
  static _Jv_Field *find_field(jclass, jclass, jclass *, _Jv_Utf8Const *,
			       _Jv_Utf8Const *);
  static void prepare_constant_time_tables(jclass);
  static jshort get_interfaces(jclass, _Jv_ifaces *);
  static void link_symbol_table(jclass);
  static void link_exception_table(jclass);
  static void layout_interface_methods(jclass);
  static void set_vtable_entries(jclass, _Jv_VTable *);
  static void make_vtable(jclass);
  static void ensure_fields_laid_out(jclass);
  static void ensure_class_linked(jclass);
  static void ensure_supers_installed(jclass);
  static void add_miranda_methods(jclass, jclass);
  static void ensure_method_table_complete(jclass);
  static void verify_class(jclass);
  static jshort find_iindex(jclass *, jshort *, jshort);
  static jshort indexof(void *, void **, jshort);
  static int get_alignment_from_class(jclass);
  static void generate_itable(jclass, _Jv_ifaces *, jshort *);
  static jshort append_partial_itable(jclass, jclass, void **, jshort);
  static _Jv_Method *search_method_in_superclasses (jclass cls, jclass klass, 
						    _Jv_Utf8Const *method_name,
 						    _Jv_Utf8Const *method_signature,
						    jclass *found_class,
						    bool check_perms = true);
  static void *create_error_method(_Jv_Utf8Const *, jclass);

  /* The least significant bit of the signature pointer in a symbol
     table is set to 1 by the compiler if the reference is "special",
     i.e. if it is an access to a private field or method.  Extract
     that bit, clearing it in the address and setting the LSB of
     SPECIAL accordingly.  */
  static void maybe_adjust_signature (_Jv_Utf8Const *&s, uaddr &special)
  {
    union {
      _Jv_Utf8Const *signature;
      uaddr signature_bits;
    };
    signature = s;
    special = signature_bits & 1;
    signature_bits -= special;
    s = signature;
  }  

public:

  static bool has_field_p (jclass, _Jv_Utf8Const *);
  static void print_class_loaded (jclass);
  static void resolve_class_ref (jclass, jclass *);
  static void wait_for_state(jclass, int);
  static _Jv_Method *resolve_method_entry (jclass, jclass &,
					   int, int,
					   bool, bool);
  static _Jv_word resolve_pool_entry (jclass, int, bool =false);
  static void resolve_field (_Jv_Field *, java::lang::ClassLoader *);
  static void verify_type_assertions (jclass);
  static _Jv_Method *search_method_in_class (jclass, jclass,
					     _Jv_Utf8Const *,
					     _Jv_Utf8Const *,
					     bool check_perms = true);
  static void layout_vtable_methods(jclass);
};

/* Type of pointer used as finalizer.  */
typedef void _Jv_FinalizerFunc (jobject);

/* Allocate space for a new Java object.  */
void *_Jv_AllocObj (jsize size, jclass cl) __attribute__((__malloc__));
/* Allocate space for a potentially uninitialized pointer-free object.
   Interesting only with JV_HASH_SYNCHRONIZATION.  */
void *_Jv_AllocPtrFreeObj (jsize size, jclass cl) __attribute__((__malloc__));
/* Allocate space for an array of Java objects.  */
void *_Jv_AllocArray (jsize size, jclass cl) __attribute__((__malloc__));
/* Allocate space that is known to be pointer-free.  */
void *_Jv_AllocBytes (jsize size) __attribute__((__malloc__));
/* Allocate space for a new non-Java object, which does not have the usual 
   Java object header but may contain pointers to other GC'ed objects.  */
void *_Jv_AllocRawObj (jsize size) __attribute__((__malloc__));
/* Allocate a double-indirect pointer to a _Jv_ClosureList such that
   the _Jv_ClosureList gets automatically finalized when it is no
   longer reachable, not even by other finalizable objects.  */
_Jv_ClosureList **_Jv_ClosureListFinalizer (void) __attribute__((__malloc__));
/* Explicitly throw an out-of-memory exception.	*/
void _Jv_ThrowNoMemory() __attribute__((__noreturn__));
/* Allocate an object with a single pointer.  The first word is reserved
   for the GC, and the second word is the traced pointer.  */
void *_Jv_AllocTraceOne (jsize size /* incl. reserved slot */);
/* Ditto, but for two traced pointers.			   */
void *_Jv_AllocTraceTwo (jsize size /* incl. reserved slot */);
/* Initialize the GC.  */
void _Jv_InitGC (void);
/* Register a finalizer.  */
void _Jv_RegisterFinalizer (void *object, _Jv_FinalizerFunc *method);
/* Compute the GC descriptor for a class */
void * _Jv_BuildGCDescr(jclass);

/* Allocate some unscanned, unmoveable memory.  Return NULL if out of
   memory.  */
void *_Jv_MallocUnchecked (jsize size) __attribute__((__malloc__));

/* Initialize finalizers.  The argument is a function to be called
   when a finalizer is ready to be run.  */
void _Jv_GCInitializeFinalizers (void (*notifier) (void));
/* Run finalizers for objects ready to be finalized..  */
void _Jv_RunFinalizers (void);
/* Run all finalizers.  Should be called only before exit.  */
void _Jv_RunAllFinalizers (void);
/* Perform a GC.  */
void _Jv_RunGC (void);
/* Disable and enable GC.  */
void _Jv_DisableGC (void);
void _Jv_EnableGC (void);
/* Register a disappearing link.  This is a field F which should be
   cleared when *F is found to be inaccessible.  This is used in the
   implementation of java.lang.ref.Reference.  */
void _Jv_GCRegisterDisappearingLink (jobject *objp);
/* Return true if OBJECT should be reclaimed.  This is used to
   implement soft references.  */
jboolean _Jv_GCCanReclaimSoftReference (jobject obj);

/* Register a finalizer for a String object.  This is only used by
   the intern() implementation.  */
void _Jv_RegisterStringFinalizer (jobject str);
/* This is called to actually finalize a possibly-intern()d String.  */
void _Jv_FinalizeString (jobject str);

/* Return approximation of total size of heap.  */
long _Jv_GCTotalMemory (void);
/* Return approximation of total free memory.  */
long _Jv_GCFreeMemory (void);

/* Set initial heap size.  If SIZE==0, ignore.  Should be run before
   _Jv_InitGC.  Not required to have any actual effect.  */
void _Jv_GCSetInitialHeapSize (size_t size);

/* Set maximum heap size.  If SIZE==0, unbounded.  Should be run
   before _Jv_InitGC.  Not required to have any actual effect.  */
void _Jv_GCSetMaximumHeapSize (size_t size);

/* External interface to setting the heap size.  Parses ARG (a number
   which can optionally have "k" or "m" appended and calls
   _Jv_GCSetInitialHeapSize.  */
void _Jv_SetInitialHeapSize (const char *arg);

/* External interface to setting the maximum heap size.  Parses ARG (a
   number which can optionally have "k" or "m" appended and calls
   _Jv_GCSetMaximumHeapSize.  */
void _Jv_SetMaximumHeapSize (const char *arg);

<<<<<<< HEAD
=======
/* External interface for setting the GC_free_space_divisor.  Calls
   GC_set_free_space_divisor and returns the old value.  */
int _Jv_SetGCFreeSpaceDivisor (int div);

>>>>>>> 751ff693
/* Free the method cache, if one was allocated.  This is only called
   during thread deregistration.  */
void _Jv_FreeMethodCache ();

/* Set the stack size for threads.  Parses ARG, a number which can 
   optionally have "k" or "m" appended.  */
void _Jv_SetStackSize (const char *arg);

extern "C" void JvRunMain (jclass klass, int argc, const char **argv);
extern "C" void JvRunMainName (const char *name, int argc, const char **argv);

void _Jv_RunMain (jclass klass, const char *name, int argc, const char **argv, 
		  bool is_jar);

void _Jv_RunMain (struct _Jv_VMInitArgs *vm_args, jclass klass,
                  const char *name, int argc, const char **argv, bool is_jar);

// Delayed until after _Jv_AllocRawObj is declared.
inline _Jv_VTable *
_Jv_VTable::new_vtable (int count)
{
  size_t size = sizeof(_Jv_VTable) + (count - 1) * vtable_elt_size ();
  return (_Jv_VTable *) _Jv_AllocRawObj (size);
}

// Determine if METH gets an entry in a VTable.
static inline jboolean _Jv_isVirtualMethod (_Jv_Method *meth)
{
  using namespace java::lang::reflect;
  return (((meth->accflags & (Modifier::STATIC | Modifier::PRIVATE)) == 0)
          && meth->name->first() != '<');
}

// This function is used to determine the hash code of an object.
inline jint
_Jv_HashCode (jobject obj)
{
  // This was chosen to yield relatively well distributed results on
  // both 32- and 64-bit architectures.  Note 0x7fffffff is prime.
  // FIXME: we assume sizeof(long) == sizeof(void *).
  return (jint) ((unsigned long) obj % 0x7fffffff);
}

// Return a raw pointer to the elements of an array given the array
// and its element type.  You might think we could just pick a single
// array type and use elements() on it, but we can't because we must
// account for alignment of the element type.  When ARRAY is null, we
// obtain the number of bytes taken by the base part of the array.
inline char *
_Jv_GetArrayElementFromElementType (jobject array,
				    jclass element_type)
{
  char *elts;
  if (element_type == JvPrimClass (byte))
    elts = (char *) elements ((jbyteArray) array);
  else if (element_type == JvPrimClass (short))
    elts = (char *) elements ((jshortArray) array);
  else if (element_type == JvPrimClass (int))
    elts = (char *) elements ((jintArray) array);
  else if (element_type == JvPrimClass (long))
    elts = (char *) elements ((jlongArray) array);
  else if (element_type == JvPrimClass (boolean))
    elts = (char *) elements ((jbooleanArray) array);
  else if (element_type == JvPrimClass (char))
    elts = (char *) elements ((jcharArray) array);
  else if (element_type == JvPrimClass (float))
    elts = (char *) elements ((jfloatArray) array);
  else if (element_type == JvPrimClass (double))
    elts = (char *) elements ((jdoubleArray) array);
  else
    elts = (char *) elements ((jobjectArray) array);
  return elts;
}

extern "C" void _Jv_ThrowBadArrayIndex (jint bad_index)
  __attribute__((noreturn));
extern "C" void _Jv_ThrowNullPointerException (void)
  __attribute__((noreturn));
extern "C" void _Jv_ThrowNoSuchMethodError (void)
  __attribute__((noreturn));
extern "C" void _Jv_ThrowNoSuchFieldError (int)
  __attribute__((noreturn));
extern "C" jobject _Jv_NewArray (jint type, jint size)
  __attribute__((__malloc__));
extern "C" jobject _Jv_NewMultiArray (jclass klass, jint dims, ...)
  __attribute__((__malloc__));
extern "C" void *_Jv_CheckCast (jclass klass, jobject obj);
extern "C" void *_Jv_LookupInterfaceMethod (jclass klass, Utf8Const *name,
                                           Utf8Const *signature);
extern "C" void *_Jv_LookupInterfaceMethodIdx (jclass klass, jclass iface, 
                                               int meth_idx);
extern "C" void _Jv_CheckArrayStore (jobject array, jobject obj);
extern "C" void _Jv_RegisterClass (jclass klass);
extern "C" void _Jv_RegisterClasses (const jclass *classes);
extern "C" void _Jv_RegisterClasses_Counted (const jclass *classes,
					     size_t count);
extern "C" void _Jv_RegisterResource (void *vptr);
extern void _Jv_UnregisterClass (_Jv_Utf8Const*, java::lang::ClassLoader*);

extern "C" jobject _Jv_UnwrapJNIweakReference (jobject);

extern jclass _Jv_FindClass (_Jv_Utf8Const *name,
			     java::lang::ClassLoader *loader);

extern jclass _Jv_FindClassNoException (_Jv_Utf8Const *name,
			     java::lang::ClassLoader *loader);

extern jclass _Jv_FindClassFromSignature (char *,
					  java::lang::ClassLoader *loader,
					  char ** = NULL);

extern jclass _Jv_FindClassFromSignatureNoException (char *,
					  java::lang::ClassLoader *loader,
					  char ** = NULL);

extern void _Jv_GetTypesFromSignature (jmethodID method,
				       jclass declaringClass,
				       JArray<jclass> **arg_types_out,
				       jclass *return_type_out);

extern jboolean _Jv_CheckAccess (jclass self_klass, jclass other_klass,
				 jint flags);

extern jobject _Jv_CallAnyMethodA (jobject obj, jclass return_type,
				   jmethodID meth, jboolean is_constructor,
				   JArray<jclass> *parameter_types,
				   jobjectArray args,
				   jclass iface = NULL);

union jvalue;
extern void _Jv_CallAnyMethodA (jobject obj,
				jclass return_type,
				jmethodID meth,
				jboolean is_constructor,
				jboolean is_virtual_call,
				JArray<jclass> *parameter_types,
<<<<<<< HEAD
				jvalue *args,
=======
				const jvalue *args,
>>>>>>> 751ff693
				jvalue *result,
				jboolean is_jni_call = true,
				jclass iface = NULL);

extern jobject _Jv_NewMultiArray (jclass, jint ndims, jint* dims)
  __attribute__((__malloc__));

extern "C" void _Jv_ThrowAbstractMethodError () __attribute__((__noreturn__));

/* Checked divide subroutines. */
extern "C"
{
  jint _Jv_divI (jint, jint);
  jint _Jv_remI (jint, jint);
  jlong _Jv_divJ (jlong, jlong);
  jlong _Jv_remJ (jlong, jlong);
}

/* Get the number of arguments (cf. argc) or 0 if our argument
   list was never initialized.  */
extern int _Jv_GetNbArgs (void);

/* Get the specified argument (cf. argv[index]) or "" if either
   our argument list was never initialized or the specified index
   is out of bounds.  */
extern const char * _Jv_GetSafeArg (int index);

/* Sets our argument list. Can be used by programs with non-standard
   entry points.  */
extern void _Jv_SetArgs (int argc, const char **argv);

/* Get the name of the running executable.  */
extern const char *_Jv_ThisExecutable (void);

/* Return a pointer to a symbol in executable or loaded library.  */
void *_Jv_FindSymbolInExecutable (const char *);

/* Initialize JNI.  */
extern void _Jv_JNI_Init (void);

/* Get or set the per-thread JNIEnv used by the invocation API.  */
_Jv_JNIEnv *_Jv_GetCurrentJNIEnv ();
void _Jv_SetCurrentJNIEnv (_Jv_JNIEnv *);

/* Free a JNIEnv. */
void _Jv_FreeJNIEnv (_Jv_JNIEnv *);

extern "C" void _Jv_JNI_PopSystemFrame (_Jv_JNIEnv *);
_Jv_JNIEnv *_Jv_GetJNIEnvNewFrameWithLoader (::java::lang::ClassLoader *);

struct _Jv_JavaVM;
_Jv_JavaVM *_Jv_GetJavaVM (); 

/* Get a JVMTI environment */
struct _Jv_JVMTIEnv;
_Jv_JVMTIEnv *_Jv_GetJVMTIEnv (void);

/* Initialize JVMTI */
extern void _Jv_JVMTI_Init (void);

// Some verification functions from defineclass.cc.
bool _Jv_VerifyFieldSignature (_Jv_Utf8Const*sig);
bool _Jv_VerifyMethodSignature (_Jv_Utf8Const*sig);
bool _Jv_VerifyClassName (unsigned char* ptr, _Jv_ushort length);
bool _Jv_VerifyClassName (_Jv_Utf8Const *name);
bool _Jv_VerifyIdentifier (_Jv_Utf8Const *);
bool _Jv_ClassNameSamePackage (_Jv_Utf8Const *name1, _Jv_Utf8Const *name2);

struct _Jv_core_chain
{
  int name_length;
  const char *name;
  int data_length;
  const void *data;

  struct _Jv_core_chain *next;
};

// This is called when new core data is loaded.
extern void (*_Jv_RegisterCoreHook) (_Jv_core_chain *);

_Jv_core_chain *_Jv_FindCore (_Jv_core_chain *node, jstring name);
void _Jv_FreeCoreChain (_Jv_core_chain *chain);

#ifdef ENABLE_JVMPI

#include "jvmpi.h"

extern void (*_Jv_JVMPI_Notify_OBJECT_ALLOC) (JVMPI_Event *event);
extern void (*_Jv_JVMPI_Notify_THREAD_START) (JVMPI_Event *event);
extern void (*_Jv_JVMPI_Notify_THREAD_END) (JVMPI_Event *event);
#endif

/* FIXME: this should really be defined in some more generic place */
#define ROUND(V, A) (((((unsigned) (V))-1) | ((A)-1))+1)

extern void _Jv_RegisterBootstrapPackages ();

#define FLAG_BINARYCOMPAT_ABI (1<<31)  /* Class is built with the BC-ABI. */

#define FLAG_BOOTSTRAP_LOADER (1<<30)  /* Used when defining a class that 
					  should be loaded by the bootstrap
					  loader.  */

// These are used to find ABI versions we recognize.
#define GCJ_CXX_ABI_VERSION (__GNUC__ * 100000 + __GNUC_MINOR__ * 1000)

// This is the old-style BC version ID used by GCJ 4.0.0.
#define OLD_GCJ_40_BC_ABI_VERSION (4 * 10000 + 0 * 10 + 5)

// New style version IDs used by GCJ 4.0.1 and later.
#define GCJ_40_BC_ABI_VERSION (4 * 100000 + 0 * 1000)

void _Jv_CheckABIVersion (unsigned long value);


inline bool
_Jv_ClassForBootstrapLoader (unsigned long value)
{
  return (value & FLAG_BOOTSTRAP_LOADER);
}

// It makes the source cleaner if we simply always define this
// function.  If the interpreter is not built, it will never return
// 'true'.
extern inline jboolean
_Jv_IsInterpretedClass (jclass c)
{
  return (c->accflags & java::lang::reflect::Modifier::INTERPRETED) != 0;
}

// Return true if the class was compiled with the BC ABI.
extern inline jboolean
_Jv_IsBinaryCompatibilityABI (jclass c)
{
  // There isn't really a better test for the ABI type at this point,
  // that will work once the class has been registered.
  return c->otable_syms || c->atable_syms || c->itable_syms;
}

// Returns whether the given class does not really exists (ie. we have no
// bytecode) but still allows us to do some very conservative actions.
// E.g. throwing a NoClassDefFoundError with the name of the missing
// class.
extern inline jboolean
_Jv_IsPhantomClass (jclass c)
{
  return c->state == JV_STATE_PHANTOM;
}

// A helper function defined in prims.cc.
char* _Jv_PrependVersionedLibdir (char* libpath);


// An enum for use with JvSetThreadState.  We use a C++ enum rather
// than the Java enum to avoid problems with class initialization
// during VM bootstrap.
typedef enum
{
  JV_BLOCKED,
  JV_NEW,
  JV_RUNNABLE,
  JV_TERMINATED,
  JV_TIMED_WAITING,
  JV_WAITING
} JvThreadState;

// Temporarily set the thread's state.
class JvSetThreadState
{
private:
  ::java::lang::Thread *thread;
  jint saved;

public:

  // Note that 'cthread' could be NULL -- during VM startup there may
  // not be a Thread available.
  JvSetThreadState(::java::lang::Thread *cthread, JvThreadState nstate)
    : thread (cthread),
      saved (cthread ? cthread->state : (jint)JV_NEW)
  {
    if (thread)
      thread->state = nstate;
  }

  ~JvSetThreadState()
  {
    if (thread)
      thread->state = saved;
  }
};

// This structure is used to represent all the data the native side
// needs.  An object of this type is assigned to the `data' member of
// the Thread class.
struct natThread
{
  // A thread is either alive, dead, or being sent a signal; if it is
  // being sent a signal, it is also alive.  Thus, if you want to know
  // if a thread is alive, it is sufficient to test alive_status !=
  // THREAD_DEAD.
  volatile obj_addr_t alive_flag;

  // These are used to interrupt sleep and join calls.  We can share a
  // condition variable here since it only ever gets notified when the thread
  // exits.
  _Jv_Mutex_t join_mutex;
  _Jv_ConditionVariable_t join_cond;

  // These are used by Unsafe.park() and Unsafe.unpark().
  ParkHelper park_helper;

  // This is private data for the thread system layer.
  _Jv_Thread_t *thread;

  // Each thread has its own JNI object.
  _Jv_JNIEnv *jni_env;
};

#endif /* __JAVA_JVM_H__ */<|MERGE_RESOLUTION|>--- conflicted
+++ resolved
@@ -412,13 +412,10 @@
    _Jv_GCSetMaximumHeapSize.  */
 void _Jv_SetMaximumHeapSize (const char *arg);
 
-<<<<<<< HEAD
-=======
 /* External interface for setting the GC_free_space_divisor.  Calls
    GC_set_free_space_divisor and returns the old value.  */
 int _Jv_SetGCFreeSpaceDivisor (int div);
 
->>>>>>> 751ff693
 /* Free the method cache, if one was allocated.  This is only called
    during thread deregistration.  */
 void _Jv_FreeMethodCache ();
@@ -555,11 +552,7 @@
 				jboolean is_constructor,
 				jboolean is_virtual_call,
 				JArray<jclass> *parameter_types,
-<<<<<<< HEAD
-				jvalue *args,
-=======
 				const jvalue *args,
->>>>>>> 751ff693
 				jvalue *result,
 				jboolean is_jni_call = true,
 				jclass iface = NULL);

// jvm.h - Header file for private implementation information. -*- c++ -*-

/* Copyright (C) 1998, 1999, 2000, 2001, 2002, 2003, 2004, 2005, 2006  Free Software Foundation

   This file is part of libgcj.

This software is copyrighted work licensed under the terms of the
Libgcj License.  Please consult the file "LIBGCJ_LICENSE" for
details.  */

#ifndef __JAVA_JVM_H__
#define __JAVA_JVM_H__

// Define this before including jni.h.
// jni.h is included by jvmpi.h, which might be included.  We define
// this unconditionally because it is convenient and it lets other
// files include jni.h without difficulty.
#define __GCJ_JNI_IMPL__

#include <gcj/javaprims.h>

#include <java-assert.h>
#include <java-threads.h>
// Must include java-gc.h before Object.h for the implementation.
#include <java-gc.h>

#include <java/lang/Object.h>

// Include cni.h before field.h to enable all definitions.  FIXME.
#include <gcj/cni.h>
#include <gcj/field.h>

/* Macro for possible unused arguments.  */
#define MAYBE_UNUSED __attribute__((__unused__))

/* Structure of the virtual table.  */
struct _Jv_VTable
{
#ifdef __ia64__
  typedef struct { void *pc, *gp; } vtable_elt;
#else
  typedef void *vtable_elt;
#endif
  jclass clas;
  void *gc_descr;

  // This must be last, as derived classes "extend" this by
  // adding new data members.
  vtable_elt method[1];

#ifdef __ia64__
  void *get_method(int i) { return &method[i]; }
  void set_method(int i, void *fptr) { method[i] = *(vtable_elt *)fptr; }
  void *get_finalizer()
  {
    // We know that get_finalizer is only used for checking whether
    // this object needs to have a finalizer registered.  So it is
    // safe to simply return just the PC component of the vtable
    // slot.
    return ((vtable_elt *)(get_method(0)))->pc;
  }
#else
  void *get_method(int i) { return method[i]; }
  void set_method(int i, void *fptr) { method[i] = fptr; }
  void *get_finalizer() { return get_method(0); }
#endif

  static size_t vtable_elt_size() { return sizeof(vtable_elt); }

  // Given a method index, return byte offset from the vtable pointer.
  static jint idx_to_offset (int index)
  {
    return (2 * sizeof (void *)) + (index * vtable_elt_size ());
  }

  static _Jv_VTable *new_vtable (int count);
};

union _Jv_word
{
  jobject o;
  jint i;			// Also stores smaller integral types.
  jfloat f;
  jint ia[1];			// Half of _Jv_word2.
  void* p;

#if SIZEOF_VOID_P == 8
  // We can safely put a long or a double in here without increasing
  // the size of _Jv_Word; we take advantage of this in the interpreter.
  jlong l;
  jdouble d;
#endif

  jclass                     clazz;
  jstring                    string;
  struct _Jv_Field          *field;
  struct _Jv_Utf8Const      *utf8;
  struct _Jv_ResolvedMethod *rmethod;
};

union _Jv_word2
{
  jint ia[2];
  jlong l;
  jdouble d;
};                              

union _Jv_value
{
  jbyte byte_value;
  jshort short_value;
  jchar char_value;
  jint int_value;
  jlong long_value;
  jfloat float_value;
  jdouble double_value;
  jobject object_value;
};

/* Extract a character from a Java-style Utf8 string.
 * PTR points to the current character.
 * LIMIT points to the end of the Utf8 string.
 * PTR is incremented to point after the character thta gets returns.
 * On an error, -1 is returned. */
#define UTF8_GET(PTR, LIMIT) \
  ((PTR) >= (LIMIT) ? -1 \
   : *(PTR) < 128 ? *(PTR)++ \
   : (*(PTR)&0xE0) == 0xC0 && ((PTR)+=2)<=(LIMIT) && ((PTR)[-1]&0xC0) == 0x80 \
   ? (((PTR)[-2] & 0x1F) << 6) + ((PTR)[-1] & 0x3F) \
   : (*(PTR) & 0xF0) == 0xE0 && ((PTR) += 3) <= (LIMIT) \
   && ((PTR)[-2] & 0xC0) == 0x80 && ((PTR)[-1] & 0xC0) == 0x80 \
   ? (((PTR)[-3]&0x0F) << 12) + (((PTR)[-2]&0x3F) << 6) + ((PTR)[-1]&0x3F) \
   : ((PTR)++, -1))

extern int _Jv_strLengthUtf8(const char* str, int len);

typedef struct _Jv_Utf8Const Utf8Const;
_Jv_Utf8Const *_Jv_makeUtf8Const (const char *s, int len);
_Jv_Utf8Const *_Jv_makeUtf8Const (jstring string);
extern jboolean _Jv_equalUtf8Consts (const _Jv_Utf8Const *, const _Jv_Utf8Const *);
extern jboolean _Jv_equal (_Jv_Utf8Const *, jstring, jint);
extern jboolean _Jv_equaln (_Jv_Utf8Const *, jstring, jint);

/* Helper class which converts a jstring to a temporary char*.
   Uses the supplied buffer, if non-null. Otherwise, allocates
   the buffer on the heap. Use the JV_TEMP_UTF_STRING macro,
   which follows, to automatically allocate a stack buffer if
   the string is small enough. */
class _Jv_TempUTFString
{
public:
  _Jv_TempUTFString(jstring jstr, char* buf=0);
  ~_Jv_TempUTFString();

// Accessors
  operator const char*() const
  {
    return buf_;
  }
  const char* buf() const
  {
    return buf_;
  }
  char* buf()
  {
    return buf_;
  }

private:
  char* buf_;
  bool heapAllocated_;
};

inline _Jv_TempUTFString::_Jv_TempUTFString (jstring jstr, char* buf)
  : buf_(0), heapAllocated_(false)
{
  if (!jstr) return;
  jsize len = JvGetStringUTFLength (jstr);
  if (buf)
    buf_ = buf;
  else
    {
      buf_ = (char*) _Jv_Malloc (len+1);
      heapAllocated_ = true;
    }

  JvGetStringUTFRegion (jstr, 0, jstr->length(), buf_);
  buf_[len] = '\0';
}

inline _Jv_TempUTFString::~_Jv_TempUTFString ()
{
  if (heapAllocated_)
    _Jv_Free (buf_);
}

/* Macro which uses _Jv_TempUTFString. Allocates a stack-based
   buffer if the string and its null terminator are <= 256
   characters in length. Otherwise, a heap-based buffer is
   used. The parameters to this macro are the variable name
   which is an instance of _Jv_TempUTFString (above) and a
   jstring.
   
   Sample Usage:
   
   jstring jstr = getAJString();
   JV_TEMP_UTF_STRING(utfstr, jstr);
   printf("The string is: %s\n", utfstr.buf());
   
 */
#define JV_TEMP_UTF_STRING(utfstr, jstr) \
  jstring utfstr##thejstr = (jstr); \
  jsize utfstr##_len = utfstr##thejstr ? JvGetStringUTFLength (utfstr##thejstr) + 1 : 0; \
  char utfstr##_buf[utfstr##_len <= 256 ? utfstr##_len : 0]; \
  _Jv_TempUTFString utfstr(utfstr##thejstr, sizeof(utfstr##_buf)==0 ? 0 : utfstr##_buf)

namespace gcj
{
  /* Some constants used during lookup of special class methods.  */
  extern _Jv_Utf8Const *void_signature; /* "()V" */
  extern _Jv_Utf8Const *clinit_name;    /* "<clinit>" */
  extern _Jv_Utf8Const *init_name;      /* "<init>" */
  extern _Jv_Utf8Const *finit_name;     /* "finit$", */
  
  /* Set to true by _Jv_CreateJavaVM. */
  extern bool runtimeInitialized;

  /* Print out class names as they are initialized. */
  extern bool verbose_class_flag;
  
  /* When true, enable the bytecode verifier and BC-ABI verification. */
  extern bool verifyClasses;

  /* Thread stack size specified by the -Xss runtime argument. */
  extern size_t stack_size;
}

// This class handles all aspects of class preparation and linking.
class _Jv_Linker
{
private:
  typedef unsigned int uaddr __attribute__ ((mode (pointer)));

  static _Jv_Field *find_field_helper(jclass, _Jv_Utf8Const *, _Jv_Utf8Const *,
				      jclass, jclass *);
  static _Jv_Field *find_field(jclass, jclass, jclass *, _Jv_Utf8Const *,
			       _Jv_Utf8Const *);
  static void prepare_constant_time_tables(jclass);
  static jshort get_interfaces(jclass, _Jv_ifaces *);
  static void link_symbol_table(jclass);
  static void link_exception_table(jclass);
  static void layout_interface_methods(jclass);
  static void layout_vtable_methods(jclass);
  static void set_vtable_entries(jclass, _Jv_VTable *);
  static void make_vtable(jclass);
  static void ensure_fields_laid_out(jclass);
  static void ensure_class_linked(jclass);
  static void ensure_supers_installed(jclass);
  static void add_miranda_methods(jclass, jclass);
  static void ensure_method_table_complete(jclass);
  static void verify_class(jclass);
  static jshort find_iindex(jclass *, jshort *, jshort);
  static jshort indexof(void *, void **, jshort);
  static int get_alignment_from_class(jclass);
  static void generate_itable(jclass, _Jv_ifaces *, jshort *);
  static jshort append_partial_itable(jclass, jclass, void **, jshort);
  static _Jv_Method *search_method_in_class (jclass, jclass,
					     _Jv_Utf8Const *,
<<<<<<< HEAD
					     _Jv_Utf8Const *);
  static void *create_error_method(_Jv_Utf8Const *);
=======
					     _Jv_Utf8Const *,
					     bool check_perms = true);
  static _Jv_Method *search_method_in_superclasses (jclass cls, jclass klass, 
						    _Jv_Utf8Const *method_name,
 						    _Jv_Utf8Const *method_signature,
						    jclass *found_class,
						    bool check_perms = true);
  static void *create_error_method(_Jv_Utf8Const *);

  /* The least significant bit of the signature pointer in a symbol
     table is set to 1 by the compiler if the reference is "special",
     i.e. if it is an access to a private field or method.  Extract
     that bit, clearing it in the address and setting the LSB of
     SPECIAL accordingly.  */
  static void maybe_adjust_signature (_Jv_Utf8Const *&s, uaddr &special)
  {
    union {
      _Jv_Utf8Const *signature;
      uaddr signature_bits;
    };
    signature = s;
    special = signature_bits & 1;
    signature_bits -= special;
    s = signature;
  }  
>>>>>>> f8383f28

public:

  static bool has_field_p (jclass, _Jv_Utf8Const *);
  static void print_class_loaded (jclass);
  static void resolve_class_ref (jclass, jclass *);
  static void wait_for_state(jclass, int);
  static _Jv_word resolve_pool_entry (jclass, int, bool =false);
  static void resolve_field (_Jv_Field *, java::lang::ClassLoader *);
  static void verify_type_assertions (jclass);
};

/* Type of pointer used as finalizer.  */
typedef void _Jv_FinalizerFunc (jobject);

/* Allocate space for a new Java object.  */
void *_Jv_AllocObj (jsize size, jclass cl) __attribute__((__malloc__));
/* Allocate space for a potentially uninitialized pointer-free object.
   Interesting only with JV_HASH_SYNCHRONIZATION.  */
void *_Jv_AllocPtrFreeObj (jsize size, jclass cl) __attribute__((__malloc__));
/* Allocate space for an array of Java objects.  */
void *_Jv_AllocArray (jsize size, jclass cl) __attribute__((__malloc__));
/* Allocate space that is known to be pointer-free.  */
void *_Jv_AllocBytes (jsize size) __attribute__((__malloc__));
/* Allocate space for a new non-Java object, which does not have the usual 
   Java object header but may contain pointers to other GC'ed objects.  */
void *_Jv_AllocRawObj (jsize size) __attribute__((__malloc__));
/* Explicitly throw an out-of-memory exception.	*/
void _Jv_ThrowNoMemory() __attribute__((__noreturn__));
/* Allocate an object with a single pointer.  The first word is reserved
   for the GC, and the second word is the traced pointer.  */
void *_Jv_AllocTraceOne (jsize size /* incl. reserved slot */);
/* Ditto, but for two traced pointers.			   */
void *_Jv_AllocTraceTwo (jsize size /* incl. reserved slot */);
/* Initialize the GC.  */
void _Jv_InitGC (void);
/* Register a finalizer.  */
void _Jv_RegisterFinalizer (void *object, _Jv_FinalizerFunc *method);
/* Compute the GC descriptor for a class */
void * _Jv_BuildGCDescr(jclass);

/* Allocate some unscanned, unmoveable memory.  Return NULL if out of
   memory.  */
void *_Jv_MallocUnchecked (jsize size) __attribute__((__malloc__));

/* Initialize finalizers.  The argument is a function to be called
   when a finalizer is ready to be run.  */
void _Jv_GCInitializeFinalizers (void (*notifier) (void));
/* Run finalizers for objects ready to be finalized..  */
void _Jv_RunFinalizers (void);
/* Run all finalizers.  Should be called only before exit.  */
void _Jv_RunAllFinalizers (void);
/* Perform a GC.  */
void _Jv_RunGC (void);
/* Disable and enable GC.  */
void _Jv_DisableGC (void);
void _Jv_EnableGC (void);
/* Register a disappearing link.  This is a field F which should be
   cleared when *F is found to be inaccessible.  This is used in the
   implementation of java.lang.ref.Reference.  */
void _Jv_GCRegisterDisappearingLink (jobject *objp);
/* Return true if OBJECT should be reclaimed.  This is used to
   implement soft references.  */
jboolean _Jv_GCCanReclaimSoftReference (jobject obj);

/* Register a finalizer for a String object.  This is only used by
   the intern() implementation.  */
void _Jv_RegisterStringFinalizer (jobject str);
/* This is called to actually finalize a possibly-intern()d String.  */
void _Jv_FinalizeString (jobject str);

/* Return approximation of total size of heap.  */
long _Jv_GCTotalMemory (void);
/* Return approximation of total free memory.  */
long _Jv_GCFreeMemory (void);

/* Set initial heap size.  If SIZE==0, ignore.  Should be run before
   _Jv_InitGC.  Not required to have any actual effect.  */
void _Jv_GCSetInitialHeapSize (size_t size);

/* Set maximum heap size.  If SIZE==0, unbounded.  Should be run
   before _Jv_InitGC.  Not required to have any actual effect.  */
void _Jv_GCSetMaximumHeapSize (size_t size);

/* External interface to setting the heap size.  Parses ARG (a number
   which can optionally have "k" or "m" appended and calls
   _Jv_GCSetInitialHeapSize.  */
void _Jv_SetInitialHeapSize (const char *arg);

/* External interface to setting the maximum heap size.  Parses ARG (a
   number which can optionally have "k" or "m" appended and calls
   _Jv_GCSetMaximumHeapSize.  */
void _Jv_SetMaximumHeapSize (const char *arg);

/* Free the method cache, if one was allocated.  This is only called
   during thread deregistration.  */
void _Jv_FreeMethodCache ();

/* Set the stack size for threads.  Parses ARG, a number which can 
   optionally have "k" or "m" appended.  */
void _Jv_SetStackSize (const char *arg);

extern "C" void JvRunMain (jclass klass, int argc, const char **argv);
void _Jv_RunMain (jclass klass, const char *name, int argc, const char **argv, 
		  bool is_jar);

void _Jv_RunMain (struct _Jv_VMInitArgs *vm_args, jclass klass,
                  const char *name, int argc, const char **argv, bool is_jar);

// Delayed until after _Jv_AllocRawObj is declared.
inline _Jv_VTable *
_Jv_VTable::new_vtable (int count)
{
  size_t size = sizeof(_Jv_VTable) + (count - 1) * vtable_elt_size ();
  return (_Jv_VTable *) _Jv_AllocRawObj (size);
}

// Determine if METH gets an entry in a VTable.
static inline jboolean _Jv_isVirtualMethod (_Jv_Method *meth)
{
  using namespace java::lang::reflect;
  return (((meth->accflags & (Modifier::STATIC | Modifier::PRIVATE)) == 0)
          && meth->name->first() != '<');
}

// This function is used to determine the hash code of an object.
inline jint
_Jv_HashCode (jobject obj)
{
  // This was chosen to yield relatively well distributed results on
  // both 32- and 64-bit architectures.  Note 0x7fffffff is prime.
  // FIXME: we assume sizeof(long) == sizeof(void *).
  return (jint) ((unsigned long) obj % 0x7fffffff);
}

// Return a raw pointer to the elements of an array given the array
// and its element type.  You might think we could just pick a single
// array type and use elements() on it, but we can't because we must
// account for alignment of the element type.  When ARRAY is null, we
// obtain the number of bytes taken by the base part of the array.
inline char *
_Jv_GetArrayElementFromElementType (jobject array,
				    jclass element_type)
{
  char *elts;
  if (element_type == JvPrimClass (byte))
    elts = (char *) elements ((jbyteArray) array);
  else if (element_type == JvPrimClass (short))
    elts = (char *) elements ((jshortArray) array);
  else if (element_type == JvPrimClass (int))
    elts = (char *) elements ((jintArray) array);
  else if (element_type == JvPrimClass (long))
    elts = (char *) elements ((jlongArray) array);
  else if (element_type == JvPrimClass (boolean))
    elts = (char *) elements ((jbooleanArray) array);
  else if (element_type == JvPrimClass (char))
    elts = (char *) elements ((jcharArray) array);
  else if (element_type == JvPrimClass (float))
    elts = (char *) elements ((jfloatArray) array);
  else if (element_type == JvPrimClass (double))
    elts = (char *) elements ((jdoubleArray) array);
  else
    elts = (char *) elements ((jobjectArray) array);
  return elts;
}

extern "C" void _Jv_ThrowBadArrayIndex (jint bad_index)
  __attribute__((noreturn));
extern "C" void _Jv_ThrowNullPointerException (void)
  __attribute__((noreturn));
extern "C" void _Jv_ThrowNoSuchMethodError (void)
  __attribute__((noreturn));
extern "C" void _Jv_ThrowNoSuchFieldError (int)
  __attribute__((noreturn));
extern "C" jobject _Jv_NewArray (jint type, jint size)
  __attribute__((__malloc__));
extern "C" jobject _Jv_NewMultiArray (jclass klass, jint dims, ...)
  __attribute__((__malloc__));
extern "C" void *_Jv_CheckCast (jclass klass, jobject obj);
extern "C" void *_Jv_LookupInterfaceMethod (jclass klass, Utf8Const *name,
                                           Utf8Const *signature);
extern "C" void *_Jv_LookupInterfaceMethodIdx (jclass klass, jclass iface, 
                                               int meth_idx);
extern "C" void _Jv_CheckArrayStore (jobject array, jobject obj);
extern "C" void _Jv_RegisterClass (jclass klass);
extern "C" void _Jv_RegisterClasses (const jclass *classes);
extern "C" void _Jv_RegisterClasses_Counted (const jclass *classes,
					     size_t count);
extern "C" void _Jv_RegisterResource (void *vptr);
extern void _Jv_UnregisterClass (_Jv_Utf8Const*, java::lang::ClassLoader*);

extern "C" jobject _Jv_UnwrapJNIweakReference (jobject);

extern jclass _Jv_FindClass (_Jv_Utf8Const *name,
			     java::lang::ClassLoader *loader);

extern jclass _Jv_FindClassNoException (_Jv_Utf8Const *name,
			     java::lang::ClassLoader *loader);

extern jclass _Jv_FindClassFromSignature (char *,
					  java::lang::ClassLoader *loader,
					  char ** = NULL);

extern jclass _Jv_FindClassFromSignatureNoException (char *,
					  java::lang::ClassLoader *loader,
					  char ** = NULL);

extern void _Jv_GetTypesFromSignature (jmethodID method,
				       jclass declaringClass,
				       JArray<jclass> **arg_types_out,
				       jclass *return_type_out);

extern jboolean _Jv_CheckAccess (jclass self_klass, jclass other_klass,
				 jint flags);

extern jobject _Jv_CallAnyMethodA (jobject obj, jclass return_type,
				   jmethodID meth, jboolean is_constructor,
				   JArray<jclass> *parameter_types,
				   jobjectArray args,
				   jclass iface = NULL);

union jvalue;
extern void _Jv_CallAnyMethodA (jobject obj,
				jclass return_type,
				jmethodID meth,
				jboolean is_constructor,
				jboolean is_virtual_call,
				JArray<jclass> *parameter_types,
				jvalue *args,
				jvalue *result,
				jboolean is_jni_call = true,
				jclass iface = NULL);

extern jobject _Jv_NewMultiArray (jclass, jint ndims, jint* dims)
  __attribute__((__malloc__));

extern "C" void _Jv_ThrowAbstractMethodError () __attribute__((__noreturn__));

/* Checked divide subroutines. */
extern "C"
{
  jint _Jv_divI (jint, jint);
  jint _Jv_remI (jint, jint);
  jlong _Jv_divJ (jlong, jlong);
  jlong _Jv_remJ (jlong, jlong);
}

/* Get the number of arguments (cf. argc) or 0 if our argument
   list was never initialized.  */
extern int _Jv_GetNbArgs (void);

/* Get the specified argument (cf. argv[index]) or "" if either
   our argument list was never initialized or the specified index
   is out of bounds.  */
extern const char * _Jv_GetSafeArg (int index);

/* Sets our argument list. Can be used by programs with non-standard
   entry points.  */
extern void _Jv_SetArgs (int argc, const char **argv);

/* Get the name of the running executable.  */
extern const char *_Jv_ThisExecutable (void);

/* Return a pointer to a symbol in executable or loaded library.  */
void *_Jv_FindSymbolInExecutable (const char *);

/* Initialize JNI.  */
extern void _Jv_JNI_Init (void);

/* Get or set the per-thread JNIEnv used by the invocation API.  */
_Jv_JNIEnv *_Jv_GetCurrentJNIEnv ();
void _Jv_SetCurrentJNIEnv (_Jv_JNIEnv *);

/* Free a JNIEnv. */
void _Jv_FreeJNIEnv (_Jv_JNIEnv *);

/* Free a JNIEnv. */
void _Jv_FreeJNIEnv (_Jv_JNIEnv *);

struct _Jv_JavaVM;
_Jv_JavaVM *_Jv_GetJavaVM (); 

/* Get a JVMTI environment */
struct _Jv_JVMTIEnv;
_Jv_JVMTIEnv *_Jv_GetJVMTIEnv (void);

/* Initialize JVMTI */
extern void _Jv_JVMTI_Init (void);

// Some verification functions from defineclass.cc.
bool _Jv_VerifyFieldSignature (_Jv_Utf8Const*sig);
bool _Jv_VerifyMethodSignature (_Jv_Utf8Const*sig);
bool _Jv_VerifyClassName (unsigned char* ptr, _Jv_ushort length);
bool _Jv_VerifyClassName (_Jv_Utf8Const *name);
bool _Jv_VerifyIdentifier (_Jv_Utf8Const *);
bool _Jv_ClassNameSamePackage (_Jv_Utf8Const *name1, _Jv_Utf8Const *name2);

struct _Jv_core_chain
{
  int name_length;
  const char *name;
  int data_length;
  const void *data;

  struct _Jv_core_chain *next;
};

// This is called when new core data is loaded.
extern void (*_Jv_RegisterCoreHook) (_Jv_core_chain *);

_Jv_core_chain *_Jv_FindCore (_Jv_core_chain *node, jstring name);
void _Jv_FreeCoreChain (_Jv_core_chain *chain);

#ifdef ENABLE_JVMPI

#include "jvmpi.h"

extern void (*_Jv_JVMPI_Notify_OBJECT_ALLOC) (JVMPI_Event *event);
extern void (*_Jv_JVMPI_Notify_THREAD_START) (JVMPI_Event *event);
extern void (*_Jv_JVMPI_Notify_THREAD_END) (JVMPI_Event *event);
#endif

/* FIXME: this should really be defined in some more generic place */
#define ROUND(V, A) (((((unsigned) (V))-1) | ((A)-1))+1)

extern void _Jv_RegisterBootstrapPackages ();

#define FLAG_BINARYCOMPAT_ABI (1<<31)  /* Class is built with the BC-ABI. */

#define FLAG_BOOTSTRAP_LOADER (1<<30)  /* Used when defining a class that 
					  should be loaded by the bootstrap
					  loader.  */

// These are used to find ABI versions we recognize.
#define GCJ_CXX_ABI_VERSION (__GNUC__ * 100000 + __GNUC_MINOR__ * 1000)

// This is the old-style BC version ID used by GCJ 4.0.0.
#define OLD_GCJ_40_BC_ABI_VERSION (4 * 10000 + 0 * 10 + 5)

// New style version IDs used by GCJ 4.0.1 and later.
#define GCJ_40_BC_ABI_VERSION (4 * 100000 + 0 * 1000)

inline bool
_Jv_CheckABIVersion (unsigned long value)
{
  // We are compatible with GCJ 4.0.0 BC-ABI classes. This release used a
  // different format for the version ID string.
   if (value == OLD_GCJ_40_BC_ABI_VERSION)
     return true;
     
  // The 20 low-end bits are used for the version number.
  unsigned long version = value & 0xfffff;

  if (value & FLAG_BINARYCOMPAT_ABI)
    {
      int abi_rev = version % 100;
      int abi_ver = version - abi_rev;
      if (abi_ver == GCJ_40_BC_ABI_VERSION && abi_rev <= 0)
        return true;
    }
  else
    // C++ ABI
    return version == GCJ_CXX_ABI_VERSION;
  
  return false;
}

inline bool
_Jv_ClassForBootstrapLoader (unsigned long value)
{
  return (value & FLAG_BOOTSTRAP_LOADER);
}

// It makes the source cleaner if we simply always define this
// function.  If the interpreter is not built, it will never return
// 'true'.
extern inline jboolean
_Jv_IsInterpretedClass (jclass c)
{
  return (c->accflags & java::lang::reflect::Modifier::INTERPRETED) != 0;
}

// Return true if the class was compiled with the BC ABI.
extern inline jboolean
_Jv_IsBinaryCompatibilityABI (jclass c)
{
  // There isn't really a better test for the ABI type at this point,
  // that will work once the class has been registered.
  return c->otable_syms || c->atable_syms || c->itable_syms;
}

// Returns whether the given class does not really exists (ie. we have no
// bytecode) but still allows us to do some very conservative actions.
// E.g. throwing a NoClassDefFoundError with the name of the missing
// class.
extern inline jboolean
_Jv_IsPhantomClass (jclass c)
{
  return c->state == JV_STATE_PHANTOM;
}

<<<<<<< HEAD
=======
// A helper function defined in prims.cc.
char* _Jv_PrependVersionedLibdir (char* libpath);

>>>>>>> f8383f28
#endif /* __JAVA_JVM_H__ */<|MERGE_RESOLUTION|>--- conflicted
+++ resolved
@@ -266,10 +266,6 @@
   static jshort append_partial_itable(jclass, jclass, void **, jshort);
   static _Jv_Method *search_method_in_class (jclass, jclass,
 					     _Jv_Utf8Const *,
-<<<<<<< HEAD
-					     _Jv_Utf8Const *);
-  static void *create_error_method(_Jv_Utf8Const *);
-=======
 					     _Jv_Utf8Const *,
 					     bool check_perms = true);
   static _Jv_Method *search_method_in_superclasses (jclass cls, jclass klass, 
@@ -295,7 +291,6 @@
     signature_bits -= special;
     s = signature;
   }  
->>>>>>> f8383f28
 
 public:
 
@@ -697,10 +692,7 @@
   return c->state == JV_STATE_PHANTOM;
 }
 
-<<<<<<< HEAD
-=======
 // A helper function defined in prims.cc.
 char* _Jv_PrependVersionedLibdir (char* libpath);
 
->>>>>>> f8383f28
 #endif /* __JAVA_JVM_H__ */
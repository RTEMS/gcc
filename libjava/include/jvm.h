// jvm.h - Header file for private implementation information. -*- c++ -*-

/* Copyright (C) 1998, 1999, 2000, 2001, 2002, 2003, 2004, 2005  Free Software Foundation

   This file is part of libgcj.

This software is copyrighted work licensed under the terms of the
Libgcj License.  Please consult the file "LIBGCJ_LICENSE" for
details.  */

#ifndef __JAVA_JVM_H__
#define __JAVA_JVM_H__

// Define this before including jni.h.
// jni.h is included by jvmpi.h, which might be included.  We define
// this unconditionally because it is convenient and it lets other
// files include jni.h without difficulty.
#define __GCJ_JNI_IMPL__

#include <gcj/javaprims.h>

#include <java-assert.h>
#include <java-threads.h>
// Must include java-gc.h before Object.h for the implementation.
#include <java-gc.h>

#include <java/lang/Object.h>

// Include cni.h before field.h to enable all definitions.  FIXME.
#include <gcj/cni.h>
#include <gcj/field.h>

/* Macro for possible unused arguments.  */
#define MAYBE_UNUSED __attribute__((__unused__))

/* Structure of the virtual table.  */
struct _Jv_VTable
{
#ifdef __ia64__
  typedef struct { void *pc, *gp; } vtable_elt;
#else
  typedef void *vtable_elt;
#endif
  jclass clas;
  void *gc_descr;

  // This must be last, as derived classes "extend" this by
  // adding new data members.
  vtable_elt method[1];

#ifdef __ia64__
  void *get_method(int i) { return &method[i]; }
  void set_method(int i, void *fptr) { method[i] = *(vtable_elt *)fptr; }
  void *get_finalizer()
  {
    // We know that get_finalizer is only used for checking whether
    // this object needs to have a finalizer registered.  So it is
    // safe to simply return just the PC component of the vtable
    // slot.
    return ((vtable_elt *)(get_method(0)))->pc;
  }
#else
  void *get_method(int i) { return method[i]; }
  void set_method(int i, void *fptr) { method[i] = fptr; }
  void *get_finalizer() { return get_method(0); }
#endif

  static size_t vtable_elt_size() { return sizeof(vtable_elt); }

  // Given a method index, return byte offset from the vtable pointer.
  static jint idx_to_offset (int index)
  {
    return (2 * sizeof (void *)) + (index * vtable_elt_size ());
  }
  static _Jv_VTable *new_vtable (int count);
};

// Number of virtual methods on object.  FIXME: it sucks that we have
// to keep this up to date by hand.
#define NUM_OBJECT_METHODS 5

union _Jv_word
{
  jobject o;
  jint i;			// Also stores smaller integral types.
  jfloat f;
  jint ia[1];			// Half of _Jv_word2.
  void* p;

#if SIZEOF_VOID_P == 8
  // We can safely put a long or a double in here without increasing
  // the size of _Jv_Word; we take advantage of this in the interpreter.
  jlong l;
  jdouble d;
#endif

  jclass                     clazz;
  jstring                    string;
  struct _Jv_Field          *field;
  struct _Jv_Utf8Const      *utf8;
  struct _Jv_ResolvedMethod *rmethod;
};

union _Jv_word2
{
  jint ia[2];
  jlong l;
  jdouble d;
};                              

union _Jv_value
{
  jbyte byte_value;
  jshort short_value;
  jchar char_value;
  jint int_value;
  jlong long_value;
  jfloat float_value;
  jdouble double_value;
  jobject object_value;
};

/* Extract a character from a Java-style Utf8 string.
 * PTR points to the current character.
 * LIMIT points to the end of the Utf8 string.
 * PTR is incremented to point after the character thta gets returns.
 * On an error, -1 is returned. */
#define UTF8_GET(PTR, LIMIT) \
  ((PTR) >= (LIMIT) ? -1 \
   : *(PTR) < 128 ? *(PTR)++ \
   : (*(PTR)&0xE0) == 0xC0 && ((PTR)+=2)<=(LIMIT) && ((PTR)[-1]&0xC0) == 0x80 \
   ? (((PTR)[-2] & 0x1F) << 6) + ((PTR)[-1] & 0x3F) \
   : (*(PTR) & 0xF0) == 0xE0 && ((PTR) += 3) <= (LIMIT) \
   && ((PTR)[-2] & 0xC0) == 0x80 && ((PTR)[-1] & 0xC0) == 0x80 \
   ? (((PTR)[-3]&0x0F) << 12) + (((PTR)[-2]&0x3F) << 6) + ((PTR)[-1]&0x3F) \
   : ((PTR)++, -1))

extern int _Jv_strLengthUtf8(char* str, int len);

typedef struct _Jv_Utf8Const Utf8Const;
_Jv_Utf8Const *_Jv_makeUtf8Const (char *s, int len);
_Jv_Utf8Const *_Jv_makeUtf8Const (jstring string);
extern jboolean _Jv_equalUtf8Consts (const _Jv_Utf8Const *, const _Jv_Utf8Const *);
extern jboolean _Jv_equal (_Jv_Utf8Const *, jstring, jint);
extern jboolean _Jv_equaln (_Jv_Utf8Const *, jstring, jint);

/* Helper class which converts a jstring to a temporary char*.
   Uses the supplied buffer, if non-null. Otherwise, allocates
   the buffer on the heap. Use the JV_TEMP_UTF_STRING macro,
   which follows, to automatically allocate a stack buffer if
   the string is small enough. */
class _Jv_TempUTFString
{
public:
  _Jv_TempUTFString(jstring jstr, char* buf=0);
  ~_Jv_TempUTFString();

// Accessors
  operator const char*() const
  {
    return buf_;
  }
  const char* buf() const
  {
    return buf_;
  }
  char* buf()
  {
    return buf_;
  }

private:
  char* buf_;
  bool heapAllocated_;
};

inline _Jv_TempUTFString::_Jv_TempUTFString (jstring jstr, char* buf)
  : buf_(0), heapAllocated_(false)
{
  if (!jstr) return;
  jsize len = JvGetStringUTFLength (jstr);
  if (buf)
    buf_ = buf;
  else
    {
      buf_ = (char*) _Jv_Malloc (len+1);
      heapAllocated_ = true;
    }

  JvGetStringUTFRegion (jstr, 0, jstr->length(), buf_);
  buf_[len] = '\0';
}

inline _Jv_TempUTFString::~_Jv_TempUTFString ()
{
  if (heapAllocated_)
    _Jv_Free (buf_);
}

/* Macro which uses _Jv_TempUTFString. Allocates a stack-based
   buffer if the string and its null terminator are <= 256
   characters in length. Otherwise, a heap-based buffer is
   used. The parameters to this macro are the variable name
   which is an instance of _Jv_TempUTFString (above) and a
   jstring.
   
   Sample Usage:
   
   jstring jstr = getAJString();
   JV_TEMP_UTF_STRING(utfstr, jstr);
   printf("The string is: %s\n", utfstr.buf());
   
 */
#define JV_TEMP_UTF_STRING(utfstr, jstr) \
  jstring utfstr##thejstr = (jstr); \
  jsize utfstr##_len = utfstr##thejstr ? JvGetStringUTFLength (utfstr##thejstr) + 1 : 0; \
  char utfstr##_buf[utfstr##_len <= 256 ? utfstr##_len : 0]; \
  _Jv_TempUTFString utfstr(utfstr##thejstr, sizeof(utfstr##_buf)==0 ? 0 : utfstr##_buf)

namespace gcj
{
  /* Some constants used during lookup of special class methods.  */
  extern _Jv_Utf8Const *void_signature; /* "()V" */
  extern _Jv_Utf8Const *clinit_name;    /* "<clinit>" */
  extern _Jv_Utf8Const *init_name;      /* "<init>" */
  extern _Jv_Utf8Const *finit_name;     /* "finit$", */
  
  /* Set to true by _Jv_CreateJavaVM. */
  extern bool runtimeInitialized;

  /* Print out class names as they are initialized. */
  extern bool verbose_class_flag;
  
  /* When true, enable the bytecode verifier and BC-ABI verification. */
  extern bool verifyClasses;
}

// This class handles all aspects of class preparation and linking.
class _Jv_Linker
{
private:
<<<<<<< HEAD
  static _Jv_Field *find_field_helper(jclass, _Jv_Utf8Const *, jclass *);
  static _Jv_Field *find_field(jclass, jclass, _Jv_Utf8Const *,
=======
  static _Jv_Field *find_field_helper(jclass, _Jv_Utf8Const *, _Jv_Utf8Const *,
				      jclass *);
  static _Jv_Field *find_field(jclass, jclass, jclass *, _Jv_Utf8Const *,
>>>>>>> 8c044a9c
			       _Jv_Utf8Const *);
  static void prepare_constant_time_tables(jclass);
  static jshort get_interfaces(jclass, _Jv_ifaces *);
  static void link_symbol_table(jclass);
  static void link_exception_table(jclass);
  static void layout_interface_methods(jclass);
  static void layout_vtable_methods(jclass);
  static void set_vtable_entries(jclass, _Jv_VTable *);
  static void make_vtable(jclass);
  static void ensure_fields_laid_out(jclass);
  static void ensure_class_linked(jclass);
  static void ensure_supers_installed(jclass);
  static void add_miranda_methods(jclass, jclass);
  static void ensure_method_table_complete(jclass);
  static void verify_class(jclass);
  static jshort find_iindex(jclass *, jshort *, jshort);
  static jshort indexof(void *, void **, jshort);
  static int get_alignment_from_class(jclass);
  static void generate_itable(jclass, _Jv_ifaces *, jshort *);
  static jshort append_partial_itable(jclass, jclass, void **, jshort);
  static _Jv_Method *search_method_in_class (jclass, jclass,
					     _Jv_Utf8Const *,
					     _Jv_Utf8Const *);

public:

  static bool has_field_p (jclass, _Jv_Utf8Const *);
  static void print_class_loaded (jclass);
  static void resolve_class_ref (jclass, jclass *);
  static void wait_for_state(jclass, int);
  static _Jv_word resolve_pool_entry (jclass, int);
  static void resolve_field (_Jv_Field *, java::lang::ClassLoader *);
  static void verify_type_assertions (jclass);
};

/* Type of pointer used as finalizer.  */
typedef void _Jv_FinalizerFunc (jobject);

/* Allocate space for a new Java object.  */
void *_Jv_AllocObj (jsize size, jclass cl) __attribute__((__malloc__));
/* Allocate space for a potentially uninitialized pointer-free object.
   Interesting only with JV_HASH_SYNCHRONIZATION.  */
void *_Jv_AllocPtrFreeObj (jsize size, jclass cl) __attribute__((__malloc__));
/* Allocate space for an array of Java objects.  */
void *_Jv_AllocArray (jsize size, jclass cl) __attribute__((__malloc__));
/* Allocate space that is known to be pointer-free.  */
void *_Jv_AllocBytes (jsize size) __attribute__((__malloc__));
/* Allocate space for a new non-Java object, which does not have the usual 
   Java object header but may contain pointers to other GC'ed objects.  */
void *_Jv_AllocRawObj (jsize size) __attribute__((__malloc__));
/* Explicitly throw an out-of-memory exception.	*/
void _Jv_ThrowNoMemory() __attribute__((__noreturn__));
/* Allocate an object with a single pointer.  The first word is reserved
   for the GC, and the second word is the traced pointer.  */
void *_Jv_AllocTraceOne (jsize size /* incl. reserved slot */);
/* Ditto, but for two traced pointers.			   */
void *_Jv_AllocTraceTwo (jsize size /* incl. reserved slot */);
/* Initialize the GC.  */
void _Jv_InitGC (void);
/* Register a finalizer.  */
void _Jv_RegisterFinalizer (void *object, _Jv_FinalizerFunc *method);
/* Compute the GC descriptor for a class */
void * _Jv_BuildGCDescr(jclass);

/* Allocate some unscanned, unmoveable memory.  Return NULL if out of
   memory.  */
void *_Jv_MallocUnchecked (jsize size) __attribute__((__malloc__));

/* Initialize finalizers.  The argument is a function to be called
   when a finalizer is ready to be run.  */
void _Jv_GCInitializeFinalizers (void (*notifier) (void));
/* Run finalizers for objects ready to be finalized..  */
void _Jv_RunFinalizers (void);
/* Run all finalizers.  Should be called only before exit.  */
void _Jv_RunAllFinalizers (void);
/* Perform a GC.  */
void _Jv_RunGC (void);
/* Disable and enable GC.  */
void _Jv_DisableGC (void);
void _Jv_EnableGC (void);
/* Register a disappearing link.  This is a field F which should be
   cleared when *F is found to be inaccessible.  This is used in the
   implementation of java.lang.ref.Reference.  */
void _Jv_GCRegisterDisappearingLink (jobject *objp);
/* Return true if OBJECT should be reclaimed.  This is used to
   implement soft references.  */
jboolean _Jv_GCCanReclaimSoftReference (jobject obj);

/* Register a finalizer for a String object.  This is only used by
   the intern() implementation.  */
void _Jv_RegisterStringFinalizer (jobject str);
/* This is called to actually finalize a possibly-intern()d String.  */
void _Jv_FinalizeString (jobject str);

/* Return approximation of total size of heap.  */
long _Jv_GCTotalMemory (void);
/* Return approximation of total free memory.  */
long _Jv_GCFreeMemory (void);

/* Set initial heap size.  If SIZE==0, ignore.  Should be run before
   _Jv_InitGC.  Not required to have any actual effect.  */
void _Jv_GCSetInitialHeapSize (size_t size);

/* Set maximum heap size.  If SIZE==0, unbounded.  Should be run
   before _Jv_InitGC.  Not required to have any actual effect.  */
void _Jv_GCSetMaximumHeapSize (size_t size);

/* External interface to setting the heap size.  Parses ARG (a number
   which can optionally have "k" or "m" appended and calls
   _Jv_GCSetInitialHeapSize.  */
void _Jv_SetInitialHeapSize (const char *arg);

/* External interface to setting the maximum heap size.  Parses ARG (a
   number which can optionally have "k" or "m" appended and calls
   _Jv_GCSetMaximumHeapSize.  */
void _Jv_SetMaximumHeapSize (const char *arg);

/* Free the method cache, if one was allocated.  This is only called
   during thread deregistration.  */
void _Jv_FreeMethodCache ();

extern "C" void JvRunMain (jclass klass, int argc, const char **argv);
void _Jv_RunMain (jclass klass, const char *name, int argc, const char **argv, 
		  bool is_jar);

void _Jv_RunMain (struct _Jv_VMInitArgs *vm_args, jclass klass,
                  const char *name, int argc, const char **argv, bool is_jar);

// Delayed until after _Jv_AllocBytes is declared.
//
// Note that we allocate this as unscanned memory -- the vtables
// are handled specially by the GC.

inline _Jv_VTable *
_Jv_VTable::new_vtable (int count)
{
  size_t size = sizeof(_Jv_VTable) + (count - 1) * vtable_elt_size ();
  return (_Jv_VTable *) _Jv_AllocBytes (size);
}

// Determine if METH gets an entry in a VTable.
static inline jboolean _Jv_isVirtualMethod (_Jv_Method *meth)
{
  using namespace java::lang::reflect;
  return (((meth->accflags & (Modifier::STATIC | Modifier::PRIVATE)) == 0)
          && meth->name->first() != '<');
}

// This function is used to determine the hash code of an object.
inline jint
_Jv_HashCode (jobject obj)
{
  // This was chosen to yield relatively well distributed results on
  // both 32- and 64-bit architectures.  Note 0x7fffffff is prime.
  // FIXME: we assume sizeof(long) == sizeof(void *).
  return (jint) ((unsigned long) obj % 0x7fffffff);
}

// Return a raw pointer to the elements of an array given the array
// and its element type.  You might think we could just pick a single
// array type and use elements() on it, but we can't because we must
// account for alignment of the element type.  When ARRAY is null, we
// obtain the number of bytes taken by the base part of the array.
inline char *
_Jv_GetArrayElementFromElementType (jobject array,
				    jclass element_type)
{
  char *elts;
  if (element_type == JvPrimClass (byte))
    elts = (char *) elements ((jbyteArray) array);
  else if (element_type == JvPrimClass (short))
    elts = (char *) elements ((jshortArray) array);
  else if (element_type == JvPrimClass (int))
    elts = (char *) elements ((jintArray) array);
  else if (element_type == JvPrimClass (long))
    elts = (char *) elements ((jlongArray) array);
  else if (element_type == JvPrimClass (boolean))
    elts = (char *) elements ((jbooleanArray) array);
  else if (element_type == JvPrimClass (char))
    elts = (char *) elements ((jcharArray) array);
  else if (element_type == JvPrimClass (float))
    elts = (char *) elements ((jfloatArray) array);
  else if (element_type == JvPrimClass (double))
    elts = (char *) elements ((jdoubleArray) array);
  else
    elts = (char *) elements ((jobjectArray) array);
  return elts;
}

extern "C" void _Jv_ThrowBadArrayIndex (jint bad_index)
  __attribute__((noreturn));
extern "C" void _Jv_ThrowNullPointerException (void)
  __attribute__((noreturn));
extern "C" jobject _Jv_NewArray (jint type, jint size)
  __attribute__((__malloc__));
extern "C" jobject _Jv_NewMultiArray (jclass klass, jint dims, ...)
  __attribute__((__malloc__));
extern "C" void *_Jv_CheckCast (jclass klass, jobject obj);
extern "C" void *_Jv_LookupInterfaceMethod (jclass klass, Utf8Const *name,
                                           Utf8Const *signature);
extern "C" void *_Jv_LookupInterfaceMethodIdx (jclass klass, jclass iface, 
                                               int meth_idx);
extern "C" void _Jv_CheckArrayStore (jobject array, jobject obj);
extern "C" void _Jv_RegisterClass (jclass klass);
extern "C" void _Jv_RegisterClasses (const jclass *classes);
extern "C" void _Jv_RegisterClasses_Counted (const jclass *classes,
					     size_t count);
extern "C" void _Jv_RegisterResource (void *vptr);
extern void _Jv_UnregisterClass (_Jv_Utf8Const*, java::lang::ClassLoader*);

extern jclass _Jv_FindClass (_Jv_Utf8Const *name,
			     java::lang::ClassLoader *loader);
extern jclass _Jv_FindClassFromSignature (char *,
					  java::lang::ClassLoader *loader,
					  char ** = NULL);
extern void _Jv_GetTypesFromSignature (jmethodID method,
				       jclass declaringClass,
				       JArray<jclass> **arg_types_out,
				       jclass *return_type_out);

extern jboolean _Jv_CheckAccess (jclass self_klass, jclass other_klass,
				 jint flags);

extern jobject _Jv_CallAnyMethodA (jobject obj, jclass return_type,
				   jmethodID meth, jboolean is_constructor,
				   JArray<jclass> *parameter_types,
				   jobjectArray args,
				   jclass iface = NULL);

union jvalue;
extern void _Jv_CallAnyMethodA (jobject obj,
				jclass return_type,
				jmethodID meth,
				jboolean is_constructor,
				jboolean is_virtual_call,
				JArray<jclass> *parameter_types,
				jvalue *args,
				jvalue *result,
				jboolean is_jni_call = true,
				jclass iface = NULL);

extern jobject _Jv_NewMultiArray (jclass, jint ndims, jint* dims)
  __attribute__((__malloc__));

extern "C" void _Jv_ThrowAbstractMethodError () __attribute__((__noreturn__));

/* Checked divide subroutines. */
extern "C"
{
  jint _Jv_divI (jint, jint);
  jint _Jv_remI (jint, jint);
  jlong _Jv_divJ (jlong, jlong);
  jlong _Jv_remJ (jlong, jlong);
}

/* Get the number of arguments (cf. argc) or 0 if our argument
   list was never initialized.  */
extern int _Jv_GetNbArgs (void);

/* Get the specified argument (cf. argv[index]) or "" if either
   our argument list was never initialized or the specified index
   is out of bounds.  */
extern const char * _Jv_GetSafeArg (int index);

/* Sets our argument list. Can be used by programs with non-standard
   entry points.  */
extern void _Jv_SetArgs (int argc, const char **argv);

/* Get the name of the running executable.  */
extern const char *_Jv_ThisExecutable (void);

/* Return a pointer to a symbol in executable or loaded library.  */
void *_Jv_FindSymbolInExecutable (const char *);

/* Initialize JNI.  */
extern void _Jv_JNI_Init (void);

/* Get or set the per-thread JNIEnv used by the invocation API.  */
_Jv_JNIEnv *_Jv_GetCurrentJNIEnv ();
void _Jv_SetCurrentJNIEnv (_Jv_JNIEnv *);

/* Free a JNIEnv. */
void _Jv_FreeJNIEnv (_Jv_JNIEnv *);

/* Free a JNIEnv. */
void _Jv_FreeJNIEnv (_Jv_JNIEnv *);

struct _Jv_JavaVM;
_Jv_JavaVM *_Jv_GetJavaVM (); 

// Some verification functions from defineclass.cc.
bool _Jv_VerifyFieldSignature (_Jv_Utf8Const*sig);
bool _Jv_VerifyMethodSignature (_Jv_Utf8Const*sig);
bool _Jv_VerifyClassName (unsigned char* ptr, _Jv_ushort length);
bool _Jv_VerifyClassName (_Jv_Utf8Const *name);
bool _Jv_VerifyIdentifier (_Jv_Utf8Const *);
bool _Jv_ClassNameSamePackage (_Jv_Utf8Const *name1, _Jv_Utf8Const *name2);

struct _Jv_core_chain
{
  int name_length;
  const char *name;
  int data_length;
  const void *data;

  struct _Jv_core_chain *next;
};

// This is called when new core data is loaded.
extern void (*_Jv_RegisterCoreHook) (_Jv_core_chain *);

_Jv_core_chain *_Jv_FindCore (_Jv_core_chain *node, jstring name);
void _Jv_FreeCoreChain (_Jv_core_chain *chain);

#ifdef ENABLE_JVMPI

#include "jvmpi.h"

extern void (*_Jv_JVMPI_Notify_OBJECT_ALLOC) (JVMPI_Event *event);
extern void (*_Jv_JVMPI_Notify_THREAD_START) (JVMPI_Event *event);
extern void (*_Jv_JVMPI_Notify_THREAD_END) (JVMPI_Event *event);
#endif

/* FIXME: this should really be defined in some more generic place */
#define ROUND(V, A) (((((unsigned) (V))-1) | ((A)-1))+1)

extern void _Jv_RegisterBootstrapPackages ();

<<<<<<< HEAD

// This is used to find ABI versions we recognize.
#define GCJ_VERSION (__GNUC__ * 10000 + __GNUC_MINOR__ * 10)
#define GCJ_BINARYCOMPAT_ADDITION 5
=======
#define FLAG_BINARYCOMPAT_ABI (1<<31)  /* Class is built with the BC-ABI. */

#define FLAG_BOOTSTRAP_LOADER (1<<30)  /* Used when defining a class that 
					  should be loaded by the bootstrap
					  loader.  */

// These are used to find ABI versions we recognize.
#define GCJ_CXX_ABI_VERSION (__GNUC__ * 100000 + __GNUC_MINOR__ * 1000)

// This is the old-style BC version ID used by GCJ 4.0.0.
#define OLD_GCJ_40_BC_ABI_VERSION (4 * 10000 + 0 * 10 + 5)

// New style version IDs used by GCJ 4.0.1 and later.
#define GCJ_40_BC_ABI_VERSION (4 * 100000 + 0 * 1000)
>>>>>>> 8c044a9c

inline bool
_Jv_CheckABIVersion (unsigned long value)
{
<<<<<<< HEAD
  // For this release, recognize just our defined C++ ABI and our
  // defined BC ABI.  (In the future we may recognize past BC ABIs as
  // well.)
  return (value == GCJ_VERSION
	  || value == (GCJ_VERSION + GCJ_BINARYCOMPAT_ADDITION));
=======
  // We are compatible with GCJ 4.0.0 BC-ABI classes. This release used a
  // different format for the version ID string.
   if (value == OLD_GCJ_40_BC_ABI_VERSION)
     return true;
     
  // The 20 low-end bits are used for the version number.
  unsigned long version = value & 0xfffff;

  if (value & FLAG_BINARYCOMPAT_ABI)
    {
      int abi_rev = version % 100;
      int abi_ver = version - abi_rev;
      if (abi_ver == GCJ_40_BC_ABI_VERSION && abi_rev <= 0)
        return true;
    }
  else
    // C++ ABI
    return version == GCJ_CXX_ABI_VERSION;
  
  return false;
}

inline bool
_Jv_ClassForBootstrapLoader (unsigned long value)
{
  return (value & FLAG_BOOTSTRAP_LOADER);
}

// It makes the source cleaner if we simply always define this
// function.  If the interpreter is not built, it will never return
// 'true'.
extern inline jboolean
_Jv_IsInterpretedClass (jclass c)
{
  return (c->accflags & java::lang::reflect::Modifier::INTERPRETED) != 0;
}

// Return true if the class was compiled with the BC ABI.
extern inline jboolean
_Jv_IsBinaryCompatibilityABI (jclass c)
{
  // There isn't really a better test for the ABI type at this point,
  // that will work once the class has been registered.
  return c->otable_syms || c->atable_syms || c->itable_syms;
>>>>>>> 8c044a9c
}

#endif /* __JAVA_JVM_H__ */<|MERGE_RESOLUTION|>--- conflicted
+++ resolved
@@ -239,14 +239,9 @@
 class _Jv_Linker
 {
 private:
-<<<<<<< HEAD
-  static _Jv_Field *find_field_helper(jclass, _Jv_Utf8Const *, jclass *);
-  static _Jv_Field *find_field(jclass, jclass, _Jv_Utf8Const *,
-=======
   static _Jv_Field *find_field_helper(jclass, _Jv_Utf8Const *, _Jv_Utf8Const *,
 				      jclass *);
   static _Jv_Field *find_field(jclass, jclass, jclass *, _Jv_Utf8Const *,
->>>>>>> 8c044a9c
 			       _Jv_Utf8Const *);
   static void prepare_constant_time_tables(jclass);
   static jshort get_interfaces(jclass, _Jv_ifaces *);
@@ -575,12 +570,6 @@
 
 extern void _Jv_RegisterBootstrapPackages ();
 
-<<<<<<< HEAD
-
-// This is used to find ABI versions we recognize.
-#define GCJ_VERSION (__GNUC__ * 10000 + __GNUC_MINOR__ * 10)
-#define GCJ_BINARYCOMPAT_ADDITION 5
-=======
 #define FLAG_BINARYCOMPAT_ABI (1<<31)  /* Class is built with the BC-ABI. */
 
 #define FLAG_BOOTSTRAP_LOADER (1<<30)  /* Used when defining a class that 
@@ -595,18 +584,10 @@
 
 // New style version IDs used by GCJ 4.0.1 and later.
 #define GCJ_40_BC_ABI_VERSION (4 * 100000 + 0 * 1000)
->>>>>>> 8c044a9c
 
 inline bool
 _Jv_CheckABIVersion (unsigned long value)
 {
-<<<<<<< HEAD
-  // For this release, recognize just our defined C++ ABI and our
-  // defined BC ABI.  (In the future we may recognize past BC ABIs as
-  // well.)
-  return (value == GCJ_VERSION
-	  || value == (GCJ_VERSION + GCJ_BINARYCOMPAT_ADDITION));
-=======
   // We are compatible with GCJ 4.0.0 BC-ABI classes. This release used a
   // different format for the version ID string.
    if (value == OLD_GCJ_40_BC_ABI_VERSION)
@@ -651,7 +632,6 @@
   // There isn't really a better test for the ABI type at this point,
   // that will work once the class has been registered.
   return c->otable_syms || c->atable_syms || c->itable_syms;
->>>>>>> 8c044a9c
 }
 
 #endif /* __JAVA_JVM_H__ */
--- conflicted
+++ resolved
@@ -227,9 +227,6 @@
 #undef STRICT
 #undef VOID
 #undef TEXT
-<<<<<<< HEAD
-=======
 #undef OUT
->>>>>>> 29c07800
 
 #endif /* __JV_WIN32_THREADS__ */
--- conflicted
+++ resolved
@@ -199,10 +199,7 @@
     _Jv_Free (aux->field_initializers);
   }
 
-<<<<<<< HEAD
-=======
 #ifdef INTERPRETER
->>>>>>> 60a98cce
   static _Jv_ClosureList **do_get_closure_list (jclass klass)
   {
     _Jv_IndirectCompiledClass *aux = get_aux_info (klass);
@@ -212,16 +209,10 @@
 
     return aux->closures;
   }
-<<<<<<< HEAD
-};
-
-
-=======
 #endif
 };
 
 #ifdef INTERPRETER
->>>>>>> 60a98cce
 
 // This handles interpreted code.
 class _Jv_InterpreterEngine : public _Jv_ExecutionEngine
@@ -278,11 +269,8 @@
 };
 
 extern _Jv_InterpreterEngine _Jv_soleInterpreterEngine;
-<<<<<<< HEAD
-=======
 #endif // INTERPRETER
 
->>>>>>> 60a98cce
 extern _Jv_CompiledEngine _Jv_soleCompiledEngine;
 extern _Jv_IndirectCompiledEngine _Jv_soleIndirectCompiledEngine;
 #endif // __JAVA_EXECUTION_H__
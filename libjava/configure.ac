--- conflicted
+++ resolved
@@ -1107,17 +1107,10 @@
 		   access stat lstat mkdir rename rmdir unlink utime chmod readlink \
 		   nl_langinfo setlocale \
 		   inet_pton uname inet_ntoa \
-<<<<<<< HEAD
-		   fork execvp getrlimit pipe sigaction ftruncate mmap \
-		   getifaddrs])
-   AC_CHECK_FUNCS(inet_aton inet_addr, break)
-   AC_CHECK_HEADERS(execinfo.h unistd.h dlfcn.h sys/resource.h)
-=======
 		   getrlimit sigaction ftruncate mmap \
 		   getifaddrs])
    AC_CHECK_FUNCS(inet_aton inet_addr, break)
    AC_CHECK_HEADERS(unistd.h dlfcn.h sys/resource.h)
->>>>>>> 42bae686
    # Do an additional check on dld, HP-UX for example has dladdr in libdld.sl
    AC_CHECK_LIB(dl, dladdr, [
        AC_DEFINE(HAVE_DLADDR, 1, [Define if you have dladdr()])], [
@@ -1367,11 +1360,7 @@
 	    SYSTEMSPEC="$SYSTEMSPEC %{!mabi=64:-ldl}"
 	  ;;
 	  *)
-<<<<<<< HEAD
-	    AC_CHECK_LIB(dl, main, SYSTEMSPEC="$SYSTEMSPEC -ldl")
-=======
             AC_CHECK_LIB(dl, main, SYSTEMSPEC="$SYSTEMSPEC -ldl")
->>>>>>> 42bae686
 	  ;;
       esac
    fi
@@ -1935,42 +1924,11 @@
 contrib/rebuild-gcj-db
 ])
 
-<<<<<<< HEAD
-AC_CONFIG_FILES([scripts/jar], [chmod +x scripts/jar])
-
-AC_CONFIG_COMMANDS([default],
-[# Only add multilib support code if we just rebuilt top-level Makefile.
-case " $CONFIG_FILES " in
- *" Makefile "*)
-   LD="${ORIGINAL_LD_FOR_MULTILIBS}"
-   ac_file=Makefile . ${multi_basedir}/./libjava/../config-ml.in
-   ;;
-esac
-for ac_multi_file in $CONFIG_FILES; do
-  case $ac_multi_file in
-  */Makefile)
-    grep "^MULTI[[^ ]]* =" Makefile >> "$ac_multi_file" ;;
-  esac
-done
-],
-srcdir=${srcdir}
-host=${host}
-target=${target}
-with_multisubdir=${with_multisubdir}
-ac_configure_args="${multilib_arg} ${ac_configure_args}"
-CONFIG_SHELL=${CONFIG_SHELL-/bin/sh}
-multi_basedir=${multi_basedir}
-CC="${CC}"
-CXX="${CXX}"
-ORIGINAL_LD_FOR_MULTILIBS="${ORIGINAL_LD_FOR_MULTILIBS}"
-)
-=======
 if test ${multilib} = yes; then
   multilib_arg="--enable-multilib"
 else
   multilib_arg=
 fi
->>>>>>> 42bae686
 
 AC_CONFIG_FILES([scripts/jar], [chmod +x scripts/jar])
 AC_OUTPUT
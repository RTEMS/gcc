--- conflicted
+++ resolved
@@ -938,18 +938,12 @@
 		   fork execvp pipe sigaction ftruncate mmap \
 		   getifaddrs])
    AC_CHECK_FUNCS(inet_aton inet_addr, break)
-<<<<<<< HEAD
-   AC_CHECK_HEADERS(execinfo.h unistd.h dlfcn.h) 
-   AC_CHECK_LIB(dl, dladdr, [
-       AC_DEFINE(HAVE_DLADDR, 1, [Define if you have dladdr()])])
-=======
    AC_CHECK_HEADERS(execinfo.h unistd.h dlfcn.h)
    # Do an additional check on dld, HP-UX for example has dladdr in libdld.sl
    AC_CHECK_LIB(dl, dladdr, [
        AC_DEFINE(HAVE_DLADDR, 1, [Define if you have dladdr()])], [
        AC_CHECK_LIB(dld, dladdr, [
        AC_DEFINE(HAVE_DLADDR, 1, [Define if you have dladdr()])])])
->>>>>>> f8383f28
 
    if test x"$build" = x"$host"; then
      AC_CHECK_FILES(/proc/self/exe, [
@@ -1295,13 +1289,6 @@
 AC_SUBST(toolexecmainlibdir)
 AC_SUBST(toolexeclibdir)
 
-<<<<<<< HEAD
-# Determine where the standard .db file is found.
-multi_os_directory=`$CC -print-multi-os-directory`
-case $multi_os_directory in
-  .) dbexecdir='$(libdir)/gcj-$(gcc_version)' ;; # Avoid /.
-  *) dbexecdir='$(libdir)/'$multi_os_directory'/gcj-$(gcc_version)' ;;
-=======
 # Determine where the standard .db file and GNU Classpath JNI
 # libraries are found.
 multi_os_directory=`$CC -print-multi-os-directory`
@@ -1312,7 +1299,6 @@
   *)
    dbexecdir='$(libdir)/'$multi_os_directory'/gcj-$(gcc_version)'
    ;;
->>>>>>> f8383f28
 esac
 AC_SUBST(dbexecdir)
 
@@ -1494,12 +1480,9 @@
 # See if we support thread-local storage.
 GCC_CHECK_TLS
 
-<<<<<<< HEAD
-=======
 # For _Unwind_GetIPInfo.
 GCC_CHECK_UNWIND_GETIPINFO
 
->>>>>>> f8383f28
 # Check if linker supports static linking on a per library basis
 LD_START_STATIC_SPEC=
 LD_FINISH_STATIC_SPEC=

--- conflicted
+++ resolved
@@ -138,8 +138,6 @@
       state->interp_frame = state->interp_frame->next_interp;
     }
   else 
-<<<<<<< HEAD
-=======
   // We handle proxies in the same way as interpreted classes
   if (_Jv_is_proxy (func_addr))
     {
@@ -149,21 +147,8 @@
       state->interp_frame = state->interp_frame->next_interp;
     }
   else 
->>>>>>> 60a98cce
 #endif
-  // We handle proxies in the same way as interpreted classes
-  if (_Jv_is_proxy (func_addr))
-    {
-<<<<<<< HEAD
-      state->frames[pos].type = frame_proxy;
-      state->frames[pos].proxyClass = state->interp_frame->proxyClass;
-      state->frames[pos].proxyMethod = state->interp_frame->proxyMethod;
-      state->interp_frame = state->interp_frame->next_interp;
-    }
-  else 
-    {
-=======
->>>>>>> 60a98cce
+    {
 #ifdef HAVE_GETIPINFO
       _Unwind_Ptr ip;
       int ip_before_insn = 0;

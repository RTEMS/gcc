--- conflicted
+++ resolved
@@ -99,18 +99,6 @@
   if (millis > 0 || nanos > 0)
     {
       // Calculate the abstime corresponding to the timeout.
-<<<<<<< HEAD
-      // Everything is in milliseconds.
-      //
-      // We use `unsigned long long' rather than jlong because our
-      // caller may pass up to Long.MAX_VALUE millis.  This would
-      // overflow the range of a jlong when added to the current time.
-      
-      unsigned long long startTime 
-	= (unsigned long long)java::lang::System::currentTimeMillis();
-      unsigned long long m = (unsigned long long)millis + startTime;
-      unsigned long long seconds = m / 1000; 
-=======
       unsigned long long seconds;
       unsigned long usec;
 
@@ -134,7 +122,6 @@
 	 insanely large.  */
       seconds += millis / 1000;
       seconds += usec / 1000000;
->>>>>>> f8383f28
 
       ts.tv_sec = seconds;
       if (ts.tv_sec < 0 || (unsigned long long)ts.tv_sec != seconds)
@@ -144,15 +131,8 @@
           millis = nanos = 0;
         }
       else
-<<<<<<< HEAD
-        {
-          m %= 1000;
-          ts.tv_nsec = m * 1000000 + (unsigned long long)nanos;
-        }
-=======
 	/* This next statement also cannot overflow.  */
 	ts.tv_nsec = (usec % 1000000) * 1000 + (nanos % 1000);
->>>>>>> f8383f28
     }
 
   _Jv_Thread_t *current = _Jv_ThreadCurrentData ();

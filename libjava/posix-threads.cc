--- conflicted
+++ resolved
@@ -14,10 +14,7 @@
 #include <config.h>
 
 #include "posix.h"
-<<<<<<< HEAD
-=======
 #include "posix-threads.h"
->>>>>>> 60a98cce
 
 // If we're using the Boehm GC, then we need to override some of the
 // thread primitives.  This is fairly gross.
@@ -517,11 +514,7 @@
 
   // Block SIGCHLD here to ensure that any non-Java threads inherit the new 
   // signal mask.
-<<<<<<< HEAD
-  block_sigchld();
-=======
   _Jv_BlockSigchld();
->>>>>>> 60a98cce
 
   // Check/set the thread stack size.
   size_t min_ss = 32 * 1024;

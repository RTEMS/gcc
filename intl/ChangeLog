--- conflicted
+++ resolved
@@ -1,11 +1,8 @@
-<<<<<<< HEAD
-=======
 2010-06-27  Ralf Wildenhues  <Ralf.Wildenhues@gmx.de>
 
 	PR bootstrap/44621
 	* configure: Regenerate.
 
->>>>>>> 6e7f08ad
 2010-04-02  Ralf Wildenhues  <Ralf.Wildenhues@gmx.de>
 
 	* aclocal.m4: Regenerate.
